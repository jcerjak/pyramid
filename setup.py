--- conflicted
+++ resolved
@@ -70,13 +70,8 @@
     ]
 
 setup(name='pyramid',
-<<<<<<< HEAD
-      version='1.4',
+      version='1.5dev',
       description=('The Pyramid Web Framework, a '
-=======
-      version='1.5dev',
-      description=('The Pyramid web application development framework, a '
->>>>>>> 5ae91a8e
                    'Pylons project'),
       long_description=README + '\n\n' +  CHANGES,
       classifiers=[
