--- conflicted
+++ resolved
@@ -83,29 +83,20 @@
         """
         attrs = dict(properties)
         if attrs:
-<<<<<<< HEAD
             parent = target.__class__
             newcls = type(parent.__name__, (parent, object), attrs)
-            # We assign __provides__, __implemented__ and __providedBy__ below
-            # to prevent a memory leak that results from from the usage of this
-            # instance's eventual use in an adapter lookup.  Adapter lookup
-            # results in ``zope.interface.implementedBy`` being called with the
-=======
-            parent = self.__class__
-            cls = type(parent.__name__, (parent, object), attrs)
             # We assign __provides__ and __implemented__ below to prevent a
             # memory leak that results from from the usage of this instance's
             # eventual use in an adapter lookup.  Adapter lookup results in
             # ``zope.interface.implementedBy`` being called with the
->>>>>>> c600ab6f
             # newly-created class as an argument.  Because the newly-created
             # class has no interface specification data of its own, lookup
             # causes new ClassProvides and Implements instances related to our
             # just-generated class to be created and set into the newly-created
             # class' __dict__.  We don't want these instances to be created; we
             # want this new class to behave exactly like it is the parent class
-            # instead.  See https://github.com/Pylons/pyramid/issues/1212 for
-            # more information.
+            # instead.  See GitHub issues #1212, #1529 and #1568 for more
+            # information.
             for name in ('__implemented__', '__provides__'):
                 # we assign these attributes conditionally to make it possible
                 # to test this class in isolation without having any interfaces
