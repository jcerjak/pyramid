import pkg_resources
import sys
import weakref

from repoze.lru import lru_cache

from pyramid.encode import url_quote
from pyramid.exceptions import ConfigurationError
from pyramid.path import package_of

class DottedNameResolver(object):
    """ This class resolves dotted name references to 'global' Python
    objects (objects which can be imported) to those objects.

    Two dotted name styles are supported during deserialization:

    - ``pkg_resources``-style dotted names where non-module attributes
      of a package are separated from the rest of the path using a ':'
      e.g. ``package.module:attr``.

    - ``zope.dottedname``-style dotted names where non-module
      attributes of a package are separated from the rest of the path
      using a '.' e.g. ``package.module.attr``.

    These styles can be used interchangeably.  If the serialization
    contains a ``:`` (colon), the ``pkg_resources`` resolution
    mechanism will be chosen, otherwise the ``zope.dottedname``
    resolution mechanism will be chosen.

    The constructor accepts a single argument named ``package`` which
    should be a one of:

    - a Python module or package object

    - A fully qualified (not relative) dotted name to a module or package

    - The value ``None``

    The ``package`` is used when relative dotted names are supplied to
    the resolver's ``resolve`` and ``maybe_resolve`` methods.  A
    dotted name which has a ``.`` (dot) or ``:`` (colon) as its first
    character is treated as relative.

    If the value ``None`` is supplied as the package name, the
    resolver will only be able to resolve fully qualified (not
    relative) names.  Any attempt to resolve a relative name when the
    ``package`` is ``None`` will result in an
    :exc:`pyramid.config.ConfigurationError` exception.

    If a *module* or *module name* (as opposed to a package or package
    name) is supplied as ``package``, its containing package is
    computed and this package used to derive the package name (all
    names are resolved relative to packages, never to modules).  For
    example, if the ``package`` argument to this type was passed the
    string ``xml.dom.expatbuilder``, and ``.mindom`` is supplied to
    the ``resolve`` method, the resulting import would be for
    ``xml.minidom``, because ``xml.dom.expatbuilder`` is a module
    object, not a package object.

    If a *package* or *package name* (as opposed to a module or module
    name) is supplied as ``package``, this package will be used to
    relative compute dotted names.  For example, if the ``package``
    argument to this type was passed the string ``xml.dom``, and
    ``.minidom`` is supplied to the ``resolve`` method, the resulting
    import would be for ``xml.minidom``.

    When a dotted name cannot be resolved, a
    :class:`pyramid.exceptions.ConfigurationError` error is raised.
    """
    def __init__(self, package):
        if package is None:
            self.package_name = None
            self.package = None
        else:
            if isinstance(package, basestring):
                try:
                    __import__(package)
                except ImportError:
                    raise ConfigurationError(
                        'The dotted name %r cannot be imported' % (package,))
                package = sys.modules[package]
            self.package = package_of(package)
            self.package_name = self.package.__name__

    def _pkg_resources_style(self, value):
        """ package.module:attr style """
        if value.startswith('.') or value.startswith(':'):
            if not self.package_name:
                raise ConfigurationError(
                    'relative name %r irresolveable without '
                    'package_name' % (value,))
            if value in ['.', ':']:
                value = self.package_name
            else:
                value = self.package_name + value
        return pkg_resources.EntryPoint.parse(
            'x=%s' % value).load(False)

    def _zope_dottedname_style(self, value):
        """ package.module.attr style """
        module = self.package_name
        if not module:
            module = None
        if value == '.':
            if module is None:
                raise ConfigurationError(
                    'relative name %r irresolveable without package' % (value,)
                )
            name = module.split('.')
        else:
            name = value.split('.')
            if not name[0]:
                if module is None:
                    raise ConfigurationError(
                        'relative name %r irresolveable without '
                        'package' % (value,)
                        )
                module = module.split('.')
                name.pop(0)
                while not name[0]:
                    module.pop()
                    name.pop(0)
                name = module + name

        used = name.pop(0)
        found = __import__(used)
        for n in name:
            used += '.' + n
            try:
                found = getattr(found, n)
            except AttributeError:
                __import__(used)
                found = getattr(found, n) # pragma: no cover

        return found

    def resolve(self, dotted):
        if not isinstance(dotted, basestring):
            raise ConfigurationError('%r is not a string' % (dotted,))
        return self.maybe_resolve(dotted)

    def maybe_resolve(self, dotted):
        if isinstance(dotted, basestring):
            if ':' in dotted:
                return self._pkg_resources_style(dotted)
            else:
                return self._zope_dottedname_style(dotted)
        return dotted

class WeakOrderedSet(object):
    """ Maintain a set of items.

    Each item is stored as a weakref to avoid extending their lifetime.

    The values may be iterated over or the last item added may be
    accessed via the ``last`` property.

    If items are added more than once, the most recent addition will
    be remembered in the order:

        order = WeakOrderedSet()
        order.add('1')
        order.add('2')
        order.add('1')

        list(order) == ['2', '1']
        order.last == '1'
    """

    def __init__(self):
        self._items = {}
        self._order = []

    def add(self, item):
        """ Add an item to the set."""
        oid = id(item)
        if oid in self._items:
            self._order.remove(oid)
            self._order.append(oid)
            return
        ref = weakref.ref(item, lambda x: self.remove(item))
        self._items[oid] = ref
        self._order.append(oid)

    def remove(self, item):
        """ Remove an item from the set."""
        oid = id(item)
        if oid in self._items:
            del self._items[oid]
            self._order.remove(oid)

    def empty(self):
        """ Clear all objects from the set."""
        self._items = {}
        self._order = []

    def __len__(self):
        return len(self._order)

    def __contains__(self, item):
        oid = id(item)
        return oid in self._items

    def __iter__(self):
        return (self._items[oid]() for oid in self._order)

    @property
    def last(self):
        if self._order:
            oid = self._order[-1]
            return self._items[oid]()
<<<<<<< HEAD

_segment_cache = {}

def quote_path_segment(segment, safe=''):
    """ Return a quoted representation of a 'path segment' (such as
    the string ``__name__`` attribute of a resource) as a string.  If the
    ``segment`` passed in is a unicode object, it is converted to a
    UTF-8 string, then it is URL-quoted using Python's
    ``urllib.quote``.  If the ``segment`` passed in is a string, it is
    URL-quoted using Python's :mod:`urllib.quote`.  If the segment
    passed in is not a string or unicode object, an error will be
    raised.  The return value of ``quote_path_segment`` is always a
    string, never Unicode.

    You may pass a string of characters that need not be encoded as
    the ``safe`` argument to this function.  This corresponds to the
    ``safe`` argument to :mod:`urllib.quote`.

    .. note:: The return value for each segment passed to this
              function is cached in a module-scope dictionary for
              speed: the cached version is returned when possible
              rather than recomputing the quoted version.  No cache
              emptying is ever done for the lifetime of an
              application, however.  If you pass arbitrary
              user-supplied strings to this function (as opposed to
              some bounded set of values from a 'working set' known to
              your application), it may become a memory leak.
    """
    # The bit of this code that deals with ``_segment_cache`` is an
    # optimization: we cache all the computation of URL path segments
    # in this module-scope dictionary with the original string (or
    # unicode value) as the key, so we can look it up later without
    # needing to reencode or re-url-quote it
    try:
        return _segment_cache[(segment, safe)]
    except KeyError:
        if segment.__class__ is unicode: # isinstance slighly slower (~15%)
            result = url_quote(segment.encode('utf-8'), safe)
        else:
            result = url_quote(str(segment), safe)
        # we don't need a lock to mutate _segment_cache, as the below
        # will generate exactly one Python bytecode (STORE_SUBSCR)
        _segment_cache[(segment, safe)] = result
        return result

@lru_cache(1000)
def join_elements(elements):
    return '/'.join([quote_path_segment(s, safe=':@&+$,') for s in elements])
=======
>>>>>>> 14414078
<|MERGE_RESOLUTION|>--- conflicted
+++ resolved
@@ -209,7 +209,6 @@
         if self._order:
             oid = self._order[-1]
             return self._items[oid]()
-<<<<<<< HEAD
 
 _segment_cache = {}
 
@@ -258,5 +257,3 @@
 @lru_cache(1000)
 def join_elements(elements):
     return '/'.join([quote_path_segment(s, safe=':@&+$,') for s in elements])
-=======
->>>>>>> 14414078
