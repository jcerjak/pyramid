import unittest

from pyramid import testing

try:
    import __pypy__
except:
    __pypy__ = None

class ConfiguratorTests(unittest.TestCase):
    def _makeOne(self, *arg, **kw):
        from pyramid.config import Configurator
        return Configurator(*arg, **kw)

    def _registerRenderer(self, config, name='.txt'):
        from pyramid.interfaces import IRendererFactory
        from pyramid.interfaces import ITemplateRenderer
        from zope.interface import implements
        class Renderer:
            implements(ITemplateRenderer)
            def __init__(self, info):
                self.__class__.info = info
            def __call__(self, *arg):
                return 'Hello!'
        config.registry.registerUtility(Renderer, IRendererFactory, name=name)
        return Renderer

    def _getViewCallable(self, config, ctx_iface=None, request_iface=None,
                         name='', exception_view=False):
        from zope.interface import Interface
        from pyramid.interfaces import IRequest
        from pyramid.interfaces import IView
        from pyramid.interfaces import IViewClassifier
        from pyramid.interfaces import IExceptionViewClassifier
        if exception_view:
            classifier = IExceptionViewClassifier
        else:
            classifier = IViewClassifier
        if ctx_iface is None:
            ctx_iface = Interface
        if request_iface is None:
            request_iface = IRequest
        return config.registry.adapters.lookup(
            (classifier, request_iface, ctx_iface), IView, name=name,
            default=None)

    def _getRouteRequestIface(self, config, name):
        from pyramid.interfaces import IRouteRequest
        iface = config.registry.getUtility(IRouteRequest, name)
        return iface

    def _assertNotFound(self, wrapper, *arg):
        from pyramid.httpexceptions import HTTPNotFound
        self.assertRaises(HTTPNotFound, wrapper, *arg)

    def _registerEventListener(self, config, event_iface=None):
        if event_iface is None: # pragma: no cover
            from zope.interface import Interface
            event_iface = Interface
        L = []
        def subscriber(*event):
            L.extend(event)
        config.registry.registerHandler(subscriber, (event_iface,))
        return L

    def _makeRequest(self, config):
        request = DummyRequest()
        request.registry = config.registry
        return request

    def _conflictFunctions(self, e):
        conflicts = e._conflicts.values()
        for conflict in conflicts:
            for confinst in conflict:
                yield confinst[2]

    def test_ctor_no_registry(self):
        import sys
        from pyramid.interfaces import ISettings
        from pyramid.config import Configurator
        from pyramid.interfaces import IRendererFactory
        config = Configurator()
        this_pkg = sys.modules['pyramid.tests']
        self.assertTrue(config.registry.getUtility(ISettings))
        self.assertEqual(config.package, this_pkg)
        self.assertTrue(config.registry.getUtility(IRendererFactory, 'json'))
        self.assertTrue(config.registry.getUtility(IRendererFactory, 'string'))
        if not __pypy__:
            self.assertTrue(config.registry.getUtility(IRendererFactory, '.pt'))
            self.assertTrue(config.registry.getUtility(IRendererFactory,'.txt'))
        self.assertTrue(config.registry.getUtility(IRendererFactory, '.mak'))
        self.assertTrue(config.registry.getUtility(IRendererFactory, '.mako'))

    def test__set_settings_as_None(self):
        config = self._makeOne()
        settings = config._set_settings(None)
        self.assertTrue(settings)

    def test__set_settings_as_dictwithvalues(self):
        config = self._makeOne()
        settings = config._set_settings({'a':'1'})
        self.assertEqual(settings['a'], '1')

    def test_begin(self):
        from pyramid.config import Configurator
        config = Configurator()
        manager = DummyThreadLocalManager()
        config.manager = manager
        config.begin()
        self.assertEqual(manager.pushed,
                         {'registry':config.registry, 'request':None})
        self.assertEqual(manager.popped, False)

    def test_begin_with_request(self):
        from pyramid.config import Configurator
        config = Configurator()
        request = object()
        manager = DummyThreadLocalManager()
        config.manager = manager
        config.begin(request=request)
        self.assertEqual(manager.pushed,
                         {'registry':config.registry, 'request':request})
        self.assertEqual(manager.popped, False)

    def test_end(self):
        from pyramid.config import Configurator
        config = Configurator()
        manager = DummyThreadLocalManager()
        config.manager = manager
        config.end()
        self.assertEqual(manager.pushed, None)
        self.assertEqual(manager.popped, True)

    def test_ctor_with_package_registry(self):
        import sys
        from pyramid.config import Configurator
        pkg = sys.modules['pyramid']
        config = Configurator(package=pkg)
        self.assertEqual(config.package, pkg)

    def test_ctor_noreg_custom_settings(self):
        from pyramid.interfaces import ISettings
        settings = {'reload_templates':True,
                    'mysetting':True}
        config = self._makeOne(settings=settings)
        settings = config.registry.getUtility(ISettings)
        self.assertEqual(settings['reload_templates'], True)
        self.assertEqual(settings['debug_authorization'], False)
        self.assertEqual(settings['mysetting'], True)

    def test_ctor_noreg_debug_logger_None_default(self):
        from pyramid.interfaces import IDebugLogger
        config = self._makeOne()
        logger = config.registry.getUtility(IDebugLogger)
        self.assertEqual(logger.name, 'pyramid.debug')

    def test_ctor_noreg_debug_logger_non_None(self):
        from pyramid.interfaces import IDebugLogger
        logger = object()
        config = self._makeOne(debug_logger=logger)
        result = config.registry.getUtility(IDebugLogger)
        self.assertEqual(logger, result)

    def test_ctor_authentication_policy(self):
        from pyramid.interfaces import IAuthenticationPolicy
        policy = object()
        config = self._makeOne(authentication_policy=policy)
        result = config.registry.getUtility(IAuthenticationPolicy)
        self.assertEqual(policy, result)

    def test_ctor_authorization_policy_only(self):
        from pyramid.exceptions import ConfigurationError
        policy = object()
        self.assertRaises(ConfigurationError,
                          self._makeOne, authorization_policy=policy)

    def test_ctor_no_root_factory(self):
        from pyramid.interfaces import IRootFactory
        config = self._makeOne()
        self.assertTrue(config.registry.getUtility(IRootFactory))

    def test_ctor_alternate_renderers(self):
        from pyramid.interfaces import IRendererFactory
        renderer = object()
        config = self._makeOne(renderers=[('yeah', renderer)])
        self.assertEqual(config.registry.getUtility(IRendererFactory, 'yeah'),
                         renderer)

    def test_ctor_default_permission(self):
        from pyramid.interfaces import IDefaultPermission
        config = self._makeOne(default_permission='view')
        self.assertEqual(config.registry.getUtility(IDefaultPermission), 'view')

    def test_ctor_session_factory(self):
        from pyramid.interfaces import ISessionFactory
        config = self._makeOne(session_factory='factory')
        self.assertEqual(config.registry.getUtility(ISessionFactory), 'factory')

    def test_ctor_default_view_mapper(self):
        from pyramid.interfaces import IViewMapperFactory
        mapper = object()
        config = self._makeOne(default_view_mapper=mapper)
        self.assertEqual(config.registry.getUtility(IViewMapperFactory),
                         mapper)

    def test_ctor_httpexception_view_default(self):
        from pyramid.interfaces import IExceptionResponse
        from pyramid.httpexceptions import default_exceptionresponse_view
        from pyramid.interfaces import IRequest
        config = self._makeOne()
        view = self._getViewCallable(config,
                                     ctx_iface=IExceptionResponse,
                                     request_iface=IRequest)
        self.assertTrue(view is default_exceptionresponse_view)

    def test_ctor_exceptionresponse_view_None(self):
        from pyramid.interfaces import IExceptionResponse
        from pyramid.interfaces import IRequest
        config = self._makeOne(exceptionresponse_view=None)
        view = self._getViewCallable(config,
                                     ctx_iface=IExceptionResponse,
                                     request_iface=IRequest)
        self.assertTrue(view is None)

    def test_ctor_exceptionresponse_view_custom(self):
        from pyramid.interfaces import IExceptionResponse
        from pyramid.interfaces import IRequest
        def exceptionresponse_view(context, request): pass
        config = self._makeOne(exceptionresponse_view=exceptionresponse_view)
        view = self._getViewCallable(config,
                                     ctx_iface=IExceptionResponse,
                                     request_iface=IRequest)
        self.assertTrue(view is exceptionresponse_view)

    def test_with_package_module(self):
        from pyramid.tests import test_configuration
        import pyramid.tests
        config = self._makeOne()
        newconfig = config.with_package(test_configuration)
        self.assertEqual(newconfig.package, pyramid.tests)

    def test_with_package_package(self):
        import pyramid.tests
        config = self._makeOne()
        newconfig = config.with_package(pyramid.tests)
        self.assertEqual(newconfig.package, pyramid.tests)

    def test_with_package_context_is_not_None(self):
        import pyramid.tests
        config = self._makeOne()
        config._ctx = DummyContext()
        config._ctx.registry = None
        config._ctx.autocommit = True
        newconfig = config.with_package(pyramid.tests)
        self.assertEqual(newconfig.package, pyramid.tests)

    def test_maybe_dotted_string_success(self):
        import pyramid.tests
        config = self._makeOne()
        result = config.maybe_dotted('pyramid.tests')
        self.assertEqual(result, pyramid.tests)

    def test_maybe_dotted_string_fail(self):
        config = self._makeOne()
        self.assertRaises(ImportError,
                          config.maybe_dotted, 'cant.be.found')

    def test_maybe_dotted_notstring_success(self):
        import pyramid.tests
        config = self._makeOne()
        result = config.maybe_dotted(pyramid.tests)
        self.assertEqual(result, pyramid.tests)

    def test_absolute_asset_spec_already_absolute(self):
        import pyramid.tests
        config = self._makeOne(package=pyramid.tests)
        result = config.absolute_asset_spec('already:absolute')
        self.assertEqual(result, 'already:absolute')

    def test_absolute_asset_spec_notastring(self):
        import pyramid.tests
        config = self._makeOne(package=pyramid.tests)
        result = config.absolute_asset_spec(None)
        self.assertEqual(result, None)

    def test_absolute_asset_spec_relative(self):
        import pyramid.tests
        config = self._makeOne(package=pyramid.tests)
        result = config.absolute_asset_spec('templates')
        self.assertEqual(result, 'pyramid.tests:templates')

    def test__fix_registry_has_listeners(self):
        reg = DummyRegistry()
        config = self._makeOne(reg)
        config._fix_registry()
        self.assertEqual(reg.has_listeners, True)

    def test__fix_registry_notify(self):
        reg = DummyRegistry()
        config = self._makeOne(reg)
        config._fix_registry()
        self.assertEqual(reg.notify(1), None)
        self.assertEqual(reg.events, (1,))

    def test__fix_registry_queryAdapterOrSelf(self):
        from zope.interface import Interface
        class IFoo(Interface):
            pass
        class Foo(object):
            implements(IFoo)
        class Bar(object):
            pass
        adaptation = ()
        foo = Foo()
        bar = Bar()
        reg = DummyRegistry(adaptation)
        config = self._makeOne(reg)
        config._fix_registry()
        self.assertTrue(reg.queryAdapterOrSelf(foo, IFoo) is foo)
        self.assertTrue(reg.queryAdapterOrSelf(bar, IFoo) is adaptation)

    def test__fix_registry_registerSelfAdapter(self):
        reg = DummyRegistry()
        config = self._makeOne(reg)
        config._fix_registry()
        reg.registerSelfAdapter('required', 'provided', name='abc')
        self.assertEqual(len(reg.adapters), 1)
        args, kw = reg.adapters[0]
        self.assertEqual(args[0]('abc'), 'abc')
        self.assertEqual(kw,
                         {'info': u'', 'provided': 'provided',
                          'required': 'required', 'name': 'abc', 'event': True})

    def test_setup_registry_calls_fix_registry(self):
        reg = DummyRegistry()
        config = self._makeOne(reg)
        config.add_view = lambda *arg, **kw: False
        config.setup_registry()
        self.assertEqual(reg.has_listeners, True)

    def test_setup_registry_registers_default_exceptionresponse_view(self):
        from webob.exc import WSGIHTTPException
        from pyramid.interfaces import IExceptionResponse
        from pyramid.view import default_exceptionresponse_view
        reg = DummyRegistry()
        config = self._makeOne(reg)
        views = []
        config.add_view = lambda *arg, **kw: views.append((arg, kw))
        config.setup_registry()
        self.assertEqual(views[0], ((default_exceptionresponse_view,),
                                    {'context':IExceptionResponse}))
        self.assertEqual(views[1], ((default_exceptionresponse_view,),
                                    {'context':WSGIHTTPException}))

    def test_setup_registry_registers_default_webob_iresponse_adapter(self):
        from webob import Response
        from pyramid.interfaces import IResponse
        config = self._makeOne()
        config.setup_registry()
        response = Response()
        self.assertTrue(
            config.registry.queryAdapter(response, IResponse) is response)

    def test_setup_registry_explicit_notfound_trumps_iexceptionresponse(self):
        from zope.interface import implementedBy
        from pyramid.interfaces import IRequest
        from pyramid.httpexceptions import HTTPNotFound
        from pyramid.registry import Registry
        reg = Registry()
        config = self._makeOne(reg, autocommit=True)
        config.setup_registry() # registers IExceptionResponse default view
        def myview(context, request):
            return 'OK'
        config.add_view(myview, context=HTTPNotFound)
        request = self._makeRequest(config)
        view = self._getViewCallable(config,
                                     ctx_iface=implementedBy(HTTPNotFound),
                                     request_iface=IRequest)
        result = view(None, request)
        self.assertEqual(result, 'OK')

    def test_setup_registry_custom_settings(self):
        from pyramid.registry import Registry
        from pyramid.interfaces import ISettings
        settings = {'reload_templates':True,
                    'mysetting':True}
        reg = Registry()
        config = self._makeOne(reg)
        config.setup_registry(settings=settings)
        settings = reg.getUtility(ISettings)
        self.assertEqual(settings['reload_templates'], True)
        self.assertEqual(settings['debug_authorization'], False)
        self.assertEqual(settings['mysetting'], True)

    def test_setup_registry_debug_logger_None_default(self):
        from pyramid.registry import Registry
        from pyramid.interfaces import IDebugLogger
        reg = Registry()
        config = self._makeOne(reg)
        config.setup_registry()
        logger = reg.getUtility(IDebugLogger)
        self.assertEqual(logger.name, 'pyramid.debug')

    def test_setup_registry_debug_logger_non_None(self):
        from pyramid.registry import Registry
        from pyramid.interfaces import IDebugLogger
        logger = object()
        reg = Registry()
        config = self._makeOne(reg)
        config.setup_registry(debug_logger=logger)
        result = reg.getUtility(IDebugLogger)
        self.assertEqual(logger, result)

    def test_setup_registry_debug_logger_dottedname(self):
        from pyramid.registry import Registry
        from pyramid.interfaces import IDebugLogger
        reg = Registry()
        config = self._makeOne(reg)
        config.setup_registry(debug_logger='pyramid.tests')
        result = reg.getUtility(IDebugLogger)
        import pyramid.tests
        self.assertEqual(result, pyramid.tests)

    def test_setup_registry_authentication_policy(self):
        from pyramid.registry import Registry
        from pyramid.interfaces import IAuthenticationPolicy
        policy = object()
        reg = Registry()
        config = self._makeOne(reg)
        config.setup_registry(authentication_policy=policy)
        result = reg.getUtility(IAuthenticationPolicy)
        self.assertEqual(policy, result)

    def test_setup_registry_authentication_policy_dottedname(self):
        from pyramid.registry import Registry
        from pyramid.interfaces import IAuthenticationPolicy
        reg = Registry()
        config = self._makeOne(reg)
        config.setup_registry(authentication_policy='pyramid.tests')
        result = reg.getUtility(IAuthenticationPolicy)
        import pyramid.tests
        self.assertEqual(result, pyramid.tests)

    def test_setup_registry_authorization_policy_dottedname(self):
        from pyramid.registry import Registry
        from pyramid.interfaces import IAuthorizationPolicy
        reg = Registry()
        config = self._makeOne(reg)
        dummy = object()
        config.setup_registry(authentication_policy=dummy,
                              authorization_policy='pyramid.tests')
        result = reg.getUtility(IAuthorizationPolicy)
        import pyramid.tests
        self.assertEqual(result, pyramid.tests)

    def test_setup_registry_authorization_policy_only(self):
        from pyramid.registry import Registry
        from pyramid.exceptions import ConfigurationError
        policy = object()
        reg = Registry()
        config = self._makeOne(reg)
        config = self.assertRaises(ConfigurationError,
                                   config.setup_registry,
                                   authorization_policy=policy)

    def test_setup_registry_default_root_factory(self):
        from pyramid.registry import Registry
        from pyramid.interfaces import IRootFactory
        reg = Registry()
        config = self._makeOne(reg)
        config.setup_registry()
        self.assertTrue(reg.getUtility(IRootFactory))

    def test_setup_registry_dottedname_root_factory(self):
        from pyramid.registry import Registry
        from pyramid.interfaces import IRootFactory
        reg = Registry()
        config = self._makeOne(reg)
        import pyramid.tests
        config.setup_registry(root_factory='pyramid.tests')
        self.assertEqual(reg.getUtility(IRootFactory), pyramid.tests)

    def test_setup_registry_locale_negotiator_dottedname(self):
        from pyramid.registry import Registry
        from pyramid.interfaces import ILocaleNegotiator
        reg = Registry()
        config = self._makeOne(reg)
        import pyramid.tests
        config.setup_registry(locale_negotiator='pyramid.tests')
        utility = reg.getUtility(ILocaleNegotiator)
        self.assertEqual(utility, pyramid.tests)

    def test_setup_registry_locale_negotiator(self):
        from pyramid.registry import Registry
        from pyramid.interfaces import ILocaleNegotiator
        reg = Registry()
        config = self._makeOne(reg)
        negotiator = object()
        config.setup_registry(locale_negotiator=negotiator)
        utility = reg.getUtility(ILocaleNegotiator)
        self.assertEqual(utility, negotiator)

    def test_setup_registry_request_factory(self):
        from pyramid.registry import Registry
        from pyramid.interfaces import IRequestFactory
        reg = Registry()
        config = self._makeOne(reg)
        factory = object()
        config.setup_registry(request_factory=factory)
        utility = reg.getUtility(IRequestFactory)
        self.assertEqual(utility, factory)

    def test_setup_registry_request_factory_dottedname(self):
        from pyramid.registry import Registry
        from pyramid.interfaces import IRequestFactory
        reg = Registry()
        config = self._makeOne(reg)
        import pyramid.tests
        config.setup_registry(request_factory='pyramid.tests')
        utility = reg.getUtility(IRequestFactory)
        self.assertEqual(utility, pyramid.tests)

    def test_setup_registry_renderer_globals_factory(self):
        import warnings
        warnings.filterwarnings('ignore')
        try:
            from pyramid.registry import Registry
            from pyramid.interfaces import IRendererGlobalsFactory
            reg = Registry()
            config = self._makeOne(reg)
            factory = object()
            config.setup_registry(renderer_globals_factory=factory)
            utility = reg.getUtility(IRendererGlobalsFactory)
            self.assertEqual(utility, factory)
        finally:
            warnings.resetwarnings()

    def test_setup_registry_renderer_globals_factory_dottedname(self):
        import warnings
        warnings.filterwarnings('ignore')
        try:
            from pyramid.registry import Registry
            from pyramid.interfaces import IRendererGlobalsFactory
            reg = Registry()
            config = self._makeOne(reg)
            import pyramid.tests
            config.setup_registry(renderer_globals_factory='pyramid.tests')
            utility = reg.getUtility(IRendererGlobalsFactory)
            self.assertEqual(utility, pyramid.tests)
        finally:
            warnings.resetwarnings()

    def test_setup_registry_alternate_renderers(self):
        from pyramid.registry import Registry
        from pyramid.interfaces import IRendererFactory
        renderer = object()
        reg = Registry()
        config = self._makeOne(reg)
        config.setup_registry(renderers=[('yeah', renderer)])
        self.assertEqual(reg.getUtility(IRendererFactory, 'yeah'),
                         renderer)

    def test_setup_registry_default_permission(self):
        from pyramid.registry import Registry
        from pyramid.interfaces import IDefaultPermission
        reg = Registry()
        config = self._makeOne(reg)
        config.setup_registry(default_permission='view')
        self.assertEqual(reg.getUtility(IDefaultPermission), 'view')

    def test_get_settings_nosettings(self):
        from pyramid.registry import Registry
        reg = Registry()
        config = self._makeOne(reg)
        self.assertEqual(config.get_settings(), None)

    def test_get_settings_withsettings(self):
        settings = {'a':1}
        config = self._makeOne()
        config.registry.settings = settings
        self.assertEqual(config.get_settings(), settings)

    def test_add_settings_settings_already_registered(self):
        from pyramid.registry import Registry
        reg = Registry()
        config = self._makeOne(reg)
        config._set_settings({'a':1})
        config.add_settings({'b':2})
        settings = reg.settings
        self.assertEqual(settings['a'], 1)
        self.assertEqual(settings['b'], 2)

    def test_add_settings_settings_not_yet_registered(self):
        from pyramid.registry import Registry
        from pyramid.interfaces import ISettings
        reg = Registry()
        config = self._makeOne(reg)
        config.add_settings({'a':1})
        settings = reg.getUtility(ISettings)
        self.assertEqual(settings['a'], 1)

    def test_add_subscriber_defaults(self):
        from zope.interface import implements
        from zope.interface import Interface
        class IEvent(Interface):
            pass
        class Event:
            implements(IEvent)
        L = []
        def subscriber(event):
            L.append(event)
        config = self._makeOne(autocommit=True)
        config.add_subscriber(subscriber)
        event = Event()
        config.registry.notify(event)
        self.assertEqual(len(L), 1)
        self.assertEqual(L[0], event)
        config.registry.notify(object())
        self.assertEqual(len(L), 2)

    def test_add_subscriber_iface_specified(self):
        from zope.interface import implements
        from zope.interface import Interface
        class IEvent(Interface):
            pass
        class Event:
            implements(IEvent)
        L = []
        def subscriber(event):
            L.append(event)
        config = self._makeOne(autocommit=True)
        config.add_subscriber(subscriber, IEvent)
        event = Event()
        config.registry.notify(event)
        self.assertEqual(len(L), 1)
        self.assertEqual(L[0], event)
        config.registry.notify(object())
        self.assertEqual(len(L), 1)

    def test_add_subscriber_dottednames(self):
        import pyramid.tests
        from pyramid.interfaces import INewRequest
        config = self._makeOne(autocommit=True)
        config.add_subscriber('pyramid.tests',
                              'pyramid.interfaces.INewRequest')
        handlers = list(config.registry.registeredHandlers())
        self.assertEqual(len(handlers), 1)
        handler = handlers[0]
        self.assertEqual(handler.handler, pyramid.tests)
        self.assertEqual(handler.required, (INewRequest,))

    def test_add_object_event_subscriber(self):
        from zope.interface import implements
        from zope.interface import Interface
        class IEvent(Interface):
            pass
        class Event:
            object = 'foo'
            implements(IEvent)
        event = Event()
        L = []
        def subscriber(object, event):
            L.append(event)
        config = self._makeOne(autocommit=True)
        config.add_subscriber(subscriber, (Interface, IEvent))
        config.registry.subscribers((event.object, event), None)
        self.assertEqual(len(L), 1)
        self.assertEqual(L[0], event)
        config.registry.subscribers((event.object, IDummy), None)
        self.assertEqual(len(L), 1)

    def test_make_wsgi_app(self):
        from pyramid.router import Router
        from pyramid.interfaces import IApplicationCreated
        manager = DummyThreadLocalManager()
        config = self._makeOne()
        subscriber = self._registerEventListener(config, IApplicationCreated)
        config.manager = manager
        app = config.make_wsgi_app()
        self.assertEqual(app.__class__, Router)
        self.assertEqual(manager.pushed['registry'], config.registry)
        self.assertEqual(manager.pushed['request'], None)
        self.assertTrue(manager.popped)
        self.assertEqual(len(subscriber), 1)
        self.assertTrue(IApplicationCreated.providedBy(subscriber[0]))

    def test_include_with_dotted_name(self):
        from pyramid import tests
        config = self._makeOne()
        context_before = config._make_context()
        config._ctx = context_before
        config.include('pyramid.tests.test_config.dummy_include')
        context_after = config._ctx
        actions = context_after.actions
        self.assertEqual(len(actions), 1)
        self.assertEqual(
            context_after.actions[0][:3],
            ('discrim', None, tests),
            )
        self.assertEqual(context_after.basepath, None)
        self.assertEqual(context_after.includepath, ())
        self.assertTrue(context_after is context_before)

    def test_include_with_python_callable(self):
        from pyramid import tests
        config = self._makeOne()
        context_before = config._make_context()
        config._ctx = context_before
        config.include(dummy_include)
        context_after = config._ctx
        actions = context_after.actions
        self.assertEqual(len(actions), 1)
        self.assertEqual(
            actions[0][:3],
            ('discrim', None, tests),
            )
        self.assertEqual(context_after.basepath, None)
        self.assertEqual(context_after.includepath, ())
        self.assertTrue(context_after is context_before)

    def test_include_with_module_defaults_to_includeme(self):
        from pyramid import tests
        config = self._makeOne()
        context_before = config._make_context()
        config._ctx = context_before
        config.include('pyramid.tests.test_config')
        context_after = config._ctx
        actions = context_after.actions
        self.assertEqual(len(actions), 1)
        self.assertEqual(
            actions[0][:3],
            ('discrim', None, tests),
            )
        self.assertEqual(context_after.basepath, None)
        self.assertEqual(context_after.includepath, ())
        self.assertTrue(context_after is context_before)

    def test_with_context(self):
        config = self._makeOne()
        ctx = config._make_context()
        newconfig = config.with_context(ctx)
        self.assertEqual(newconfig._ctx, ctx)

    def test_add_view_view_callable_None_no_renderer(self):
        from pyramid.exceptions import ConfigurationError
        config = self._makeOne(autocommit=True)
        self.assertRaises(ConfigurationError, config.add_view)

    def test_add_view_with_request_type_and_route_name(self):
        from pyramid.exceptions import ConfigurationError
        config = self._makeOne(autocommit=True)
        view = lambda *arg: 'OK'
        self.assertRaises(ConfigurationError, config.add_view, view, '', None,
                          None, True, True)

    def test_add_view_with_request_type(self):
        from zope.interface import directlyProvides
        from pyramid.interfaces import IRequest
        view = lambda *arg: 'OK'
        config = self._makeOne(autocommit=True)
        config.add_view(view=view,
                        request_type='pyramid.interfaces.IRequest')
        wrapper = self._getViewCallable(config)
        request = DummyRequest()
        self._assertNotFound(wrapper, None, request)
        directlyProvides(request, IRequest)
        result = wrapper(None, request)
        self.assertEqual(result, 'OK')

    def test_add_view_view_callable_None_with_renderer(self):
        config = self._makeOne(autocommit=True)
        self._registerRenderer(config, name='dummy')
        config.add_view(renderer='dummy')
        view = self._getViewCallable(config)
        self.assertTrue('Hello!' in view(None, None).body)

    def test_add_view_wrapped_view_is_decorated(self):
        def view(request): # request-only wrapper
            """ """
        config = self._makeOne(autocommit=True)
        config.add_view(view=view)
        wrapper = self._getViewCallable(config)
        self.assertEqual(wrapper.__module__, view.__module__)
        self.assertEqual(wrapper.__name__, view.__name__)
        self.assertEqual(wrapper.__doc__, view.__doc__)

    def test_add_view_view_callable_dottedname(self):
        config = self._makeOne(autocommit=True)
        config.add_view(view='pyramid.tests.test_config.dummy_view')
        wrapper = self._getViewCallable(config)
        self.assertEqual(wrapper(None, None), 'OK')

    def test_add_view_with_function_callable(self):
        view = lambda *arg: 'OK'
        config = self._makeOne(autocommit=True)
        config.add_view(view=view)
        wrapper = self._getViewCallable(config)
        result = wrapper(None, None)
        self.assertEqual(result, 'OK')

    def test_add_view_with_function_callable_requestonly(self):
        def view(request):
            return 'OK'
        config = self._makeOne(autocommit=True)
        config.add_view(view=view)
        wrapper = self._getViewCallable(config)
        result = wrapper(None, None)
        self.assertEqual(result, 'OK')

    def test_add_view_with_decorator(self):
        def view(request):
            """ ABC """
            return 'OK'
        def view_wrapper(fn):
            def inner(context, request):
                return fn(context, request)
            return inner
        config = self._makeOne(autocommit=True)
        config.add_view(view=view, decorator=view_wrapper)
        wrapper = self._getViewCallable(config)
        self.assertFalse(wrapper is view)
        self.assertEqual(wrapper.__doc__, view.__doc__)
        result = wrapper(None, None)
        self.assertEqual(result, 'OK')

    def test_add_view_with_http_cache(self):
        import datetime
        from pyramid.response import Response
        response = Response('OK')
        def view(request):
            """ ABC """
            return response
        config = self._makeOne(autocommit=True)
        config.add_view(view=view, http_cache=(86400, {'public':True}))
        wrapper = self._getViewCallable(config)
        self.assertFalse(wrapper is view)
        self.assertEqual(wrapper.__doc__, view.__doc__)
        request = testing.DummyRequest()
        when = datetime.datetime.utcnow() + datetime.timedelta(days=1)
        result = wrapper(None, request)
        self.assertEqual(result, response)
        headers = dict(response.headerlist)
        self.assertEqual(headers['Cache-Control'], 'max-age=86400, public')
        expires = parse_httpdate(headers['Expires'])
        assert_similar_datetime(expires, when)

    def test_add_view_as_instance(self):
        class AView:
            def __call__(self, context, request):
                """ """
                return 'OK'
        view = AView()
        config = self._makeOne(autocommit=True)
        config.add_view(view=view)
        wrapper = self._getViewCallable(config)
        result = wrapper(None, None)
        self.assertEqual(result, 'OK')

    def test_add_view_as_instance_requestonly(self):
        class AView:
            def __call__(self, request):
                """ """
                return 'OK'
        view = AView()
        config = self._makeOne(autocommit=True)
        config.add_view(view=view)
        wrapper = self._getViewCallable(config)
        result = wrapper(None, None)
        self.assertEqual(result, 'OK')

    def test_add_view_as_oldstyle_class(self):
        class view:
            def __init__(self, context, request):
                self.context = context
                self.request = request

            def __call__(self):
                return 'OK'
        config = self._makeOne(autocommit=True)
        config.add_view(view=view)
        wrapper = self._getViewCallable(config)
        request = self._makeRequest(config)
        result = wrapper(None, request)
        self.assertEqual(result, 'OK')
        self.assertEqual(request.__view__.__class__, view)

    def test_add_view_as_oldstyle_class_requestonly(self):
        class view:
            def __init__(self, request):
                self.request = request

            def __call__(self):
                return 'OK'
        config = self._makeOne(autocommit=True)
        config.add_view(view=view)
        wrapper = self._getViewCallable(config)

        request = self._makeRequest(config)
        result = wrapper(None, request)
        self.assertEqual(result, 'OK')
        self.assertEqual(request.__view__.__class__, view)

    def test_add_view_context_as_class(self):
        from zope.interface import implementedBy
        view = lambda *arg: 'OK'
        class Foo:
            pass
        config = self._makeOne(autocommit=True)
        config.add_view(context=Foo, view=view)
        foo = implementedBy(Foo)
        wrapper = self._getViewCallable(config, foo)
        self.assertEqual(wrapper, view)

    def test_add_view_context_as_iface(self):
        view = lambda *arg: 'OK'
        config = self._makeOne(autocommit=True)
        config.add_view(context=IDummy, view=view)
        wrapper = self._getViewCallable(config, IDummy)
        self.assertEqual(wrapper, view)

    def test_add_view_context_as_dottedname(self):
        view = lambda *arg: 'OK'
        config = self._makeOne(autocommit=True)
        config.add_view(context='pyramid.tests.test_config.IDummy',
                        view=view)
        wrapper = self._getViewCallable(config, IDummy)
        self.assertEqual(wrapper, view)

    def test_add_view_for__as_dottedname(self):
        view = lambda *arg: 'OK'
        config = self._makeOne(autocommit=True)
        config.add_view(for_='pyramid.tests.test_config.IDummy',
                        view=view)
        wrapper = self._getViewCallable(config, IDummy)
        self.assertEqual(wrapper, view)

    def test_add_view_for_as_class(self):
        # ``for_`` is older spelling for ``context``
        from zope.interface import implementedBy
        view = lambda *arg: 'OK'
        class Foo:
            pass
        config = self._makeOne(autocommit=True)
        config.add_view(for_=Foo, view=view)
        foo = implementedBy(Foo)
        wrapper = self._getViewCallable(config, foo)
        self.assertEqual(wrapper, view)

    def test_add_view_for_as_iface(self):
        # ``for_`` is older spelling for ``context``
        view = lambda *arg: 'OK'
        config = self._makeOne(autocommit=True)
        config.add_view(for_=IDummy, view=view)
        wrapper = self._getViewCallable(config, IDummy)
        self.assertEqual(wrapper, view)

    def test_add_view_context_trumps_for(self):
        # ``for_`` is older spelling for ``context``
        view = lambda *arg: 'OK'
        config = self._makeOne(autocommit=True)
        class Foo:
            pass
        config.add_view(context=IDummy, for_=Foo, view=view)
        wrapper = self._getViewCallable(config, IDummy)
        self.assertEqual(wrapper, view)

    def test_add_view_register_secured_view(self):
        from zope.interface import Interface
        from pyramid.interfaces import IRequest
        from pyramid.interfaces import ISecuredView
        from pyramid.interfaces import IViewClassifier
        view = lambda *arg: 'OK'
        view.__call_permissive__ = view
        config = self._makeOne(autocommit=True)
        config.add_view(view=view)
        wrapper = config.registry.adapters.lookup(
            (IViewClassifier, IRequest, Interface),
            ISecuredView, name='', default=None)
        self.assertEqual(wrapper, view)

    def test_add_view_exception_register_secured_view(self):
        from zope.interface import implementedBy
        from pyramid.interfaces import IRequest
        from pyramid.interfaces import IView
        from pyramid.interfaces import IExceptionViewClassifier
        view = lambda *arg: 'OK'
        view.__call_permissive__ = view
        config = self._makeOne(autocommit=True)
        config.add_view(view=view, context=RuntimeError)
        wrapper = config.registry.adapters.lookup(
            (IExceptionViewClassifier, IRequest, implementedBy(RuntimeError)),
            IView, name='', default=None)
        self.assertEqual(wrapper, view)

    def test_add_view_same_phash_overrides_existing_single_view(self):
        from pyramid.compat import md5
        from zope.interface import Interface
        from pyramid.interfaces import IRequest
        from pyramid.interfaces import IView
        from pyramid.interfaces import IViewClassifier
        from pyramid.interfaces import IMultiView
        phash = md5()
        phash.update('xhr:True')
        view = lambda *arg: 'NOT OK'
        view.__phash__ = phash.hexdigest()
        config = self._makeOne(autocommit=True)
        config.registry.registerAdapter(
            view, (IViewClassifier, IRequest, Interface), IView, name='')
        def newview(context, request):
            return 'OK'
        config.add_view(view=newview, xhr=True)
        wrapper = self._getViewCallable(config)
        self.assertFalse(IMultiView.providedBy(wrapper))
        request = DummyRequest()
        request.is_xhr = True
        self.assertEqual(wrapper(None, request), 'OK')

    def test_add_view_exc_same_phash_overrides_existing_single_view(self):
        from pyramid.compat import md5
        from zope.interface import implementedBy
        from pyramid.interfaces import IRequest
        from pyramid.interfaces import IView
        from pyramid.interfaces import IExceptionViewClassifier
        from pyramid.interfaces import IMultiView
        phash = md5()
        phash.update('xhr:True')
        view = lambda *arg: 'NOT OK'
        view.__phash__ = phash.hexdigest()
        config = self._makeOne(autocommit=True)
        config.registry.registerAdapter(
            view,
            (IExceptionViewClassifier, IRequest, implementedBy(RuntimeError)),
            IView, name='')
        def newview(context, request):
            return 'OK'
        config.add_view(view=newview, xhr=True, context=RuntimeError)
        wrapper = self._getViewCallable(
            config, ctx_iface=implementedBy(RuntimeError), exception_view=True)
        self.assertFalse(IMultiView.providedBy(wrapper))
        request = DummyRequest()
        request.is_xhr = True
        self.assertEqual(wrapper(None, request), 'OK')

    def test_add_view_default_phash_overrides_no_phash(self):
        from zope.interface import Interface
        from pyramid.interfaces import IRequest
        from pyramid.interfaces import IView
        from pyramid.interfaces import IViewClassifier
        from pyramid.interfaces import IMultiView
        view = lambda *arg: 'NOT OK'
        config = self._makeOne(autocommit=True)
        config.registry.registerAdapter(
            view, (IViewClassifier, IRequest, Interface), IView, name='')
        def newview(context, request):
            return 'OK'
        config.add_view(view=newview)
        wrapper = self._getViewCallable(config)
        self.assertFalse(IMultiView.providedBy(wrapper))
        request = DummyRequest()
        request.is_xhr = True
        self.assertEqual(wrapper(None, request), 'OK')

    def test_add_view_exc_default_phash_overrides_no_phash(self):
        from zope.interface import implementedBy
        from pyramid.interfaces import IRequest
        from pyramid.interfaces import IView
        from pyramid.interfaces import IExceptionViewClassifier
        from pyramid.interfaces import IMultiView
        view = lambda *arg: 'NOT OK'
        config = self._makeOne(autocommit=True)
        config.registry.registerAdapter(
            view,
            (IExceptionViewClassifier, IRequest, implementedBy(RuntimeError)),
            IView, name='')
        def newview(context, request):
            return 'OK'
        config.add_view(view=newview, context=RuntimeError)
        wrapper = self._getViewCallable(
            config, ctx_iface=implementedBy(RuntimeError), exception_view=True)
        self.assertFalse(IMultiView.providedBy(wrapper))
        request = DummyRequest()
        request.is_xhr = True
        self.assertEqual(wrapper(None, request), 'OK')

    def test_add_view_default_phash_overrides_default_phash(self):
        from pyramid.config import DEFAULT_PHASH
        from zope.interface import Interface
        from pyramid.interfaces import IRequest
        from pyramid.interfaces import IView
        from pyramid.interfaces import IViewClassifier
        from pyramid.interfaces import IMultiView
        view = lambda *arg: 'NOT OK'
        view.__phash__ = DEFAULT_PHASH
        config = self._makeOne(autocommit=True)
        config.registry.registerAdapter(
            view, (IViewClassifier, IRequest, Interface), IView, name='')
        def newview(context, request):
            return 'OK'
        config.add_view(view=newview)
        wrapper = self._getViewCallable(config)
        self.assertFalse(IMultiView.providedBy(wrapper))
        request = DummyRequest()
        request.is_xhr = True
        self.assertEqual(wrapper(None, request), 'OK')

    def test_add_view_exc_default_phash_overrides_default_phash(self):
        from pyramid.config import DEFAULT_PHASH
        from zope.interface import implementedBy
        from pyramid.interfaces import IRequest
        from pyramid.interfaces import IView
        from pyramid.interfaces import IExceptionViewClassifier
        from pyramid.interfaces import IMultiView
        view = lambda *arg: 'NOT OK'
        view.__phash__ = DEFAULT_PHASH
        config = self._makeOne(autocommit=True)
        config.registry.registerAdapter(
            view,
            (IExceptionViewClassifier, IRequest, implementedBy(RuntimeError)),
            IView, name='')
        def newview(context, request):
            return 'OK'
        config.add_view(view=newview, context=RuntimeError)
        wrapper = self._getViewCallable(
            config, ctx_iface=implementedBy(RuntimeError), exception_view=True)
        self.assertFalse(IMultiView.providedBy(wrapper))
        request = DummyRequest()
        request.is_xhr = True
        self.assertEqual(wrapper(None, request), 'OK')

    def test_add_view_multiview_replaces_existing_view(self):
        from zope.interface import Interface
        from pyramid.interfaces import IRequest
        from pyramid.interfaces import IView
        from pyramid.interfaces import IViewClassifier
        from pyramid.interfaces import IMultiView
        view = lambda *arg: 'OK'
        view.__phash__ = 'abc'
        config = self._makeOne(autocommit=True)
        config.registry.registerAdapter(
            view, (IViewClassifier, IRequest, Interface), IView, name='')
        config.add_view(view=view)
        wrapper = self._getViewCallable(config)
        self.assertTrue(IMultiView.providedBy(wrapper))
        self.assertEqual(wrapper(None, None), 'OK')

    def test_add_view_exc_multiview_replaces_existing_view(self):
        from zope.interface import implementedBy
        from pyramid.interfaces import IRequest
        from pyramid.interfaces import IView
        from pyramid.interfaces import IExceptionViewClassifier
        from pyramid.interfaces import IViewClassifier
        from pyramid.interfaces import IMultiView
        view = lambda *arg: 'OK'
        view.__phash__ = 'abc'
        config = self._makeOne(autocommit=True)
        config.registry.registerAdapter(
            view,
            (IViewClassifier, IRequest, implementedBy(RuntimeError)),
            IView, name='')
        config.registry.registerAdapter(
            view,
            (IExceptionViewClassifier, IRequest, implementedBy(RuntimeError)),
            IView, name='')
        config.add_view(view=view, context=RuntimeError)
        wrapper = self._getViewCallable(
            config, ctx_iface=implementedBy(RuntimeError), exception_view=True)
        self.assertTrue(IMultiView.providedBy(wrapper))
        self.assertEqual(wrapper(None, None), 'OK')

    def test_add_view_multiview_replaces_existing_securedview(self):
        from zope.interface import Interface
        from pyramid.interfaces import IRequest
        from pyramid.interfaces import ISecuredView
        from pyramid.interfaces import IMultiView
        from pyramid.interfaces import IViewClassifier
        view = lambda *arg: 'OK'
        view.__phash__ = 'abc'
        config = self._makeOne(autocommit=True)
        config.registry.registerAdapter(
            view, (IViewClassifier, IRequest, Interface),
            ISecuredView, name='')
        config.add_view(view=view)
        wrapper = self._getViewCallable(config)
        self.assertTrue(IMultiView.providedBy(wrapper))
        self.assertEqual(wrapper(None, None), 'OK')

    def test_add_view_exc_multiview_replaces_existing_securedview(self):
        from zope.interface import implementedBy
        from pyramid.interfaces import IRequest
        from pyramid.interfaces import ISecuredView
        from pyramid.interfaces import IMultiView
        from pyramid.interfaces import IViewClassifier
        from pyramid.interfaces import IExceptionViewClassifier
        view = lambda *arg: 'OK'
        view.__phash__ = 'abc'
        config = self._makeOne(autocommit=True)
        config.registry.registerAdapter(
            view,
            (IViewClassifier, IRequest, implementedBy(RuntimeError)),
            ISecuredView, name='')
        config.registry.registerAdapter(
            view,
            (IExceptionViewClassifier, IRequest, implementedBy(RuntimeError)),
            ISecuredView, name='')
        config.add_view(view=view, context=RuntimeError)
        wrapper = self._getViewCallable(
            config, ctx_iface=implementedBy(RuntimeError), exception_view=True)
        self.assertTrue(IMultiView.providedBy(wrapper))
        self.assertEqual(wrapper(None, None), 'OK')

    def test_add_view_with_accept_multiview_replaces_existing_view(self):
        from zope.interface import Interface
        from pyramid.interfaces import IRequest
        from pyramid.interfaces import IView
        from pyramid.interfaces import IMultiView
        from pyramid.interfaces import IViewClassifier
        def view(context, request):
            return 'OK'
        def view2(context, request):
            return 'OK2'
        config = self._makeOne(autocommit=True)
        config.registry.registerAdapter(
            view, (IViewClassifier, IRequest, Interface), IView, name='')
        config.add_view(view=view2, accept='text/html')
        wrapper = self._getViewCallable(config)
        self.assertTrue(IMultiView.providedBy(wrapper))
        self.assertEqual(len(wrapper.views), 1)
        self.assertEqual(len(wrapper.media_views), 1)
        self.assertEqual(wrapper(None, None), 'OK')
        request = DummyRequest()
        request.accept = DummyAccept('text/html', 'text/html')
        self.assertEqual(wrapper(None, request), 'OK2')

    def test_add_view_exc_with_accept_multiview_replaces_existing_view(self):
        from zope.interface import implementedBy
        from pyramid.interfaces import IRequest
        from pyramid.interfaces import IView
        from pyramid.interfaces import IMultiView
        from pyramid.interfaces import IViewClassifier
        from pyramid.interfaces import IExceptionViewClassifier
        def view(context, request):
            return 'OK'
        def view2(context, request):
            return 'OK2'
        config = self._makeOne(autocommit=True)
        config.registry.registerAdapter(
            view,
            (IViewClassifier, IRequest, implementedBy(RuntimeError)),
            IView, name='')
        config.registry.registerAdapter(
            view,
            (IExceptionViewClassifier, IRequest, implementedBy(RuntimeError)),
            IView, name='')
        config.add_view(view=view2, accept='text/html', context=RuntimeError)
        wrapper = self._getViewCallable(
            config, ctx_iface=implementedBy(RuntimeError), exception_view=True)
        self.assertTrue(IMultiView.providedBy(wrapper))
        self.assertEqual(len(wrapper.views), 1)
        self.assertEqual(len(wrapper.media_views), 1)
        self.assertEqual(wrapper(None, None), 'OK')
        request = DummyRequest()
        request.accept = DummyAccept('text/html', 'text/html')
        self.assertEqual(wrapper(None, request), 'OK2')

    def test_add_view_multiview_replaces_existing_view_with___accept__(self):
        from zope.interface import Interface
        from pyramid.interfaces import IRequest
        from pyramid.interfaces import IView
        from pyramid.interfaces import IMultiView
        from pyramid.interfaces import IViewClassifier
        def view(context, request):
            return 'OK'
        def view2(context, request):
            return 'OK2'
        view.__accept__ = 'text/html'
        view.__phash__ = 'abc'
        config = self._makeOne(autocommit=True)
        config.registry.registerAdapter(
            view, (IViewClassifier, IRequest, Interface), IView, name='')
        config.add_view(view=view2)
        wrapper = self._getViewCallable(config)
        self.assertTrue(IMultiView.providedBy(wrapper))
        self.assertEqual(len(wrapper.views), 1)
        self.assertEqual(len(wrapper.media_views), 1)
        self.assertEqual(wrapper(None, None), 'OK2')
        request = DummyRequest()
        request.accept = DummyAccept('text/html')
        self.assertEqual(wrapper(None, request), 'OK')

    def test_add_view_exc_mulview_replaces_existing_view_with___accept__(self):
        from zope.interface import implementedBy
        from pyramid.interfaces import IRequest
        from pyramid.interfaces import IView
        from pyramid.interfaces import IMultiView
        from pyramid.interfaces import IViewClassifier
        from pyramid.interfaces import IExceptionViewClassifier
        def view(context, request):
            return 'OK'
        def view2(context, request):
            return 'OK2'
        view.__accept__ = 'text/html'
        view.__phash__ = 'abc'
        config = self._makeOne(autocommit=True)
        config.registry.registerAdapter(
            view,
            (IViewClassifier, IRequest, implementedBy(RuntimeError)),
            IView, name='')
        config.registry.registerAdapter(
            view,
            (IExceptionViewClassifier, IRequest, implementedBy(RuntimeError)),
            IView, name='')
        config.add_view(view=view2, context=RuntimeError)
        wrapper = self._getViewCallable(
            config, ctx_iface=implementedBy(RuntimeError), exception_view=True)
        self.assertTrue(IMultiView.providedBy(wrapper))
        self.assertEqual(len(wrapper.views), 1)
        self.assertEqual(len(wrapper.media_views), 1)
        self.assertEqual(wrapper(None, None), 'OK2')
        request = DummyRequest()
        request.accept = DummyAccept('text/html')
        self.assertEqual(wrapper(None, request), 'OK')

    def test_add_view_multiview_replaces_multiview(self):
        from zope.interface import Interface
        from pyramid.interfaces import IRequest
        from pyramid.interfaces import IMultiView
        from pyramid.interfaces import IViewClassifier
        view = DummyMultiView()
        config = self._makeOne(autocommit=True)
        config.registry.registerAdapter(
            view, (IViewClassifier, IRequest, Interface),
            IMultiView, name='')
        view2 = lambda *arg: 'OK2'
        config.add_view(view=view2)
        wrapper = self._getViewCallable(config)
        self.assertTrue(IMultiView.providedBy(wrapper))
        self.assertEqual([x[:2] for x in wrapper.views], [(view2, None)])
        self.assertEqual(wrapper(None, None), 'OK1')

    def test_add_view_exc_multiview_replaces_multiview(self):
        from zope.interface import implementedBy
        from pyramid.interfaces import IRequest
        from pyramid.interfaces import IMultiView
        from pyramid.interfaces import IViewClassifier
        from pyramid.interfaces import IExceptionViewClassifier
        view = DummyMultiView()
        config = self._makeOne(autocommit=True)
        config.registry.registerAdapter(
            view,
            (IViewClassifier, IRequest, implementedBy(RuntimeError)),
            IMultiView, name='')
        config.registry.registerAdapter(
            view,
            (IExceptionViewClassifier, IRequest, implementedBy(RuntimeError)),
            IMultiView, name='')
        view2 = lambda *arg: 'OK2'
        config.add_view(view=view2, context=RuntimeError)
        wrapper = self._getViewCallable(
            config, ctx_iface=implementedBy(RuntimeError), exception_view=True)
        self.assertTrue(IMultiView.providedBy(wrapper))
        self.assertEqual([x[:2] for x in wrapper.views], [(view2, None)])
        self.assertEqual(wrapper(None, None), 'OK1')

    def test_add_view_multiview_context_superclass_then_subclass(self):
        from zope.interface import Interface
        from pyramid.interfaces import IRequest
        from pyramid.interfaces import IView
        from pyramid.interfaces import IMultiView
        from pyramid.interfaces import IViewClassifier
        class ISuper(Interface):
            pass
        class ISub(ISuper):
            pass
        view = lambda *arg: 'OK'
        view2 = lambda *arg: 'OK2'
        config = self._makeOne(autocommit=True)
        config.registry.registerAdapter(
            view, (IViewClassifier, IRequest, ISuper), IView, name='')
        config.add_view(view=view2, for_=ISub)
        wrapper = self._getViewCallable(config, ISuper, IRequest)
        self.assertFalse(IMultiView.providedBy(wrapper))
        self.assertEqual(wrapper(None, None), 'OK')
        wrapper = self._getViewCallable(config, ISub, IRequest)
        self.assertFalse(IMultiView.providedBy(wrapper))
        self.assertEqual(wrapper(None, None), 'OK2')

    def test_add_view_multiview_exception_superclass_then_subclass(self):
        from zope.interface import implementedBy
        from pyramid.interfaces import IRequest
        from pyramid.interfaces import IView
        from pyramid.interfaces import IMultiView
        from pyramid.interfaces import IViewClassifier
        from pyramid.interfaces import IExceptionViewClassifier
        class Super(Exception):
            pass
        class Sub(Super):
            pass
        view = lambda *arg: 'OK'
        view2 = lambda *arg: 'OK2'
        config = self._makeOne(autocommit=True)
        config.registry.registerAdapter(
            view, (IViewClassifier, IRequest, Super), IView, name='')
        config.registry.registerAdapter(
            view, (IExceptionViewClassifier, IRequest, Super), IView, name='')
        config.add_view(view=view2, for_=Sub)
        wrapper = self._getViewCallable(
            config, implementedBy(Super), IRequest)
        wrapper_exc_view = self._getViewCallable(
            config, implementedBy(Super), IRequest, exception_view=True)
        self.assertEqual(wrapper_exc_view, wrapper)
        self.assertFalse(IMultiView.providedBy(wrapper_exc_view))
        self.assertEqual(wrapper_exc_view(None, None), 'OK')
        wrapper = self._getViewCallable(
            config, implementedBy(Sub), IRequest)
        wrapper_exc_view = self._getViewCallable(
            config, implementedBy(Sub), IRequest, exception_view=True)
        self.assertEqual(wrapper_exc_view, wrapper)
        self.assertFalse(IMultiView.providedBy(wrapper_exc_view))
        self.assertEqual(wrapper_exc_view(None, None), 'OK2')

    def test_add_view_multiview_call_ordering(self):
        from zope.interface import directlyProvides
        def view1(context, request): return 'view1'
        def view2(context, request): return 'view2'
        def view3(context, request): return 'view3'
        def view4(context, request): return 'view4'
        def view5(context, request): return 'view5'
        def view6(context, request): return 'view6'
        def view7(context, request): return 'view7'
        def view8(context, request): return 'view8'
        config = self._makeOne(autocommit=True)
        config.add_view(view=view1)
        config.add_view(view=view2, request_method='POST')
        config.add_view(view=view3,request_param='param')
        config.add_view(view=view4, containment=IDummy)
        config.add_view(view=view5, request_method='POST',request_param='param')
        config.add_view(view=view6, request_method='POST', containment=IDummy)
        config.add_view(view=view7, request_param='param', containment=IDummy)
        config.add_view(view=view8, request_method='POST',request_param='param',
                        containment=IDummy)


        wrapper = self._getViewCallable(config)

        ctx = DummyContext()
        request = self._makeRequest(config)
        request.method = 'GET'
        request.params = {}
        self.assertEqual(wrapper(ctx, request), 'view1')

        ctx = DummyContext()
        request = self._makeRequest(config)
        request.params = {}
        request.method = 'POST'
        self.assertEqual(wrapper(ctx, request), 'view2')

        ctx = DummyContext()
        request = self._makeRequest(config)
        request.params = {'param':'1'}
        request.method = 'GET'
        self.assertEqual(wrapper(ctx, request), 'view3')

        ctx = DummyContext()
        directlyProvides(ctx, IDummy)
        request = self._makeRequest(config)
        request.method = 'GET'
        request.params = {}
        self.assertEqual(wrapper(ctx, request), 'view4')

        ctx = DummyContext()
        request = self._makeRequest(config)
        request.method = 'POST'
        request.params = {'param':'1'}
        self.assertEqual(wrapper(ctx, request), 'view5')

        ctx = DummyContext()
        directlyProvides(ctx, IDummy)
        request = self._makeRequest(config)
        request.params = {}
        request.method = 'POST'
        self.assertEqual(wrapper(ctx, request), 'view6')

        ctx = DummyContext()
        directlyProvides(ctx, IDummy)
        request = self._makeRequest(config)
        request.method = 'GET'
        request.params = {'param':'1'}
        self.assertEqual(wrapper(ctx, request), 'view7')

        ctx = DummyContext()
        directlyProvides(ctx, IDummy)
        request = self._makeRequest(config)
        request.method = 'POST'
        request.params = {'param':'1'}
        self.assertEqual(wrapper(ctx, request), 'view8')

    def test_add_view_with_template_renderer(self):
        import pyramid.tests
        from pyramid.interfaces import ISettings
        class view(object):
            def __init__(self, context, request):
                self.request = request
                self.context = context

            def __call__(self):
                return {'a':'1'}
        config = self._makeOne(autocommit=True)
        renderer = self._registerRenderer(config)
        fixture = 'pyramid.tests:fixtures/minimal.txt'
        config.add_view(view=view, renderer=fixture)
        wrapper = self._getViewCallable(config)
        request = self._makeRequest(config)
        result = wrapper(None, request)
        self.assertEqual(result.body, 'Hello!')
        settings = config.registry.queryUtility(ISettings)
        result = renderer.info
        self.assertEqual(result.registry, config.registry)
        self.assertEqual(result.type, '.txt')
        self.assertEqual(result.package, pyramid.tests)
        self.assertEqual(result.name, fixture)
        self.assertEqual(result.settings, settings)

    def test_add_view_with_default_renderer(self):
        class view(object):
            def __init__(self, context, request):
                self.request = request
                self.context = context

            def __call__(self):
                return {'a':'1'}
        config = self._makeOne(autocommit=True)
        class moo(object):
            def __init__(self, *arg, **kw):
                pass
            def __call__(self, *arg, **kw):
                return 'moo'
        config.add_renderer(None, moo)
        config.add_view(view=view)
        wrapper = self._getViewCallable(config)
        request = self._makeRequest(config)
        result = wrapper(None, request)
        self.assertEqual(result.body, 'moo')

    def test_add_view_with_template_renderer_no_callable(self):
        import pyramid.tests
        from pyramid.interfaces import ISettings
        config = self._makeOne(autocommit=True)
        renderer = self._registerRenderer(config)
        fixture = 'pyramid.tests:fixtures/minimal.txt'
        config.add_view(view=None, renderer=fixture)
        wrapper = self._getViewCallable(config)
        request = self._makeRequest(config)
        result = wrapper(None, request)
        self.assertEqual(result.body, 'Hello!')
        settings = config.registry.queryUtility(ISettings)
        result = renderer.info
        self.assertEqual(result.registry, config.registry)
        self.assertEqual(result.type, '.txt')
        self.assertEqual(result.package, pyramid.tests)
        self.assertEqual(result.name, fixture)
        self.assertEqual(result.settings, settings)

    def test_add_view_with_request_type_as_iface(self):
        from zope.interface import directlyProvides
        def view(context, request):
            return 'OK'
        config = self._makeOne(autocommit=True)
        config.add_view(request_type=IDummy, view=view)
        wrapper = self._getViewCallable(config, None)
        request = self._makeRequest(config)
        directlyProvides(request, IDummy)
        result = wrapper(None, request)
        self.assertEqual(result, 'OK')

    def test_add_view_with_request_type_as_noniface(self):
        from pyramid.exceptions import ConfigurationError
        view = lambda *arg: 'OK'
        config = self._makeOne()
        self.assertRaises(ConfigurationError,
                          config.add_view, view, '', None, None, object)

    def test_add_view_with_route_name(self):
        from zope.component import ComponentLookupError
        view = lambda *arg: 'OK'
        config = self._makeOne(autocommit=True)
        config.add_view(view=view, route_name='foo')
        self.assertEqual(len(config.registry.deferred_route_views), 1)
        infos = config.registry.deferred_route_views['foo']
        self.assertEqual(len(infos), 1)
        info = infos[0]
        self.assertEqual(info['route_name'], 'foo')
        self.assertEqual(info['view'], view)
        self.assertRaises(ComponentLookupError,
                          self._getRouteRequestIface, config, 'foo')
        wrapper = self._getViewCallable(config, None)
        self.assertEqual(wrapper, None)
        config.add_route('foo', '/a/b')
        request_iface = self._getRouteRequestIface(config, 'foo')
        self.assertNotEqual(request_iface, None)
        wrapper = self._getViewCallable(config, request_iface=request_iface)
        self.assertNotEqual(wrapper, None)
        self.assertEqual(wrapper(None, None), 'OK')

    def test_add_view_with_route_name_deferred_views_already_exist(self):
        view = lambda *arg: 'OK'
        config = self._makeOne(autocommit=True)
        config.registry.deferred_route_views = {'bar':[]}
        config.add_view(view=view, route_name='foo')
        self.assertEqual(len(config.registry.deferred_route_views), 2)
        self.assertEqual(config.registry.deferred_route_views['bar'], [])
        infos = config.registry.deferred_route_views['foo']
        self.assertEqual(len(infos), 1)

    def test_deferred_route_views_retains_custom_predicates(self):
        view = lambda *arg: 'OK'
        config = self._makeOne(autocommit=True)
        config.add_view(view=view, route_name='foo', custom_predicates=('123',))
        self.assertEqual(len(config.registry.deferred_route_views), 1)
        infos = config.registry.deferred_route_views['foo']
        self.assertEqual(len(infos), 1)
        info = infos[0]
        self.assertEqual(info['route_name'], 'foo')
        self.assertEqual(info['custom_predicates'], ('123',))

    def test_add_view_with_route_name_exception(self):
        from zope.interface import implementedBy
        from zope.component import ComponentLookupError
        view = lambda *arg: 'OK'
        config = self._makeOne(autocommit=True)
        config.add_view(view=view, route_name='foo', context=RuntimeError)
        self.assertEqual(len(config.registry.deferred_route_views), 1)
        infos = config.registry.deferred_route_views['foo']
        self.assertEqual(len(infos), 1)
        info = infos[0]
        self.assertEqual(info['route_name'], 'foo')
        self.assertEqual(info['view'], view)
        self.assertRaises(ComponentLookupError,
                          self._getRouteRequestIface, config, 'foo')
        wrapper_exc_view = self._getViewCallable(
            config, ctx_iface=implementedBy(RuntimeError),
            exception_view=True)
        self.assertEqual(wrapper_exc_view, None)
        config.add_route('foo', '/a/b')
        request_iface = self._getRouteRequestIface(config, 'foo')
        self.assertNotEqual(request_iface, None)
        wrapper_exc_view = self._getViewCallable(
            config, ctx_iface=implementedBy(RuntimeError),
            request_iface=request_iface, exception_view=True)
        self.assertNotEqual(wrapper_exc_view, None)
        wrapper = self._getViewCallable(
            config, ctx_iface=implementedBy(RuntimeError),
            request_iface=request_iface)
        self.assertEqual(wrapper_exc_view, wrapper)
        self.assertEqual(wrapper_exc_view(None, None), 'OK')

    def test_add_view_with_request_method_true(self):
        view = lambda *arg: 'OK'
        config = self._makeOne(autocommit=True)
        config.add_view(view=view, request_method='POST')
        wrapper = self._getViewCallable(config)
        request = self._makeRequest(config)
        request.method = 'POST'
        self.assertEqual(wrapper(None, request), 'OK')

    def test_add_view_with_request_method_false(self):
        view = lambda *arg: 'OK'
        config = self._makeOne(autocommit=True)
        config.add_view(view=view, request_method='POST')
        wrapper = self._getViewCallable(config)
        request = self._makeRequest(config)
        request.method = 'GET'
        self._assertNotFound(wrapper, None, request)

    def test_add_view_with_request_param_noval_true(self):
        view = lambda *arg: 'OK'
        config = self._makeOne(autocommit=True)
        config.add_view(view=view, request_param='abc')
        wrapper = self._getViewCallable(config)
        request = self._makeRequest(config)
        request.params = {'abc':''}
        self.assertEqual(wrapper(None, request), 'OK')

    def test_add_view_with_request_param_noval_false(self):
        view = lambda *arg: 'OK'
        config = self._makeOne(autocommit=True)
        config.add_view(view=view, request_param='abc')
        wrapper = self._getViewCallable(config)
        request = self._makeRequest(config)
        request.params = {}
        self._assertNotFound(wrapper, None, request)

    def test_add_view_with_request_param_val_true(self):
        view = lambda *arg: 'OK'
        config = self._makeOne(autocommit=True)
        config.add_view(view=view, request_param='abc=123')
        wrapper = self._getViewCallable(config)
        request = self._makeRequest(config)
        request.params = {'abc':'123'}
        self.assertEqual(wrapper(None, request), 'OK')

    def test_add_view_with_request_param_val_false(self):
        view = lambda *arg: 'OK'
        config = self._makeOne(autocommit=True)
        config.add_view(view=view, request_param='abc=123')
        wrapper = self._getViewCallable(config)
        request = self._makeRequest(config)
        request.params = {'abc':''}
        self._assertNotFound(wrapper, None, request)

    def test_add_view_with_xhr_true(self):
        view = lambda *arg: 'OK'
        config = self._makeOne(autocommit=True)
        config.add_view(view=view, xhr=True)
        wrapper = self._getViewCallable(config)
        request = self._makeRequest(config)
        request.is_xhr = True
        self.assertEqual(wrapper(None, request), 'OK')

    def test_add_view_with_xhr_false(self):
        view = lambda *arg: 'OK'
        config = self._makeOne(autocommit=True)
        config.add_view(view=view, xhr=True)
        wrapper = self._getViewCallable(config)
        request = self._makeRequest(config)
        request.is_xhr = False
        self._assertNotFound(wrapper, None, request)

    def test_add_view_with_header_badregex(self):
        from pyramid.exceptions import ConfigurationError
        view = lambda *arg: 'OK'
        config = self._makeOne()
        self.assertRaises(ConfigurationError,
                          config.add_view, view=view, header='Host:a\\')

    def test_add_view_with_header_noval_match(self):
        view = lambda *arg: 'OK'
        config = self._makeOne(autocommit=True)
        config.add_view(view=view, header='Host')
        wrapper = self._getViewCallable(config)
        request = self._makeRequest(config)
        request.headers = {'Host':'whatever'}
        self.assertEqual(wrapper(None, request), 'OK')

    def test_add_view_with_header_noval_nomatch(self):
        view = lambda *arg: 'OK'
        config = self._makeOne(autocommit=True)
        config.add_view(view=view, header='Host')
        wrapper = self._getViewCallable(config)
        request = self._makeRequest(config)
        request.headers = {'NotHost':'whatever'}
        self._assertNotFound(wrapper, None, request)

    def test_add_view_with_header_val_match(self):
        view = lambda *arg: 'OK'
        config = self._makeOne(autocommit=True)
        config.add_view(view=view, header=r'Host:\d')
        wrapper = self._getViewCallable(config)
        request = self._makeRequest(config)
        request.headers = {'Host':'1'}
        self.assertEqual(wrapper(None, request), 'OK')

    def test_add_view_with_header_val_nomatch(self):
        view = lambda *arg: 'OK'
        config = self._makeOne(autocommit=True)
        config.add_view(view=view, header=r'Host:\d')
        wrapper = self._getViewCallable(config)
        request = self._makeRequest(config)
        request.headers = {'Host':'abc'}
        self._assertNotFound(wrapper, None, request)

    def test_add_view_with_header_val_missing(self):
        from pyramid.httpexceptions import HTTPNotFound
        view = lambda *arg: 'OK'
        config = self._makeOne(autocommit=True)
        config.add_view(view=view, header=r'Host:\d')
        wrapper = self._getViewCallable(config)
        request = self._makeRequest(config)
        request.headers = {'NoHost':'1'}
        self.assertRaises(HTTPNotFound, wrapper, None, request)

    def test_add_view_with_accept_match(self):
        view = lambda *arg: 'OK'
        config = self._makeOne(autocommit=True)
        config.add_view(view=view, accept='text/xml')
        wrapper = self._getViewCallable(config)
        request = self._makeRequest(config)
        request.accept = ['text/xml']
        self.assertEqual(wrapper(None, request), 'OK')

    def test_add_view_with_accept_nomatch(self):
        view = lambda *arg: 'OK'
        config = self._makeOne(autocommit=True)
        config.add_view(view=view, accept='text/xml')
        wrapper = self._getViewCallable(config)
        request = self._makeRequest(config)
        request.accept = ['text/html']
        self._assertNotFound(wrapper, None, request)

    def test_add_view_with_containment_true(self):
        from zope.interface import directlyProvides
        view = lambda *arg: 'OK'
        config = self._makeOne(autocommit=True)
        config.add_view(view=view, containment=IDummy)
        wrapper = self._getViewCallable(config)
        context = DummyContext()
        directlyProvides(context, IDummy)
        self.assertEqual(wrapper(context, None), 'OK')

    def test_add_view_with_containment_false(self):
        view = lambda *arg: 'OK'
        config = self._makeOne(autocommit=True)
        config.add_view(view=view, containment=IDummy)
        wrapper = self._getViewCallable(config)
        context = DummyContext()
        self._assertNotFound(wrapper, context, None)

    def test_add_view_with_containment_dottedname(self):
        from zope.interface import directlyProvides
        view = lambda *arg: 'OK'
        config = self._makeOne(autocommit=True)
        config.add_view(
            view=view,
            containment='pyramid.tests.test_config.IDummy')
        wrapper = self._getViewCallable(config)
        context = DummyContext()
        directlyProvides(context, IDummy)
        self.assertEqual(wrapper(context, None), 'OK')

    def test_add_view_with_path_info_badregex(self):
        from pyramid.exceptions import ConfigurationError
        view = lambda *arg: 'OK'
        config = self._makeOne()
        self.assertRaises(ConfigurationError,
                          config.add_view, view=view, path_info='\\')

    def test_add_view_with_path_info_match(self):
        view = lambda *arg: 'OK'
        config = self._makeOne(autocommit=True)
        config.add_view(view=view, path_info='/foo')
        wrapper = self._getViewCallable(config)
        request = self._makeRequest(config)
        request.path_info = '/foo'
        self.assertEqual(wrapper(None, request), 'OK')

    def test_add_view_with_path_info_nomatch(self):
        view = lambda *arg: 'OK'
        config = self._makeOne(autocommit=True)
        config.add_view(view=view, path_info='/foo')
        wrapper = self._getViewCallable(config)
        request = self._makeRequest(config)
        request.path_info = '/'
        self._assertNotFound(wrapper, None, request)

    def test_add_view_with_custom_predicates_match(self):
        view = lambda *arg: 'OK'
        config = self._makeOne(autocommit=True)
        def pred1(context, request):
            return True
        def pred2(context, request):
            return True
        predicates = (pred1, pred2)
        config.add_view(view=view, custom_predicates=predicates)
        wrapper = self._getViewCallable(config)
        request = self._makeRequest(config)
        self.assertEqual(wrapper(None, request), 'OK')

    def test_add_view_with_custom_predicates_nomatch(self):
        view = lambda *arg: 'OK'
        config = self._makeOne(autocommit=True)
        def pred1(context, request):
            return True
        def pred2(context, request):
            return False
        predicates = (pred1, pred2)
        config.add_view(view=view, custom_predicates=predicates)
        wrapper = self._getViewCallable(config)
        request = self._makeRequest(config)
        self._assertNotFound(wrapper, None, request)

    def test_add_view_custom_predicate_bests_standard_predicate(self):
        view = lambda *arg: 'OK'
        view2 = lambda *arg: 'NOT OK'
        config = self._makeOne(autocommit=True)
        def pred1(context, request):
            return True
        config.add_view(view=view, custom_predicates=(pred1,))
        config.add_view(view=view2, request_method='GET')
        wrapper = self._getViewCallable(config)
        request = self._makeRequest(config)
        request.method = 'GET'
        self.assertEqual(wrapper(None, request), 'OK')

    def test_add_view_custom_more_preds_first_bests_fewer_preds_last(self):
        view = lambda *arg: 'OK'
        view2 = lambda *arg: 'NOT OK'
        config = self._makeOne(autocommit=True)
        config.add_view(view=view, request_method='GET', xhr=True)
        config.add_view(view=view2, request_method='GET')
        wrapper = self._getViewCallable(config)
        request = self._makeRequest(config)
        request.method = 'GET'
        request.is_xhr = True
        self.assertEqual(wrapper(None, request), 'OK')

    def test_add_view_same_predicates(self):
        from zope.configuration.config import ConfigurationConflictError
        view2 = lambda *arg: 'second'
        view1 = lambda *arg: 'first'
        config = self._makeOne()
        config.add_view(view=view1)
        config.add_view(view=view2)
        self.assertRaises(ConfigurationConflictError, config.commit)

    def test_add_view_with_permission(self):
        view1 = lambda *arg: 'OK'
        outerself = self
        class DummyPolicy(object):
            def effective_principals(self, r):
                outerself.assertEqual(r, request)
                return ['abc']
            def permits(self, context, principals, permission):
                outerself.assertEqual(context, None)
                outerself.assertEqual(principals, ['abc'])
                outerself.assertEqual(permission, 'view')
                return True
        policy = DummyPolicy()
        config = self._makeOne(authorization_policy=policy,
                               authentication_policy=policy,
                               autocommit=True)
        config.add_view(view=view1, permission='view')
        view = self._getViewCallable(config)
        request = self._makeRequest(config)
        self.assertEqual(view(None, request), 'OK')

    def test_add_view_with_default_permission_no_explicit_permission(self):
        view1 = lambda *arg: 'OK'
        outerself = self
        class DummyPolicy(object):
            def effective_principals(self, r):
                outerself.assertEqual(r, request)
                return ['abc']
            def permits(self, context, principals, permission):
                outerself.assertEqual(context, None)
                outerself.assertEqual(principals, ['abc'])
                outerself.assertEqual(permission, 'view')
                return True
        policy = DummyPolicy()
        config = self._makeOne(authorization_policy=policy,
                               authentication_policy=policy,
                               default_permission='view',
                               autocommit=True)
        config.add_view(view=view1)
        view = self._getViewCallable(config)
        request = self._makeRequest(config)
        self.assertEqual(view(None, request), 'OK')

    def test_add_view_with_no_default_permission_no_explicit_permission(self):
        view1 = lambda *arg: 'OK'
        class DummyPolicy(object): pass # wont be called
        policy = DummyPolicy()
        config = self._makeOne(authorization_policy=policy,
                               authentication_policy=policy,
                               autocommit=True)
        config.add_view(view=view1)
        view = self._getViewCallable(config)
        request = self._makeRequest(config)
        self.assertEqual(view(None, request), 'OK')

    def _assertRoute(self, config, name, path, num_predicates=0):
        from pyramid.interfaces import IRoutesMapper
        mapper = config.registry.getUtility(IRoutesMapper)
        routes = mapper.get_routes()
        route = routes[0]
        self.assertEqual(len(routes), 1)
        self.assertEqual(route.name, name)
        self.assertEqual(route.path, path)
        self.assertEqual(len(routes[0].predicates), num_predicates)
        return route

    def test_get_routes_mapper_not_yet_registered(self):
        config = self._makeOne()
        mapper = config.get_routes_mapper()
        self.assertEqual(mapper.routelist, [])

    def test_get_routes_mapper_already_registered(self):
        from pyramid.interfaces import IRoutesMapper
        config = self._makeOne()
        mapper = object()
        config.registry.registerUtility(mapper, IRoutesMapper)
        result = config.get_routes_mapper()
        self.assertEqual(result, mapper)

    def test_add_route_defaults(self):
        config = self._makeOne(autocommit=True)
        route = config.add_route('name', 'path')
        self._assertRoute(config, 'name', 'path')
        self.assertEqual(route.name, 'name')

<<<<<<< HEAD
    def test_add_route_with_root_route(self):
        from pyramid.interfaces import IRoutesMapper
        root_config = self._makeOne(autocommit=True)
        root_config.add_route('root_name', 'root')
        config = self._makeOne(registry=root_config.registry, autocommit=True, root_route_name='root_name')
=======
    def test_add_route_with_route_prefix(self):
        from pyramid.interfaces import IRoutesMapper
        config = self._makeOne(autocommit=True)
        config.route_prefix = 'root'
>>>>>>> d46cd6ad
        route = config.add_route('name', 'path')
        self.assertEqual(route.name, 'name')
        self.assertEqual(route.pattern, 'root/path')

<<<<<<< HEAD
        mapper = config.registry.getUtility(IRoutesMapper)
        routes = mapper.get_routes()
        route = routes[1]
        self.assertEqual(len(routes), 2)
        self.assertEqual(route.name, 'name')
        self.assertEqual(route.path, 'root/path')

    def test_add_route_with_root_route_configrationerror(self):
        from pyramid.exceptions import ConfigurationError
        config = self._makeOne(autocommit=True, root_route_name='root_name')
        try:
            route = config.add_route('name', 'path')
            self.fail()
        except ConfigurationError:
            pass

    def test_with_root_route(self):
        root_config = self._makeOne(autocommit=True)
        root_config.add_route('root_name', 'root')
        config = root_config.with_root_route('root_name')
        self.assertEqual(config.registry, root_config.registry)
        self.assertEqual(config.package, root_config.package)
        self.assertEqual(config.root_route_name, 'root_name')

    def test_with_root_route_configerror(self):
        from pyramid.exceptions import ConfigurationError
        root_config = self._makeOne(autocommit=True)
        try:
            config = root_config.with_root_route('root_name')
            self.fail()
        except ConfigurationError:
            pass

    def test_mount(self):
        root_config = self._makeOne(autocommit=True)
        root_config.add_route('root_name', 'root')
        def dummy_subapp(config):
            self.assertEqual(config.root_route_name, 'root_name')
        root_config.mount(dummy_subapp, 'root_name')
=======
        self._assertRoute(config, 'name', 'root/path')

    def test_with_route_prefix(self):
        root_config = self._makeOne(autocommit=True)
        config = root_config.with_route_prefix('root')
        self.assertEqual(config.registry, root_config.registry)
        self.assertEqual(config.package, root_config.package)
        self.assertEqual(config.route_prefix, 'root')

    def test_mount_subapplication(self):
        root_config = self._makeOne(autocommit=True)
        def dummy_subapp(config):
            self.assertEqual(config.route_prefix, 'root')
        root_config.mount_subapplication(dummy_subapp, 
                route_prefix='root')
>>>>>>> d46cd6ad

    def test_add_route_with_factory(self):
        config = self._makeOne(autocommit=True)
        factory = object()
        route = config.add_route('name', 'path', factory=factory)
        self.assertEqual(route.factory, factory)

    def test_add_route_with_static(self):
        config = self._makeOne(autocommit=True)
        route = config.add_route('name', 'path/{foo}', static=True)
        self.assertEqual(route.name, 'name')
        mapper = config.get_routes_mapper()
        self.assertEqual(len(mapper.get_routes()), 0)
        self.assertEqual(mapper.generate('name', {"foo":"a"}), '/path/a')

    def test_add_route_with_factory_dottedname(self):
        config = self._makeOne(autocommit=True)
        route = config.add_route(
            'name', 'path',
            factory='pyramid.tests.test_config.dummyfactory')
        self.assertEqual(route.factory, dummyfactory)

    def test_add_route_with_xhr(self):
        config = self._makeOne(autocommit=True)
        config.add_route('name', 'path', xhr=True)
        route = self._assertRoute(config, 'name', 'path', 1)
        predicate = route.predicates[0]
        request = self._makeRequest(config)
        request.is_xhr = True
        self.assertEqual(predicate(None, request), True)
        request = self._makeRequest(config)
        request.is_xhr = False
        self.assertEqual(predicate(None, request), False)

    def test_add_route_with_request_method(self):
        config = self._makeOne(autocommit=True)
        config.add_route('name', 'path', request_method='GET')
        route = self._assertRoute(config, 'name', 'path', 1)
        predicate = route.predicates[0]
        request = self._makeRequest(config)
        request.method = 'GET'
        self.assertEqual(predicate(None, request), True)
        request = self._makeRequest(config)
        request.method = 'POST'
        self.assertEqual(predicate(None, request), False)

    def test_add_route_with_path_info(self):
        config = self._makeOne(autocommit=True)
        config.add_route('name', 'path', path_info='/foo')
        route = self._assertRoute(config, 'name', 'path', 1)
        predicate = route.predicates[0]
        request = self._makeRequest(config)
        request.path_info = '/foo'
        self.assertEqual(predicate(None, request), True)
        request = self._makeRequest(config)
        request.path_info = '/'
        self.assertEqual(predicate(None, request), False)

    def test_add_route_with_request_param(self):
        config = self._makeOne(autocommit=True)
        config.add_route('name', 'path', request_param='abc')
        route = self._assertRoute(config, 'name', 'path', 1)
        predicate = route.predicates[0]
        request = self._makeRequest(config)
        request.params = {'abc':'123'}
        self.assertEqual(predicate(None, request), True)
        request = self._makeRequest(config)
        request.params = {}
        self.assertEqual(predicate(None, request), False)

    def test_add_route_with_custom_predicates(self):
        config = self._makeOne(autocommit=True)
        def pred1(context, request): pass
        def pred2(context, request): pass
        config.add_route('name', 'path', custom_predicates=(pred1, pred2))
        route = self._assertRoute(config, 'name', 'path', 2)
        self.assertEqual(route.predicates, [pred1, pred2])

    def test_add_route_with_header(self):
        config = self._makeOne(autocommit=True)
        config.add_route('name', 'path', header='Host')
        route = self._assertRoute(config, 'name', 'path', 1)
        predicate = route.predicates[0]
        request = self._makeRequest(config)
        request.headers = {'Host':'example.com'}
        self.assertEqual(predicate(None, request), True)
        request = self._makeRequest(config)
        request.headers = {}
        self.assertEqual(predicate(None, request), False)

    def test_add_route_with_accept(self):
        config = self._makeOne(autocommit=True)
        config.add_route('name', 'path', accept='text/xml')
        route = self._assertRoute(config, 'name', 'path', 1)
        predicate = route.predicates[0]
        request = self._makeRequest(config)
        request.accept = ['text/xml']
        self.assertEqual(predicate(None, request), True)
        request = self._makeRequest(config)
        request.accept = ['text/html']
        self.assertEqual(predicate(None, request), False)

    def test_add_route_no_pattern_with_path(self):
        config = self._makeOne(autocommit=True)
        route = config.add_route('name', path='path')
        self._assertRoute(config, 'name', 'path')
        self.assertEqual(route.name, 'name')

    def test_add_route_no_path_no_pattern(self):
        from pyramid.exceptions import ConfigurationError
        config = self._makeOne()
        self.assertRaises(ConfigurationError, config.add_route, 'name')

    def test_add_route_with_pregenerator(self):
        config = self._makeOne(autocommit=True)
        route = config.add_route('name', 'pattern', pregenerator='123')
        self.assertEqual(route.pregenerator, '123')

    def test_add_route_no_view_with_view_attr(self):
        config = self._makeOne(autocommit=True)
        from pyramid.exceptions import ConfigurationError
        try:
            config.add_route('name', '/pattern', view_attr='abc')
        except ConfigurationError:
            pass
        else: # pragma: no cover
            raise AssertionError

    def test_add_route_no_view_with_view_context(self):
        config = self._makeOne(autocommit=True)
        from pyramid.exceptions import ConfigurationError
        try:
            config.add_route('name', '/pattern', view_context=DummyContext)
        except ConfigurationError:
            pass
        else: # pragma: no cover
            raise AssertionError

    def test_add_route_no_view_with_view_permission(self):
        config = self._makeOne(autocommit=True)
        from pyramid.exceptions import ConfigurationError
        try:
            config.add_route('name', '/pattern', view_permission='edit')
        except ConfigurationError:
            pass
        else: # pragma: no cover
            raise AssertionError

    def test_add_route_no_view_with_view_renderer(self):
        config = self._makeOne(autocommit=True)
        from pyramid.exceptions import ConfigurationError
        try:
            config.add_route('name', '/pattern', view_renderer='json')
        except ConfigurationError:
            pass
        else: # pragma: no cover
            raise AssertionError

    def test_derive_view_function(self):
        def view(request):
            return 'OK'
        config = self._makeOne()
        result = config.derive_view(view)
        self.assertFalse(result is view)
        self.assertEqual(result(None, None), 'OK')

    def test_derive_view_dottedname(self):
        config = self._makeOne()
        result = config.derive_view(
            'pyramid.tests.test_config.dummy_view')
        self.assertFalse(result is dummy_view)
        self.assertEqual(result(None, None), 'OK')

    def test_derive_view_with_default_renderer_no_explicit_renderer(self):
        config = self._makeOne()
        class moo(object):
            def __init__(self, view):
                pass
            def __call__(self, *arg, **kw):
                return 'moo'
        config.add_renderer(None, moo)
        def view(request):
            return 'OK'
        result = config.derive_view(view)
        self.assertFalse(result is view)
        self.assertEqual(result(None, None).body, 'moo')

    def test_derive_view_with_default_renderer_with_explicit_renderer(self):
        class moo(object): pass
        class foo(object):
            def __init__(self, view):
                pass
            def __call__(self, *arg, **kw):
                return 'foo'
        def view(request):
            return 'OK'
        config = self._makeOne()
        config.add_renderer(None, moo)
        config.add_renderer('foo', foo)
        result = config.derive_view(view, renderer='foo')
        self.assertFalse(result is view)
        request = self._makeRequest(config)
        self.assertEqual(result(None, request).body, 'foo')

    def test__override_not_yet_registered(self):
        from pyramid.interfaces import IPackageOverrides
        package = DummyPackage('package')
        opackage = DummyPackage('opackage')
        config = self._makeOne()
        config._override(package, 'path', opackage, 'oprefix',
                         PackageOverrides=DummyOverrides)
        overrides = config.registry.queryUtility(IPackageOverrides,
                                                 name='package')
        self.assertEqual(overrides.inserted, [('path', 'opackage', 'oprefix')])
        self.assertEqual(overrides.package, package)

    def test__override_already_registered(self):
        from pyramid.interfaces import IPackageOverrides
        package = DummyPackage('package')
        opackage = DummyPackage('opackage')
        overrides = DummyOverrides(package)
        config = self._makeOne()
        config.registry.registerUtility(overrides, IPackageOverrides,
                                        name='package')
        config._override(package, 'path', opackage, 'oprefix',
                         PackageOverrides=DummyOverrides)
        self.assertEqual(overrides.inserted, [('path', 'opackage', 'oprefix')])
        self.assertEqual(overrides.package, package)

    def test_action_branching_kw_is_None(self):
        config = self._makeOne(autocommit=True)
        self.assertEqual(config.action('discrim'), None)

    def test_action_branching_kw_is_not_None(self):
        config = self._makeOne(autocommit=True)
        self.assertEqual(config.action('discrim', kw={'a':1}), None)

    def test_action_branching_nonautocommit_without_context_info(self):
        config = self._makeOne(autocommit=False)
        config._ctx = DummyContext()
        config._ctx.info = None
        config._ctx.autocommit = False
        config._ctx.actions = []
        self.assertEqual(config.action('discrim', kw={'a':1}), None)
        self.assertEqual(config._ctx.actions, [('discrim', None, (), {'a': 1})])
        # info is not set on ctx, it's set on the groupingcontextdecorator,
        # and then lost

    def test_action_branching_nonautocommit_with_context_info(self):
        config = self._makeOne(autocommit=False)
        config._ctx = DummyContext()
        config._ctx.info = 'abc'
        config._ctx.autocommit = False
        config._ctx.actions = []
        config._ctx.action = lambda *arg, **kw: self.assertEqual(
            arg,
            ('discrim', None, (), {'a': 1}, 0))
        self.assertEqual(config.action('discrim', kw={'a':1}), None)
        self.assertEqual(config._ctx.actions, [])
        self.assertEqual(config._ctx.info, 'abc')

    def test_add_static_here_no_utility_registered(self):
        from zope.interface import Interface
        from pyramid.static import PackageURLParser
        from pyramid.interfaces import IView
        from pyramid.interfaces import IViewClassifier
        config = self._makeOne(autocommit=True)
        config.add_static_view('static', 'fixtures/static')
        request_type = self._getRouteRequestIface(config, 'static/')
        self._assertRoute(config, 'static/', 'static/*subpath')
        wrapped = config.registry.adapters.lookup(
            (IViewClassifier, request_type, Interface), IView, name='')
        request = self._makeRequest(config)
        self.assertEqual(wrapped(None, request).__class__, PackageURLParser)

    def test_add_static_view_package_relative(self):
        from pyramid.interfaces import IStaticURLInfo
        info = DummyStaticURLInfo()
        config = self._makeOne(autocommit=True)
        config.registry.registerUtility(info, IStaticURLInfo)
        config.add_static_view('static', 'pyramid.tests:fixtures/static')
        self.assertEqual(info.added,
                         [('static', 'pyramid.tests:fixtures/static', {})])

    def test_add_static_view_package_here_relative(self):
        from pyramid.interfaces import IStaticURLInfo
        info = DummyStaticURLInfo()
        config = self._makeOne(autocommit=True)
        config.registry.registerUtility(info, IStaticURLInfo)
        config.add_static_view('static', 'fixtures/static')
        self.assertEqual(info.added,
                         [('static', 'pyramid.tests:fixtures/static', {})])

    def test_add_static_view_absolute(self):
        import os
        from pyramid.interfaces import IStaticURLInfo
        info = DummyStaticURLInfo()
        config = self._makeOne(autocommit=True)
        config.registry.registerUtility(info, IStaticURLInfo)
        here = os.path.dirname(__file__)
        static_path = os.path.join(here, 'fixtures', 'static')
        config.add_static_view('static', static_path)
        self.assertEqual(info.added,
                         [('static', static_path, {})])

    def test_set_notfound_view(self):
        from zope.interface import implementedBy
        from pyramid.interfaces import IRequest
        from pyramid.httpexceptions import HTTPNotFound
        config = self._makeOne(autocommit=True)
        view = lambda *arg: arg
        config.set_notfound_view(view)
        request = self._makeRequest(config)
        view = self._getViewCallable(config,
                                     ctx_iface=implementedBy(HTTPNotFound),
                                     request_iface=IRequest)
        result = view(None, request)
        self.assertEqual(result, (None, request))

    def test_set_notfound_view_request_has_context(self):
        from zope.interface import implementedBy
        from pyramid.interfaces import IRequest
        from pyramid.httpexceptions import HTTPNotFound
        config = self._makeOne(autocommit=True)
        view = lambda *arg: arg
        config.set_notfound_view(view)
        request = self._makeRequest(config)
        request.context = 'abc'
        view = self._getViewCallable(config,
                                     ctx_iface=implementedBy(HTTPNotFound),
                                     request_iface=IRequest)
        result = view(None, request)
        self.assertEqual(result, ('abc', request))

    @testing.skip_on('java')
    def test_set_notfound_view_with_renderer(self):
        from zope.interface import implementedBy
        from pyramid.interfaces import IRequest
        from pyramid.httpexceptions import HTTPNotFound
        config = self._makeOne(autocommit=True)
        view = lambda *arg: {}
        config.set_notfound_view(view,
                                 renderer='pyramid.tests:fixtures/minimal.pt')
        config.begin()
        try: # chameleon depends on being able to find a threadlocal registry
            request = self._makeRequest(config)
            view = self._getViewCallable(config,
                                         ctx_iface=implementedBy(HTTPNotFound),
                                         request_iface=IRequest)
            result = view(None, request)
        finally:
            config.end()
        self.assertTrue('div' in result.body)

    def test_set_forbidden_view(self):
        from zope.interface import implementedBy
        from pyramid.interfaces import IRequest
        from pyramid.httpexceptions import HTTPForbidden
        config = self._makeOne(autocommit=True)
        view = lambda *arg: 'OK'
        config.set_forbidden_view(view)
        request = self._makeRequest(config)
        view = self._getViewCallable(config,
                                     ctx_iface=implementedBy(HTTPForbidden),
                                     request_iface=IRequest)
        result = view(None, request)
        self.assertEqual(result, 'OK')

    def test_set_forbidden_view_request_has_context(self):
        from zope.interface import implementedBy
        from pyramid.interfaces import IRequest
        from pyramid.httpexceptions import HTTPForbidden
        config = self._makeOne(autocommit=True)
        view = lambda *arg: arg
        config.set_forbidden_view(view)
        request = self._makeRequest(config)
        request.context = 'abc'
        view = self._getViewCallable(config,
                                     ctx_iface=implementedBy(HTTPForbidden),
                                     request_iface=IRequest)
        result = view(None, request)
        self.assertEqual(result, ('abc', request))

    @testing.skip_on('java')
    def test_set_forbidden_view_with_renderer(self):
        from zope.interface import implementedBy
        from pyramid.interfaces import IRequest
        from pyramid.httpexceptions import HTTPForbidden
        config = self._makeOne(autocommit=True)
        view = lambda *arg: {}
        config.set_forbidden_view(view,
                                  renderer='pyramid.tests:fixtures/minimal.pt')
        config.begin()
        try: # chameleon requires a threadlocal registry
            request = self._makeRequest(config)
            view = self._getViewCallable(config,
                                         ctx_iface=implementedBy(HTTPForbidden),
                                         request_iface=IRequest)
            result = view(None, request)
        finally:
            config.end()
        self.assertTrue('div' in result.body)

    def test__set_authentication_policy(self):
        from pyramid.interfaces import IAuthenticationPolicy
        config = self._makeOne(autocommit=True)
        policy = object()
        config._set_authentication_policy(policy)
        self.assertEqual(
            config.registry.getUtility(IAuthenticationPolicy), policy)

    def test__set_authorization_policy(self):
        from pyramid.interfaces import IAuthorizationPolicy
        config = self._makeOne(autocommit=True)
        policy = object()
        config._set_authorization_policy(policy)
        self.assertEqual(
            config.registry.getUtility(IAuthorizationPolicy), policy)

    def test_set_locale_negotiator(self):
        from pyramid.interfaces import ILocaleNegotiator
        config = self._makeOne(autocommit=True)
        def negotiator(request): pass
        config.set_locale_negotiator(negotiator)
        self.assertEqual(config.registry.getUtility(ILocaleNegotiator),
                         negotiator)

    def test_set_locale_negotiator_dottedname(self):
        from pyramid.interfaces import ILocaleNegotiator
        config = self._makeOne(autocommit=True)
        config.set_locale_negotiator(
            'pyramid.tests.test_config.dummyfactory')
        self.assertEqual(config.registry.getUtility(ILocaleNegotiator),
                         dummyfactory)

    def test_set_request_factory(self):
        from pyramid.interfaces import IRequestFactory
        config = self._makeOne(autocommit=True)
        factory = object()
        config.set_request_factory(factory)
        self.assertEqual(config.registry.getUtility(IRequestFactory), factory)

    def test_set_request_factory_dottedname(self):
        from pyramid.interfaces import IRequestFactory
        config = self._makeOne(autocommit=True)
        config.set_request_factory(
            'pyramid.tests.test_config.dummyfactory')
        self.assertEqual(config.registry.getUtility(IRequestFactory),
                         dummyfactory)

    def test_set_renderer_globals_factory(self):
        import warnings
        warnings.filterwarnings('ignore')
        try:
            from pyramid.interfaces import IRendererGlobalsFactory
            config = self._makeOne(autocommit=True)
            factory = object()
            config.set_renderer_globals_factory(factory)
            self.assertEqual(
                config.registry.getUtility(IRendererGlobalsFactory),
                factory)
        finally:
            warnings.resetwarnings()

    def test_set_renderer_globals_factory_dottedname(self):
        import warnings
        warnings.filterwarnings('ignore')
        try:
            from pyramid.interfaces import IRendererGlobalsFactory
            config = self._makeOne(autocommit=True)
            config.set_renderer_globals_factory(
                'pyramid.tests.test_config.dummyfactory')
            self.assertEqual(
                config.registry.getUtility(IRendererGlobalsFactory),
                dummyfactory)
        finally:
            warnings.resetwarnings()

    def test_set_default_permission(self):
        from pyramid.interfaces import IDefaultPermission
        config = self._makeOne(autocommit=True)
        config.set_default_permission('view')
        self.assertEqual(config.registry.getUtility(IDefaultPermission),
                         'view')

    def test_add_view_mapper(self):
        from pyramid.interfaces import IViewMapperFactory
        config = self._makeOne(autocommit=True)
        mapper = object()
        config.set_view_mapper(mapper)
        result = config.registry.getUtility(IViewMapperFactory)
        self.assertEqual(result, mapper)

    def test_add_view_mapper_dottedname(self):
        from pyramid.interfaces import IViewMapperFactory
        config = self._makeOne(autocommit=True)
        config.set_view_mapper('pyramid.tests.test_config')
        result = config.registry.getUtility(IViewMapperFactory)
        from pyramid.tests import test_config
        self.assertEqual(result, test_config)

    def test_set_session_factory(self):
        from pyramid.interfaces import ISessionFactory
        config = self._makeOne(autocommit=True)
        config.set_session_factory('factory')
        self.assertEqual(config.registry.getUtility(ISessionFactory),
                         'factory')

    def test_add_translation_dirs_missing_dir(self):
        from pyramid.exceptions import ConfigurationError
        config = self._makeOne()
        self.assertRaises(ConfigurationError,
                          config.add_translation_dirs,
                          '/wont/exist/on/my/system')

    def test_add_translation_dirs_no_specs(self):
        from pyramid.interfaces import ITranslationDirectories
        from pyramid.interfaces import IChameleonTranslate
        config = self._makeOne()
        config.add_translation_dirs()
        self.assertEqual(config.registry.queryUtility(ITranslationDirectories),
                         None)
        self.assertEqual(config.registry.queryUtility(IChameleonTranslate),
                         None)

    def test_add_translation_dirs_asset_spec(self):
        import os
        from pyramid.interfaces import ITranslationDirectories
        config = self._makeOne(autocommit=True)
        config.add_translation_dirs('pyramid.tests.localeapp:locale')
        here = os.path.dirname(__file__)
        locale = os.path.join(here, 'localeapp', 'locale')
        self.assertEqual(config.registry.getUtility(ITranslationDirectories),
                         [locale])

    def test_add_translation_dirs_asset_spec_existing_translation_dirs(self):
        import os
        from pyramid.interfaces import ITranslationDirectories
        config = self._makeOne(autocommit=True)
        directories = ['abc']
        config.registry.registerUtility(directories, ITranslationDirectories)
        config.add_translation_dirs('pyramid.tests.localeapp:locale')
        here = os.path.dirname(__file__)
        locale = os.path.join(here, 'localeapp', 'locale')
        result = config.registry.getUtility(ITranslationDirectories)
        self.assertEqual(result, [locale, 'abc'])

    def test_add_translation_dirs_multiple_specs(self):
        import os
        from pyramid.interfaces import ITranslationDirectories
        config = self._makeOne(autocommit=True)
        config.add_translation_dirs('pyramid.tests.localeapp:locale',
                                    'pyramid.tests.localeapp:locale2')
        here = os.path.dirname(__file__)
        locale = os.path.join(here, 'localeapp', 'locale')
        locale2 = os.path.join(here, 'localeapp', 'locale2')
        self.assertEqual(config.registry.getUtility(ITranslationDirectories),
                         [locale, locale2])

    def test_add_translation_dirs_multiple_specs_multiple_calls(self):
        import os
        from pyramid.interfaces import ITranslationDirectories
        config = self._makeOne(autocommit=True)
        config.add_translation_dirs('pyramid.tests.localeapp:locale',
                                    'pyramid.tests.localeapp:locale2')
        config.add_translation_dirs('pyramid.tests.localeapp:locale3')
        here = os.path.dirname(__file__)
        locale = os.path.join(here, 'localeapp', 'locale')
        locale2 = os.path.join(here, 'localeapp', 'locale2')
        locale3 = os.path.join(here, 'localeapp', 'locale3')
        self.assertEqual(config.registry.getUtility(ITranslationDirectories),
                         [locale3, locale, locale2])

    def test_add_translation_dirs_registers_chameleon_translate(self):
        from pyramid.interfaces import IChameleonTranslate
        from pyramid.threadlocal import manager
        request = DummyRequest()
        config = self._makeOne(autocommit=True)
        manager.push({'request':request, 'registry':config.registry})
        try:
            config.add_translation_dirs('pyramid.tests.localeapp:locale')
            translate = config.registry.getUtility(IChameleonTranslate)
            self.assertEqual(translate('Approve'), u'Approve')
        finally:
            manager.pop()

    def test_add_translation_dirs_abspath(self):
        import os
        from pyramid.interfaces import ITranslationDirectories
        config = self._makeOne(autocommit=True)
        here = os.path.dirname(__file__)
        locale = os.path.join(here, 'localeapp', 'locale')
        config.add_translation_dirs(locale)
        self.assertEqual(config.registry.getUtility(ITranslationDirectories),
                         [locale])

    def test_override_asset_samename(self):
        from pyramid.exceptions import ConfigurationError
        config = self._makeOne()
        self.assertRaises(ConfigurationError, config.override_asset,'a', 'a')

    def test_override_asset_directory_with_file(self):
        from pyramid.exceptions import ConfigurationError
        config = self._makeOne()
        self.assertRaises(ConfigurationError, config.override_asset,
                          'a:foo/', 'a:foo.pt')

    def test_override_asset_file_with_directory(self):
        from pyramid.exceptions import ConfigurationError
        config = self._makeOne()
        self.assertRaises(ConfigurationError, config.override_asset,
                          'a:foo.pt', 'a:foo/')

    def test_override_asset_file_with_package(self):
        from pyramid.exceptions import ConfigurationError
        config = self._makeOne()
        self.assertRaises(ConfigurationError, config.override_asset,
                          'a:foo.pt', 'a')

    def test_override_asset_file_with_file(self):
        config = self._makeOne(autocommit=True)
        override = DummyUnderOverride()
        config.override_asset(
            'pyramid.tests.fixtureapp:templates/foo.pt',
            'pyramid.tests.fixtureapp.subpackage:templates/bar.pt',
            _override=override)
        from pyramid.tests import fixtureapp
        from pyramid.tests.fixtureapp import subpackage
        self.assertEqual(override.package, fixtureapp)
        self.assertEqual(override.path, 'templates/foo.pt')
        self.assertEqual(override.override_package, subpackage)
        self.assertEqual(override.override_prefix, 'templates/bar.pt')

    def test_override_asset_package_with_package(self):
        config = self._makeOne(autocommit=True)
        override = DummyUnderOverride()
        config.override_asset(
            'pyramid.tests.fixtureapp',
            'pyramid.tests.fixtureapp.subpackage',
            _override=override)
        from pyramid.tests import fixtureapp
        from pyramid.tests.fixtureapp import subpackage
        self.assertEqual(override.package, fixtureapp)
        self.assertEqual(override.path, '')
        self.assertEqual(override.override_package, subpackage)
        self.assertEqual(override.override_prefix, '')

    def test_override_asset_directory_with_directory(self):
        config = self._makeOne(autocommit=True)
        override = DummyUnderOverride()
        config.override_asset(
            'pyramid.tests.fixtureapp:templates/',
            'pyramid.tests.fixtureapp.subpackage:templates/',
            _override=override)
        from pyramid.tests import fixtureapp
        from pyramid.tests.fixtureapp import subpackage
        self.assertEqual(override.package, fixtureapp)
        self.assertEqual(override.path, 'templates/')
        self.assertEqual(override.override_package, subpackage)
        self.assertEqual(override.override_prefix, 'templates/')

    def test_override_asset_directory_with_package(self):
        config = self._makeOne(autocommit=True)
        override = DummyUnderOverride()
        config.override_asset(
            'pyramid.tests.fixtureapp:templates/',
            'pyramid.tests.fixtureapp.subpackage',
            _override=override)
        from pyramid.tests import fixtureapp
        from pyramid.tests.fixtureapp import subpackage
        self.assertEqual(override.package, fixtureapp)
        self.assertEqual(override.path, 'templates/')
        self.assertEqual(override.override_package, subpackage)
        self.assertEqual(override.override_prefix, '')

    def test_override_asset_package_with_directory(self):
        config = self._makeOne(autocommit=True)
        override = DummyUnderOverride()
        config.override_asset(
            'pyramid.tests.fixtureapp',
            'pyramid.tests.fixtureapp.subpackage:templates/',
            _override=override)
        from pyramid.tests import fixtureapp
        from pyramid.tests.fixtureapp import subpackage
        self.assertEqual(override.package, fixtureapp)
        self.assertEqual(override.path, '')
        self.assertEqual(override.override_package, subpackage)
        self.assertEqual(override.override_prefix, 'templates/')

    def test_add_renderer(self):
        from pyramid.interfaces import IRendererFactory
        config = self._makeOne(autocommit=True)
        renderer = object()
        config.add_renderer('name', renderer)
        self.assertEqual(config.registry.getUtility(IRendererFactory, 'name'),
                         renderer)

    def test_add_renderer_dottedname_factory(self):
        from pyramid.interfaces import IRendererFactory
        config = self._makeOne(autocommit=True)
        import pyramid.tests
        config.add_renderer('name', 'pyramid.tests')
        self.assertEqual(config.registry.getUtility(IRendererFactory, 'name'),
                         pyramid.tests)

    def test_add_response_adapter(self):
        from pyramid.interfaces import IResponse
        config = self._makeOne(autocommit=True)
        class Adapter(object):
            def __init__(self, other):
                self.other = other
        config.add_response_adapter(Adapter, str)
        result = config.registry.queryAdapter('foo', IResponse)
        self.assertTrue(result.other, 'foo')

    def test_add_response_adapter_self(self):
        from pyramid.interfaces import IResponse
        config = self._makeOne(autocommit=True)
        class Adapter(object):
            pass
        config.add_response_adapter(None, Adapter)
        adapter = Adapter()
        result = config.registry.queryAdapter(adapter, IResponse)
        self.assertTrue(result is adapter)

    def test_add_response_adapter_dottednames(self):
        from pyramid.interfaces import IResponse
        config = self._makeOne(autocommit=True)
        config.add_response_adapter('pyramid.response.Response',
                                    'types.StringType')
        result = config.registry.queryAdapter('foo', IResponse)
        self.assertTrue(result.body, 'foo')

    def test_scan_integration(self):
        import os
        from zope.interface import alsoProvides
        from pyramid.interfaces import IRequest
        from pyramid.view import render_view_to_response
        import pyramid.tests.grokkedapp as package
        config = self._makeOne(autocommit=True)
        config.scan(package)

        ctx = DummyContext()
        req = DummyRequest()
        alsoProvides(req, IRequest)
        req.registry = config.registry

        req.method = 'GET'
        result = render_view_to_response(ctx, req, '')
        self.assertEqual(result, 'grokked')

        req.method = 'POST'
        result = render_view_to_response(ctx, req, '')
        self.assertEqual(result, 'grokked_post')

        result= render_view_to_response(ctx, req, 'grokked_class')
        self.assertEqual(result, 'grokked_class')

        result= render_view_to_response(ctx, req, 'grokked_instance')
        self.assertEqual(result, 'grokked_instance')

        result= render_view_to_response(ctx, req, 'oldstyle_grokked_class')
        self.assertEqual(result, 'oldstyle_grokked_class')

        req.method = 'GET'
        result = render_view_to_response(ctx, req, 'another')
        self.assertEqual(result, 'another_grokked')

        req.method = 'POST'
        result = render_view_to_response(ctx, req, 'another')
        self.assertEqual(result, 'another_grokked_post')

        result= render_view_to_response(ctx, req, 'another_grokked_class')
        self.assertEqual(result, 'another_grokked_class')

        result= render_view_to_response(ctx, req, 'another_grokked_instance')
        self.assertEqual(result, 'another_grokked_instance')

        result= render_view_to_response(ctx, req,
                                        'another_oldstyle_grokked_class')
        self.assertEqual(result, 'another_oldstyle_grokked_class')

        result = render_view_to_response(ctx, req, 'stacked1')
        self.assertEqual(result, 'stacked')

        result = render_view_to_response(ctx, req, 'stacked2')
        self.assertEqual(result, 'stacked')

        result = render_view_to_response(ctx, req, 'another_stacked1')
        self.assertEqual(result, 'another_stacked')

        result = render_view_to_response(ctx, req, 'another_stacked2')
        self.assertEqual(result, 'another_stacked')

        result = render_view_to_response(ctx, req, 'stacked_class1')
        self.assertEqual(result, 'stacked_class')

        result = render_view_to_response(ctx, req, 'stacked_class2')
        self.assertEqual(result, 'stacked_class')

        result = render_view_to_response(ctx, req, 'another_stacked_class1')
        self.assertEqual(result, 'another_stacked_class')

        result = render_view_to_response(ctx, req, 'another_stacked_class2')
        self.assertEqual(result, 'another_stacked_class')

        if not os.name.startswith('java'):
            # on Jython, a class without an __init__ apparently accepts
            # any number of arguments without raising a TypeError.

            self.assertRaises(TypeError,
                              render_view_to_response, ctx, req, 'basemethod')

        result = render_view_to_response(ctx, req, 'method1')
        self.assertEqual(result, 'method1')

        result = render_view_to_response(ctx, req, 'method2')
        self.assertEqual(result, 'method2')

        result = render_view_to_response(ctx, req, 'stacked_method1')
        self.assertEqual(result, 'stacked_method')

        result = render_view_to_response(ctx, req, 'stacked_method2')
        self.assertEqual(result, 'stacked_method')

        result = render_view_to_response(ctx, req, 'subpackage_init')
        self.assertEqual(result, 'subpackage_init')

        result = render_view_to_response(ctx, req, 'subpackage_notinit')
        self.assertEqual(result, 'subpackage_notinit')

        result = render_view_to_response(ctx, req, 'subsubpackage_init')
        self.assertEqual(result, 'subsubpackage_init')

        result = render_view_to_response(ctx, req, 'pod_notinit')
        self.assertEqual(result, None)

    def test_scan_integration_dottedname_package(self):
        from zope.interface import alsoProvides
        from pyramid.interfaces import IRequest
        from pyramid.view import render_view_to_response
        config = self._makeOne(autocommit=True)
        config.scan('pyramid.tests.grokkedapp')

        ctx = DummyContext()
        req = DummyRequest()
        alsoProvides(req, IRequest)
        req.registry = config.registry

        req.method = 'GET'
        result = render_view_to_response(ctx, req, '')
        self.assertEqual(result, 'grokked')

    def test_testing_securitypolicy(self):
        from pyramid.testing import DummySecurityPolicy
        config = self._makeOne(autocommit=True)
        config.testing_securitypolicy('user', ('group1', 'group2'),
                                      permissive=False)
        from pyramid.interfaces import IAuthenticationPolicy
        from pyramid.interfaces import IAuthorizationPolicy
        ut = config.registry.getUtility(IAuthenticationPolicy)
        self.assertTrue(isinstance(ut, DummySecurityPolicy))
        ut = config.registry.getUtility(IAuthorizationPolicy)
        self.assertEqual(ut.userid, 'user')
        self.assertEqual(ut.groupids, ('group1', 'group2'))
        self.assertEqual(ut.permissive, False)

    def test_testing_resources(self):
        from pyramid.traversal import find_resource
        from pyramid.interfaces import ITraverser
        ob1 = object()
        ob2 = object()
        resources = {'/ob1':ob1, '/ob2':ob2}
        config = self._makeOne(autocommit=True)
        config.testing_resources(resources)
        adapter = config.registry.getAdapter(None, ITraverser)
        result = adapter(DummyRequest({'PATH_INFO':'/ob1'}))
        self.assertEqual(result['context'], ob1)
        self.assertEqual(result['view_name'], '')
        self.assertEqual(result['subpath'], ())
        self.assertEqual(result['traversed'], (u'ob1',))
        self.assertEqual(result['virtual_root'], ob1)
        self.assertEqual(result['virtual_root_path'], ())
        result = adapter(DummyRequest({'PATH_INFO':'/ob2'}))
        self.assertEqual(result['context'], ob2)
        self.assertEqual(result['view_name'], '')
        self.assertEqual(result['subpath'], ())
        self.assertEqual(result['traversed'], (u'ob2',))
        self.assertEqual(result['virtual_root'], ob2)
        self.assertEqual(result['virtual_root_path'], ())
        self.assertRaises(KeyError, adapter, DummyRequest({'PATH_INFO':'/ob3'}))
        try:
            config.begin()
            self.assertEqual(find_resource(None, '/ob1'), ob1)
        finally:
            config.end()

    def test_testing_add_subscriber_single(self):
        config = self._makeOne(autocommit=True)
        L = config.testing_add_subscriber(IDummy)
        event = DummyEvent()
        config.registry.notify(event)
        self.assertEqual(len(L), 1)
        self.assertEqual(L[0], event)
        config.registry.notify(object())
        self.assertEqual(len(L), 1)

    def test_testing_add_subscriber_dottedname(self):
        config = self._makeOne(autocommit=True)
        L = config.testing_add_subscriber(
            'pyramid.tests.test_config.IDummy')
        event = DummyEvent()
        config.registry.notify(event)
        self.assertEqual(len(L), 1)
        self.assertEqual(L[0], event)
        config.registry.notify(object())
        self.assertEqual(len(L), 1)

    def test_testing_add_subscriber_multiple(self):
        config = self._makeOne(autocommit=True)
        L = config.testing_add_subscriber((Interface, IDummy))
        event = DummyEvent()
        event.object = 'foo'
        # the below is the equivalent of z.c.event.objectEventNotify(event)
        config.registry.subscribers((event.object, event), None)
        self.assertEqual(len(L), 2)
        self.assertEqual(L[0], 'foo')
        self.assertEqual(L[1], event)

    def test_testing_add_subscriber_defaults(self):
        config = self._makeOne(autocommit=True)
        L = config.testing_add_subscriber()
        event = object()
        config.registry.notify(event)
        self.assertEqual(L[-1], event)
        event2 = object()
        config.registry.notify(event2)
        self.assertEqual(L[-1], event2)

    def test_hook_zca(self):
        from zope.component import getSiteManager
        def foo():
            '123'
        try:
            config = self._makeOne()
            config.hook_zca()
            config.begin()
            sm = getSiteManager()
            self.assertEqual(sm, config.registry)
        finally:
            getSiteManager.reset()

    def test_unhook_zca(self):
        from zope.component import getSiteManager
        def foo():
            '123'
        try:
            getSiteManager.sethook(foo)
            config = self._makeOne()
            config.unhook_zca()
            sm = getSiteManager()
            self.assertNotEqual(sm, '123')
        finally:
            getSiteManager.reset()
        
    def test_testing_add_renderer(self):
        config = self._makeOne(autocommit=True)
        renderer = config.testing_add_renderer('templates/foo.pt')
        from pyramid.testing import DummyTemplateRenderer
        self.assertTrue(isinstance(renderer, DummyTemplateRenderer))
        from pyramid.renderers import render_to_response
        # must provide request to pass in registry (this is a functest)
        request = DummyRequest()
        request.registry = config.registry
        render_to_response(
            'templates/foo.pt', {'foo':1, 'bar':2}, request=request)
        renderer.assert_(foo=1)
        renderer.assert_(bar=2)
        renderer.assert_(request=request)

    def test_testing_add_renderer_twice(self):
        config = self._makeOne(autocommit=True)
        renderer1 = config.testing_add_renderer('templates/foo.pt')
        renderer2 = config.testing_add_renderer('templates/bar.pt')
        from pyramid.testing import DummyTemplateRenderer
        self.assertTrue(isinstance(renderer1, DummyTemplateRenderer))
        self.assertTrue(isinstance(renderer2, DummyTemplateRenderer))
        from pyramid.renderers import render_to_response
        # must provide request to pass in registry (this is a functest)
        request = DummyRequest()
        request.registry = config.registry
        render_to_response(
            'templates/foo.pt', {'foo':1, 'bar':2}, request=request)
        renderer1.assert_(foo=1)
        renderer1.assert_(bar=2)
        renderer1.assert_(request=request)
        render_to_response(
            'templates/bar.pt', {'foo':1, 'bar':2}, request=request)
        renderer2.assert_(foo=1)
        renderer2.assert_(bar=2)
        renderer2.assert_(request=request)

    def test_testing_add_renderer_explicitrenderer(self):
        config = self._makeOne(autocommit=True)
        class E(Exception): pass
        def renderer(kw, system):
            self.assertEqual(kw, {'foo':1, 'bar':2})
            raise E
        renderer = config.testing_add_renderer('templates/foo.pt', renderer)
        from pyramid.renderers import render_to_response
        # must provide request to pass in registry (this is a functest)
        request = DummyRequest()
        request.registry = config.registry
        try:
            render_to_response(
                'templates/foo.pt', {'foo':1, 'bar':2}, request=request)
        except E:
            pass
        else: # pragma: no cover
            raise AssertionError

    def test_testing_add_template(self):
        config = self._makeOne(autocommit=True)
        renderer = config.testing_add_template('templates/foo.pt')
        from pyramid.testing import DummyTemplateRenderer
        self.assertTrue(isinstance(renderer, DummyTemplateRenderer))
        from pyramid.renderers import render_to_response
        # must provide request to pass in registry (this is a functest)
        request = DummyRequest()
        request.registry = config.registry
        render_to_response('templates/foo.pt', dict(foo=1, bar=2),
                           request=request)
        renderer.assert_(foo=1)
        renderer.assert_(bar=2)
        renderer.assert_(request=request)

    def test_commit_conflict_simple(self):
        from zope.configuration.config import ConfigurationConflictError
        config = self._makeOne()
        def view1(request): pass
        def view2(request): pass
        config.add_view(view1)
        config.add_view(view2)
        self.assertRaises(ConfigurationConflictError, config.commit)

    def test_commit_conflict_resolved_with_include(self):
        config = self._makeOne()
        def view1(request): pass
        def view2(request): pass
        def includeme(config):
            config.add_view(view2)
        config.add_view(view1)
        config.include(includeme)
        config.commit()
        registeredview = self._getViewCallable(config)
        self.assertEqual(registeredview.__name__, 'view1')

    def test_commit_conflict_with_two_includes(self):
        from zope.configuration.config import ConfigurationConflictError
        config = self._makeOne()
        def view1(request): pass
        def view2(request): pass
        def includeme1(config):
            config.add_view(view1)
        def includeme2(config):
            config.add_view(view2)
        config.include(includeme1)
        config.include(includeme2)
        try:
            config.commit()
        except ConfigurationConflictError, why:
            c1, c2 = self._conflictFunctions(why)
            self.assertEqual(c1, 'includeme1')
            self.assertEqual(c2, 'includeme2')
        else: #pragma: no cover
            raise AssertionError

    def test_commit_conflict_resolved_with_two_includes_and_local(self):
        config = self._makeOne()
        def view1(request): pass
        def view2(request): pass
        def view3(request): pass
        def includeme1(config):
            config.add_view(view1)
        def includeme2(config):
            config.add_view(view2)
        config.include(includeme1)
        config.include(includeme2)
        config.add_view(view3)
        config.commit()
        registeredview = self._getViewCallable(config)
        self.assertEqual(registeredview.__name__, 'view3')

    def test_autocommit_no_conflicts(self):
        config = self._makeOne(autocommit=True)
        def view1(request): pass
        def view2(request): pass
        def view3(request): pass
        config.add_view(view1)
        config.add_view(view2)
        config.add_view(view3)
        config.commit()
        registeredview = self._getViewCallable(config)
        self.assertEqual(registeredview.__name__, 'view3')

    def test_conflict_set_notfound_view(self):
        from zope.configuration.config import ConfigurationConflictError
        config = self._makeOne()
        def view1(request): pass
        def view2(request): pass
        config.set_notfound_view(view1)
        config.set_notfound_view(view2)
        try:
            config.commit()
        except ConfigurationConflictError, why:
            c1, c2 = self._conflictFunctions(why)
            self.assertEqual(c1, 'test_conflict_set_notfound_view')
            self.assertEqual(c2, 'test_conflict_set_notfound_view')
        else: # pragma: no cover
            raise AssertionError

    def test_conflict_set_forbidden_view(self):
        from zope.configuration.config import ConfigurationConflictError
        config = self._makeOne()
        def view1(request): pass
        def view2(request): pass
        config.set_forbidden_view(view1)
        config.set_forbidden_view(view2)
        try:
            config.commit()
        except ConfigurationConflictError, why:
            c1, c2 = self._conflictFunctions(why)
            self.assertEqual(c1, 'test_conflict_set_forbidden_view')
            self.assertEqual(c2, 'test_conflict_set_forbidden_view')
        else: # pragma: no cover
            raise AssertionError

    def test_scan_conflict(self):
        from zope.configuration.config import ConfigurationConflictError
        from pyramid.tests import selfscanapp
        from pyramid.config import Configurator
        c = Configurator()
        c.scan(selfscanapp)
        c.scan(selfscanapp)
        try:
            c.commit()
        except ConfigurationConflictError, why:
            def scanconflicts(e):
                conflicts = e._conflicts.values()
                for conflict in conflicts:
                    for confinst in conflict:
                        yield confinst[3]
            which = list(scanconflicts(why))
            self.assertEqual(len(which), 4)
            self.assertTrue("@view_config(renderer='string')" in which)
            self.assertTrue("@view_config(name='two', renderer='string')" in
                            which)

    def test___getattr__missing_when_directives_exist(self):
        config = self._makeOne()
        directives = {}
        config.registry._directives = directives
        self.assertRaises(AttributeError, config.__getattr__, 'wontexist')

    def test___getattr__missing_when_directives_dont_exist(self):
        config = self._makeOne()
        self.assertRaises(AttributeError, config.__getattr__, 'wontexist')

    def test___getattr__matches(self):
        config = self._makeOne()
        def foo(config): pass
        directives = {'foo':(foo, True)}
        config.registry._directives = directives
        foo_meth = config.foo
        self.assertTrue(foo_meth.im_func.__docobj__ is foo)

    def test___getattr__matches_no_action_wrap(self):
        config = self._makeOne()
        def foo(config): pass
        directives = {'foo':(foo, False)}
        config.registry._directives = directives
        foo_meth = config.foo
        self.assertTrue(foo_meth.im_func is foo)

class TestConfiguratorDeprecatedFeatures(unittest.TestCase):
    def setUp(self):
        import warnings
        warnings.filterwarnings('ignore')

    def tearDown(self):
        import warnings
        warnings.resetwarnings()

    def _makeOne(self, *arg, **kw):
        from pyramid.config import Configurator
        return Configurator(*arg, **kw)

    def _getRouteRequestIface(self, config, name):
        from pyramid.interfaces import IRouteRequest
        iface = config.registry.getUtility(IRouteRequest, name)
        return iface

    def _getViewCallable(self, config, ctx_iface=None, request_iface=None,
                         name='', exception_view=False):
        from zope.interface import Interface
        from pyramid.interfaces import IView
        from pyramid.interfaces import IViewClassifier
        from pyramid.interfaces import IExceptionViewClassifier
        if exception_view:
            classifier = IExceptionViewClassifier
        else:
            classifier = IViewClassifier
        if ctx_iface is None:
            ctx_iface = Interface
        return config.registry.adapters.lookup(
            (classifier, request_iface, ctx_iface), IView, name=name,
            default=None)

    def _registerRenderer(self, config, name='.txt'):
        from pyramid.interfaces import IRendererFactory
        from pyramid.interfaces import ITemplateRenderer
        from zope.interface import implements
        class Renderer:
            implements(ITemplateRenderer)
            def __init__(self, info):
                self.__class__.info = info
            def __call__(self, *arg):
                return 'Hello!'
        config.registry.registerUtility(Renderer, IRendererFactory, name=name)
        return Renderer

    def _assertRoute(self, config, name, path, num_predicates=0):
        from pyramid.interfaces import IRoutesMapper
        mapper = config.registry.getUtility(IRoutesMapper)
        routes = mapper.get_routes()
        route = routes[0]
        self.assertEqual(len(routes), 1)
        self.assertEqual(route.name, name)
        self.assertEqual(route.path, path)
        self.assertEqual(len(routes[0].predicates), num_predicates)
        return route

    def _makeRequest(self, config):
        request = DummyRequest()
        request.registry = config.registry
        return request

    def _conflictFunctions(self, e):
        conflicts = e._conflicts.values()
        for conflict in conflicts:
            for confinst in conflict:
                yield confinst[2]

    def test_add_route_with_view(self):
        config = self._makeOne(autocommit=True)
        view = lambda *arg: 'OK'
        config.add_route('name', 'path', view=view)
        request_type = self._getRouteRequestIface(config, 'name')
        wrapper = self._getViewCallable(config, None, request_type)
        self.assertEqual(wrapper(None, None), 'OK')
        self._assertRoute(config, 'name', 'path')

    def test_add_route_with_view_context(self):
        config = self._makeOne(autocommit=True)
        view = lambda *arg: 'OK'
        config.add_route('name', 'path', view=view, view_context=IDummy)
        request_type = self._getRouteRequestIface(config, 'name')
        wrapper = self._getViewCallable(config, IDummy, request_type)
        self.assertEqual(wrapper(None, None), 'OK')
        self._assertRoute(config, 'name', 'path')
        wrapper = self._getViewCallable(config, IOther, request_type)
        self.assertEqual(wrapper, None)

    def test_add_route_with_view_exception(self):
        from zope.interface import implementedBy
        config = self._makeOne(autocommit=True)
        view = lambda *arg: 'OK'
        config.add_route('name', 'path', view=view, view_context=RuntimeError)
        request_type = self._getRouteRequestIface(config, 'name')
        wrapper = self._getViewCallable(
            config, ctx_iface=implementedBy(RuntimeError),
            request_iface=request_type, exception_view=True)
        self.assertEqual(wrapper(None, None), 'OK')
        self._assertRoute(config, 'name', 'path')
        wrapper = self._getViewCallable(
            config, ctx_iface=IOther,
            request_iface=request_type, exception_view=True)
        self.assertEqual(wrapper, None)

    def test_add_route_with_view_for(self):
        config = self._makeOne(autocommit=True)
        view = lambda *arg: 'OK'
        config.add_route('name', 'path', view=view, view_for=IDummy)
        request_type = self._getRouteRequestIface(config, 'name')
        wrapper = self._getViewCallable(config, IDummy, request_type)
        self.assertEqual(wrapper(None, None), 'OK')
        self._assertRoute(config, 'name', 'path')
        wrapper = self._getViewCallable(config, IOther, request_type)
        self.assertEqual(wrapper, None)

    def test_add_route_with_for_(self):
        config = self._makeOne(autocommit=True)
        view = lambda *arg: 'OK'
        config.add_route('name', 'path', view=view, for_=IDummy)
        request_type = self._getRouteRequestIface(config, 'name')
        wrapper = self._getViewCallable(config, IDummy, request_type)
        self.assertEqual(wrapper(None, None), 'OK')
        self._assertRoute(config, 'name', 'path')
        wrapper = self._getViewCallable(config, IOther, request_type)
        self.assertEqual(wrapper, None)

    def test_add_route_with_view_renderer(self):
        config = self._makeOne(autocommit=True)
        self._registerRenderer(config)
        view = lambda *arg: 'OK'
        config.add_route('name', 'path', view=view,
                         view_renderer='fixtures/minimal.txt')
        request_type = self._getRouteRequestIface(config, 'name')
        wrapper = self._getViewCallable(config, None, request_type)
        self._assertRoute(config, 'name', 'path')
        self.assertEqual(wrapper(None, None).body, 'Hello!')

    def test_add_route_with_view_attr(self):
        config = self._makeOne(autocommit=True)
        self._registerRenderer(config)
        class View(object):
            def __init__(self, context, request):
                pass
            def alt(self):
                return 'OK'
        config.add_route('name', 'path', view=View, view_attr='alt')
        request_type = self._getRouteRequestIface(config, 'name')
        wrapper = self._getViewCallable(config, None, request_type)
        self._assertRoute(config, 'name', 'path')
        request = self._makeRequest(config)
        self.assertEqual(wrapper(None, request), 'OK')

    def test_add_route_with_view_renderer_alias(self):
        config = self._makeOne(autocommit=True)
        self._registerRenderer(config)
        view = lambda *arg: 'OK'
        config.add_route('name', 'path', view=view,
                         renderer='fixtures/minimal.txt')
        request_type = self._getRouteRequestIface(config, 'name')
        wrapper = self._getViewCallable(config, None, request_type)
        self._assertRoute(config, 'name', 'path')
        self.assertEqual(wrapper(None, None).body, 'Hello!')

    def test_add_route_with_view_permission(self):
        from pyramid.interfaces import IAuthenticationPolicy
        from pyramid.interfaces import IAuthorizationPolicy
        config = self._makeOne(autocommit=True)
        policy = lambda *arg: None
        config.registry.registerUtility(policy, IAuthenticationPolicy)
        config.registry.registerUtility(policy, IAuthorizationPolicy)
        view = lambda *arg: 'OK'
        config.add_route('name', 'path', view=view, view_permission='edit')
        request_type = self._getRouteRequestIface(config, 'name')
        wrapper = self._getViewCallable(config, None, request_type)
        self._assertRoute(config, 'name', 'path')
        self.assertTrue(hasattr(wrapper, '__call_permissive__'))

    def test_add_route_with_view_permission_alias(self):
        from pyramid.interfaces import IAuthenticationPolicy
        from pyramid.interfaces import IAuthorizationPolicy
        config = self._makeOne(autocommit=True)
        policy = lambda *arg: None
        config.registry.registerUtility(policy, IAuthenticationPolicy)
        config.registry.registerUtility(policy, IAuthorizationPolicy)
        view = lambda *arg: 'OK'
        config.add_route('name', 'path', view=view, permission='edit')
        request_type = self._getRouteRequestIface(config, 'name')
        wrapper = self._getViewCallable(config, None, request_type)
        self._assertRoute(config, 'name', 'path')
        self.assertTrue(hasattr(wrapper, '__call_permissive__'))

    def test_conflict_route_with_view(self):
        from zope.configuration.config import ConfigurationConflictError
        config = self._makeOne()
        def view1(request): pass
        def view2(request): pass
        config.add_route('a', '/a', view=view1)
        config.add_route('a', '/a', view=view2)
        try:
            config.commit()
        except ConfigurationConflictError, why:
            c1, c2, c3, c4 = self._conflictFunctions(why)
            self.assertEqual(c1, 'test_conflict_route_with_view')
            self.assertEqual(c2, 'test_conflict_route_with_view')
            self.assertEqual(c3, 'test_conflict_route_with_view')
            self.assertEqual(c4, 'test_conflict_route_with_view')
        else: # pragma: no cover
            raise AssertionError
        

class TestConfigurator_add_directive(unittest.TestCase):

    def setUp(self):
        from pyramid.config import Configurator
        self.config = Configurator()

    def test_extend_with_dotted_name(self):
        from pyramid import tests
        config = self.config
        config.add_directive(
            'dummy_extend', 'pyramid.tests.test_config.dummy_extend')
        self.assert_(hasattr(config, 'dummy_extend'))
        config.dummy_extend('discrim')
        context_after = config._ctx
        actions = context_after.actions
        self.assertEqual(len(actions), 1)
        self.assertEqual(
            context_after.actions[0][:3],
            ('discrim', None, tests),
            )

    def test_extend_with_python_callable(self):
        from pyramid import tests
        config = self.config
        config.add_directive(
            'dummy_extend', dummy_extend)
        self.assert_(hasattr(config, 'dummy_extend'))
        config.dummy_extend('discrim')
        context_after = config._ctx
        actions = context_after.actions
        self.assertEqual(len(actions), 1)
        self.assertEqual(
            context_after.actions[0][:3],
            ('discrim', None, tests),
            )

    def test_extend_same_name_doesnt_conflict(self):
        config = self.config
        config.add_directive(
            'dummy_extend', dummy_extend)
        config.add_directive(
            'dummy_extend', dummy_extend2)
        self.assert_(hasattr(config, 'dummy_extend'))
        config.dummy_extend('discrim')
        context_after = config._ctx
        actions = context_after.actions
        self.assertEqual(len(actions), 1)
        self.assertEqual(
            context_after.actions[0][:3],
            ('discrim', None, config.registry),
            )

    def test_extend_action_method_successful(self):
        from zope.configuration.config import ConfigurationConflictError
        config = self.config
        config.add_directive(
            'dummy_extend', dummy_extend)
        config.dummy_extend('discrim')
        config.dummy_extend('discrim')
        self.assertRaises(ConfigurationConflictError, config.commit)

    def test_directive_persists_across_configurator_creations(self):
        from zope.configuration.config import GroupingContextDecorator
        config = self.config
        config.add_directive('dummy_extend', dummy_extend)
        context = config._make_context(autocommit=False)
        context = GroupingContextDecorator(context)
        config2 = config.with_context(context)
        config2.dummy_extend('discrim')
        context_after = config2._ctx
        actions = context_after.actions
        self.assertEqual(len(actions), 1)
        self.assertEqual(
            context_after.actions[0][:3],
            ('discrim', None, config2.package),
            )

class TestViewDeriver(unittest.TestCase):
    def setUp(self):
        self.config = testing.setUp()

    def tearDown(self):
        self.config = None
        
    def _makeOne(self, **kw):
        kw['registry'] = self.config.registry
        from pyramid.config import ViewDeriver
        return ViewDeriver(**kw)
    
    def _makeRequest(self):
        request = DummyRequest()
        request.registry = self.config.registry
        return request

    def _registerLogger(self):
        from pyramid.interfaces import IDebugLogger
        logger = DummyLogger()
        self.config.registry.registerUtility(logger, IDebugLogger)
        return logger

    def _registerSecurityPolicy(self, permissive):
        from pyramid.interfaces import IAuthenticationPolicy
        from pyramid.interfaces import IAuthorizationPolicy
        policy = DummySecurityPolicy(permissive)
        self.config.registry.registerUtility(policy, IAuthenticationPolicy)
        self.config.registry.registerUtility(policy, IAuthorizationPolicy)

    def test_requestonly_function(self):
        def view(request):
            return 'OK'
        deriver = self._makeOne()
        result = deriver(view)
        self.assertFalse(result is view)
        self.assertEqual(result(None, None), 'OK')

    def test_requestonly_function_with_renderer(self):
        class moo(object):
            def render_view(inself, req, resp, view_inst, ctx):
                self.assertEqual(req, request)
                self.assertEqual(resp, 'OK')
                self.assertEqual(view_inst, view)
                self.assertEqual(ctx, context)
                return 'moo'
        def view(request):
            return 'OK'
        deriver = self._makeOne(renderer=moo())
        result = deriver(view)
        self.assertFalse(result is view)
        request = self._makeRequest()
        context = testing.DummyResource()
        self.assertEqual(result(context, request), 'moo')

    def test_requestonly_function_with_renderer_request_override(self):
        def moo(info):
            def inner(value, system):
                self.assertEqual(value, 'OK')
                self.assertEqual(system['request'], request)
                self.assertEqual(system['context'], context)
                return 'moo'
            return inner
        def view(request):
            return 'OK'
        self.config.add_renderer('moo', moo)
        deriver = self._makeOne(renderer='string')
        result = deriver(view)
        self.assertFalse(result is view)
        request = self._makeRequest()
        request.override_renderer = 'moo'
        context = testing.DummyResource()
        self.assertEqual(result(context, request).body, 'moo')

    def test_requestonly_function_with_renderer_request_has_view(self):
        class moo(object):
            def render_view(inself, req, resp, view_inst, ctx):
                self.assertEqual(req, request)
                self.assertEqual(resp, 'OK')
                self.assertEqual(view_inst, 'view')
                self.assertEqual(ctx, context)
                return 'moo'
        def view(request):
            return 'OK'
        deriver = self._makeOne(renderer=moo())
        result = deriver(view)
        self.assertFalse(result is view)
        request = self._makeRequest()
        request.__view__ = 'view'
        context = testing.DummyResource()
        self.assertEqual(result(context, request), 'moo')
        self.assertFalse(hasattr(request, '__view__'))

    def test_class_without_attr(self):
        class View(object):
            def __init__(self, request):
                pass
            def __call__(self):
                return 'OK'
        deriver = self._makeOne()
        result = deriver(View)
        request = self._makeRequest()
        self.assertEqual(result(None, request), 'OK')
        self.assertEqual(request.__view__.__class__, View)

    def test_class_with_attr(self):
        class View(object):
            def __init__(self, request):
                pass
            def another(self):
                return 'OK'
        deriver = self._makeOne(attr='another')
        result = deriver(View)
        request = self._makeRequest()
        self.assertEqual(result(None, request), 'OK')
        self.assertEqual(request.__view__.__class__, View)

    def test_as_function_context_and_request(self):
        def view(context, request):
            return 'OK'
        deriver = self._makeOne()
        result = deriver(view)
        self.assertTrue(result is view)
        self.assertFalse(hasattr(result, '__call_permissive__'))
        self.assertEqual(view(None, None), 'OK')

    def test_as_function_requestonly(self):
        def view(request):
            return 'OK'
        deriver = self._makeOne()
        result = deriver(view)
        self.assertFalse(result is view)
        self.assertEqual(view.__module__, result.__module__)
        self.assertEqual(view.__doc__, result.__doc__)
        self.assertEqual(view.__name__, result.__name__)
        self.assertFalse(hasattr(result, '__call_permissive__'))
        self.assertEqual(result(None, None), 'OK')

    def test_as_newstyle_class_context_and_request(self):
        class view(object):
            def __init__(self, context, request):
                pass
            def __call__(self):
                return 'OK'
        deriver = self._makeOne()
        result = deriver(view)
        self.assertFalse(result is view)
        self.assertEqual(view.__module__, result.__module__)
        self.assertEqual(view.__doc__, result.__doc__)
        self.assertEqual(view.__name__, result.__name__)
        self.assertFalse(hasattr(result, '__call_permissive__'))
        request = self._makeRequest()
        self.assertEqual(result(None, request), 'OK')
        self.assertEqual(request.__view__.__class__, view)

    def test_as_newstyle_class_requestonly(self):
        class view(object):
            def __init__(self, context, request):
                pass
            def __call__(self):
                return 'OK'
        deriver = self._makeOne()
        result = deriver(view)
        self.assertFalse(result is view)
        self.assertEqual(view.__module__, result.__module__)
        self.assertEqual(view.__doc__, result.__doc__)
        self.assertEqual(view.__name__, result.__name__)
        self.assertFalse(hasattr(result, '__call_permissive__'))
        request = self._makeRequest()
        self.assertEqual(result(None, request), 'OK')
        self.assertEqual(request.__view__.__class__, view)

    def test_as_oldstyle_class_context_and_request(self):
        class view:
            def __init__(self, context, request):
                pass
            def __call__(self):
                return 'OK'
        deriver = self._makeOne()
        result = deriver(view)
        self.assertFalse(result is view)
        self.assertEqual(view.__module__, result.__module__)
        self.assertEqual(view.__doc__, result.__doc__)
        self.assertEqual(view.__name__, result.__name__)
        self.assertFalse(hasattr(result, '__call_permissive__'))
        request = self._makeRequest()
        self.assertEqual(result(None, request), 'OK')
        self.assertEqual(request.__view__.__class__, view)

    def test_as_oldstyle_class_requestonly(self):
        class view:
            def __init__(self, context, request):
                pass
            def __call__(self):
                return 'OK'
        deriver = self._makeOne()
        result = deriver(view)
        self.assertFalse(result is view)
        self.assertEqual(view.__module__, result.__module__)
        self.assertEqual(view.__doc__, result.__doc__)
        self.assertEqual(view.__name__, result.__name__)
        self.assertFalse(hasattr(result, '__call_permissive__'))
        request = self._makeRequest()
        self.assertEqual(result(None, request), 'OK')
        self.assertEqual(request.__view__.__class__, view)

    def test_as_instance_context_and_request(self):
        class View:
            def __call__(self, context, request):
                return 'OK'
        view = View()
        deriver = self._makeOne()
        result = deriver(view)
        self.assertTrue(result is view)
        self.assertFalse(hasattr(result, '__call_permissive__'))
        self.assertEqual(result(None, None), 'OK')

    def test_as_instance_requestonly(self):
        class View:
            def __call__(self, request):
                return 'OK'
        view = View()
        deriver = self._makeOne()
        result = deriver(view)
        self.assertFalse(result is view)
        self.assertEqual(view.__module__, result.__module__)
        self.assertEqual(view.__doc__, result.__doc__)
        self.assertTrue('instance' in result.__name__)
        self.assertFalse(hasattr(result, '__call_permissive__'))
        self.assertEqual(result(None, None), 'OK')

    def test_with_debug_authorization_no_authpol(self):
        view = lambda *arg: 'OK'
        self.config.registry.settings = dict(
            debug_authorization=True, reload_templates=True)
        logger = self._registerLogger()
        deriver = self._makeOne(permission='view')
        result = deriver(view)
        self.assertEqual(view.__module__, result.__module__)
        self.assertEqual(view.__doc__, result.__doc__)
        self.assertEqual(view.__name__, result.__name__)
        self.assertFalse(hasattr(result, '__call_permissive__'))
        request = self._makeRequest()
        request.view_name = 'view_name'
        request.url = 'url'
        self.assertEqual(result(None, request), 'OK')
        self.assertEqual(len(logger.messages), 1)
        self.assertEqual(logger.messages[0],
                         "debug_authorization of url url (view name "
                         "'view_name' against context None): Allowed "
                         "(no authorization policy in use)")

    def test_with_debug_authorization_authn_policy_no_authz_policy(self):
        view = lambda *arg: 'OK'
        self.config.registry.settings = dict(debug_authorization=True)
        from pyramid.interfaces import IAuthenticationPolicy
        policy = DummySecurityPolicy(False)
        self.config.registry.registerUtility(policy, IAuthenticationPolicy)
        logger = self._registerLogger()
        deriver = self._makeOne(permission='view')
        result = deriver(view)
        self.assertEqual(view.__module__, result.__module__)
        self.assertEqual(view.__doc__, result.__doc__)
        self.assertEqual(view.__name__, result.__name__)
        self.assertFalse(hasattr(result, '__call_permissive__'))
        request = self._makeRequest()
        request.view_name = 'view_name'
        request.url = 'url'
        self.assertEqual(result(None, request), 'OK')
        self.assertEqual(len(logger.messages), 1)
        self.assertEqual(logger.messages[0],
                         "debug_authorization of url url (view name "
                         "'view_name' against context None): Allowed "
                         "(no authorization policy in use)")

    def test_with_debug_authorization_authz_policy_no_authn_policy(self):
        view = lambda *arg: 'OK'
        self.config.registry.settings = dict(debug_authorization=True)
        from pyramid.interfaces import IAuthorizationPolicy
        policy = DummySecurityPolicy(False)
        self.config.registry.registerUtility(policy, IAuthorizationPolicy)
        logger = self._registerLogger()
        deriver = self._makeOne(permission='view')
        result = deriver(view)
        self.assertEqual(view.__module__, result.__module__)
        self.assertEqual(view.__doc__, result.__doc__)
        self.assertEqual(view.__name__, result.__name__)
        self.assertFalse(hasattr(result, '__call_permissive__'))
        request = self._makeRequest()
        request.view_name = 'view_name'
        request.url = 'url'
        self.assertEqual(result(None, request), 'OK')
        self.assertEqual(len(logger.messages), 1)
        self.assertEqual(logger.messages[0],
                         "debug_authorization of url url (view name "
                         "'view_name' against context None): Allowed "
                         "(no authorization policy in use)")

    def test_with_debug_authorization_no_permission(self):
        view = lambda *arg: 'OK'
        self.config.registry.settings = dict(
            debug_authorization=True, reload_templates=True)
        self._registerSecurityPolicy(True)
        logger = self._registerLogger()
        deriver = self._makeOne()
        result = deriver(view)
        self.assertEqual(view.__module__, result.__module__)
        self.assertEqual(view.__doc__, result.__doc__)
        self.assertEqual(view.__name__, result.__name__)
        self.assertFalse(hasattr(result, '__call_permissive__'))
        request = self._makeRequest()
        request.view_name = 'view_name'
        request.url = 'url'
        self.assertEqual(result(None, request), 'OK')
        self.assertEqual(len(logger.messages), 1)
        self.assertEqual(logger.messages[0],
                         "debug_authorization of url url (view name "
                         "'view_name' against context None): Allowed ("
                         "no permission registered)")

    def test_debug_auth_permission_authpol_permitted(self):
        view = lambda *arg: 'OK'
        self.config.registry.settings = dict(
            debug_authorization=True, reload_templates=True)
        logger = self._registerLogger()
        self._registerSecurityPolicy(True)
        deriver = self._makeOne(permission='view')
        result = deriver(view)
        self.assertEqual(view.__module__, result.__module__)
        self.assertEqual(view.__doc__, result.__doc__)
        self.assertEqual(view.__name__, result.__name__)
        self.assertEqual(result.__call_permissive__, view)
        request = self._makeRequest()
        request.view_name = 'view_name'
        request.url = 'url'
        self.assertEqual(result(None, request), 'OK')
        self.assertEqual(len(logger.messages), 1)
        self.assertEqual(logger.messages[0],
                         "debug_authorization of url url (view name "
                         "'view_name' against context None): True")

    def test_debug_auth_permission_authpol_permitted_no_request(self):
        view = lambda *arg: 'OK'
        self.config.registry.settings = dict(
            debug_authorization=True, reload_templates=True)
        logger = self._registerLogger()
        self._registerSecurityPolicy(True)
        deriver = self._makeOne(permission='view')
        result = deriver(view)
        self.assertEqual(view.__module__, result.__module__)
        self.assertEqual(view.__doc__, result.__doc__)
        self.assertEqual(view.__name__, result.__name__)
        self.assertEqual(result.__call_permissive__, view)
        self.assertEqual(result(None, None), 'OK')
        self.assertEqual(len(logger.messages), 1)
        self.assertEqual(logger.messages[0],
                         "debug_authorization of url None (view name "
                         "None against context None): True")

    def test_debug_auth_permission_authpol_denied(self):
        from pyramid.httpexceptions import HTTPForbidden
        view = lambda *arg: 'OK'
        self.config.registry.settings = dict(
            debug_authorization=True, reload_templates=True)
        logger = self._registerLogger()
        self._registerSecurityPolicy(False)
        deriver = self._makeOne(permission='view')
        result = deriver(view)
        self.assertEqual(view.__module__, result.__module__)
        self.assertEqual(view.__doc__, result.__doc__)
        self.assertEqual(view.__name__, result.__name__)
        self.assertEqual(result.__call_permissive__, view)
        request = self._makeRequest()
        request.view_name = 'view_name'
        request.url = 'url'
        self.assertRaises(HTTPForbidden, result, None, request)
        self.assertEqual(len(logger.messages), 1)
        self.assertEqual(logger.messages[0],
                         "debug_authorization of url url (view name "
                         "'view_name' against context None): False")

    def test_debug_auth_permission_authpol_denied2(self):
        view = lambda *arg: 'OK'
        self.config.registry.settings = dict(
            debug_authorization=True, reload_templates=True)
        self._registerLogger()
        self._registerSecurityPolicy(False)
        deriver = self._makeOne(permission='view')
        result = deriver(view)
        self.assertEqual(view.__module__, result.__module__)
        self.assertEqual(view.__doc__, result.__doc__)
        self.assertEqual(view.__name__, result.__name__)
        request = self._makeRequest()
        request.view_name = 'view_name'
        request.url = 'url'
        permitted = result.__permitted__(None, None)
        self.assertEqual(permitted, False)

    def test_debug_auth_permission_authpol_overridden(self):
        view = lambda *arg: 'OK'
        self.config.registry.settings = dict(
            debug_authorization=True, reload_templates=True)
        logger = self._registerLogger()
        self._registerSecurityPolicy(False)
        deriver = self._makeOne(permission='__no_permission_required__')
        result = deriver(view)
        self.assertEqual(view.__module__, result.__module__)
        self.assertEqual(view.__doc__, result.__doc__)
        self.assertEqual(view.__name__, result.__name__)
        self.assertFalse(hasattr(result, '__call_permissive__'))
        request = self._makeRequest()
        request.view_name = 'view_name'
        request.url = 'url'
        self.assertEqual(result(None, request), 'OK')
        self.assertEqual(len(logger.messages), 1)
        self.assertEqual(logger.messages[0],
                         "debug_authorization of url url (view name "
                         "'view_name' against context None): False")

    def test_secured_view_authn_policy_no_authz_policy(self):
        view = lambda *arg: 'OK'
        self.config.registry.settings = {}
        from pyramid.interfaces import IAuthenticationPolicy
        policy = DummySecurityPolicy(False)
        self.config.registry.registerUtility(policy, IAuthenticationPolicy)
        deriver = self._makeOne(permission='view')
        result = deriver(view)
        self.assertEqual(view.__module__, result.__module__)
        self.assertEqual(view.__doc__, result.__doc__)
        self.assertEqual(view.__name__, result.__name__)
        self.assertFalse(hasattr(result, '__call_permissive__'))
        request = self._makeRequest()
        request.view_name = 'view_name'
        request.url = 'url'
        self.assertEqual(result(None, request), 'OK')

    def test_secured_view_authz_policy_no_authn_policy(self):
        view = lambda *arg: 'OK'
        self.config.registry.settings = {}
        from pyramid.interfaces import IAuthorizationPolicy
        policy = DummySecurityPolicy(False)
        self.config.registry.registerUtility(policy, IAuthorizationPolicy)
        deriver = self._makeOne(permission='view')
        result = deriver(view)
        self.assertEqual(view.__module__, result.__module__)
        self.assertEqual(view.__doc__, result.__doc__)
        self.assertEqual(view.__name__, result.__name__)
        self.assertFalse(hasattr(result, '__call_permissive__'))
        request = self._makeRequest()
        request.view_name = 'view_name'
        request.url = 'url'
        self.assertEqual(result(None, request), 'OK')

    def test_with_predicates_all(self):
        view = lambda *arg: 'OK'
        predicates = []
        def predicate1(context, request):
            predicates.append(True)
            return True
        def predicate2(context, request):
            predicates.append(True)
            return True
        deriver = self._makeOne(predicates=[predicate1, predicate2])
        result = deriver(view)
        request = self._makeRequest()
        request.method = 'POST'
        next = result(None, None)
        self.assertEqual(next, 'OK')
        self.assertEqual(predicates, [True, True])

    def test_with_predicates_checker(self):
        view = lambda *arg: 'OK'
        predicates = []
        def predicate1(context, request):
            predicates.append(True)
            return True
        def predicate2(context, request):
            predicates.append(True)
            return True
        deriver = self._makeOne(predicates=[predicate1, predicate2])
        result = deriver(view)
        request = self._makeRequest()
        request.method = 'POST'
        next = result.__predicated__(None, None)
        self.assertEqual(next, True)
        self.assertEqual(predicates, [True, True])

    def test_with_predicates_notall(self):
        from pyramid.httpexceptions import HTTPNotFound
        view = lambda *arg: 'OK'
        predicates = []
        def predicate1(context, request):
            predicates.append(True)
            return True
        def predicate2(context, request):
            predicates.append(True)
            return False
        deriver = self._makeOne(predicates=[predicate1, predicate2])
        result = deriver(view)
        request = self._makeRequest()
        request.method = 'POST'
        self.assertRaises(HTTPNotFound, result, None, None)
        self.assertEqual(predicates, [True, True])

    def test_with_wrapper_viewname(self):
        from webob import Response
        from pyramid.interfaces import IView
        from pyramid.interfaces import IViewClassifier
        inner_response = Response('OK')
        def inner_view(context, request):
            return inner_response
        def outer_view(context, request):
            self.assertEqual(request.wrapped_response, inner_response)
            self.assertEqual(request.wrapped_body, inner_response.body)
            self.assertEqual(request.wrapped_view, inner_view)
            return Response('outer ' + request.wrapped_body)
        self.config.registry.registerAdapter(
            outer_view, (IViewClassifier, None, None), IView, 'owrap')
        deriver = self._makeOne(viewname='inner',
                                wrapper_viewname='owrap')
        result = deriver(inner_view)
        self.assertFalse(result is inner_view)
        self.assertEqual(inner_view.__module__, result.__module__)
        self.assertEqual(inner_view.__doc__, result.__doc__)
        request = self._makeRequest()
        response = result(None, request)
        self.assertEqual(response.body, 'outer OK')

    def test_with_wrapper_viewname_notfound(self):
        from webob import Response
        inner_response = Response('OK')
        def inner_view(context, request):
            return inner_response
        deriver = self._makeOne(viewname='inner', wrapper_viewname='owrap')
        wrapped = deriver(inner_view)
        request = self._makeRequest()
        self.assertRaises(ValueError, wrapped, None, request)

    def test_as_newstyle_class_context_and_request_attr_and_renderer(self):
        class renderer(object):
            def render_view(inself, req, resp, view_inst, ctx):
                self.assertEqual(req, request)
                self.assertEqual(resp, {'a':'1'})
                self.assertEqual(view_inst.__class__, View)
                self.assertEqual(ctx, context)
                return resp
        class View(object):
            def __init__(self, context, request):
                pass
            def index(self):
                return {'a':'1'}
        deriver = self._makeOne(renderer=renderer(), attr='index')
        result = deriver(View)
        self.assertFalse(result is View)
        self.assertEqual(result.__module__, View.__module__)
        self.assertEqual(result.__doc__, View.__doc__)
        self.assertEqual(result.__name__, View.__name__)
        request = self._makeRequest()
        context = testing.DummyResource()
        self.assertEqual(result(context, request), {'a':'1'})

    def test_as_newstyle_class_requestonly_attr_and_renderer(self):
        class renderer(object):
            def render_view(inself, req, resp, view_inst, ctx):
                self.assertEqual(req, request)
                self.assertEqual(resp, {'a':'1'})
                self.assertEqual(view_inst.__class__, View)
                self.assertEqual(ctx, context)
                return resp
        class View(object):
            def __init__(self, request):
                pass
            def index(self):
                return {'a':'1'}
        deriver = self._makeOne(renderer=renderer(), attr='index')
        result = deriver(View)
        self.assertFalse(result is View)
        self.assertEqual(result.__module__, View.__module__)
        self.assertEqual(result.__doc__, View.__doc__)
        self.assertEqual(result.__name__, View.__name__)
        request = self._makeRequest()
        context = testing.DummyResource()
        self.assertEqual(result(context, request), {'a':'1'})

    def test_as_oldstyle_cls_context_request_attr_and_renderer(self):
        class renderer(object):
            def render_view(inself, req, resp, view_inst, ctx):
                self.assertEqual(req, request)
                self.assertEqual(resp, {'a':'1'})
                self.assertEqual(view_inst.__class__, View)
                self.assertEqual(ctx, context)
                return resp
        class View:
            def __init__(self, context, request):
                pass
            def index(self):
                return {'a':'1'}
        deriver = self._makeOne(renderer=renderer(), attr='index')
        result = deriver(View)
        self.assertFalse(result is View)
        self.assertEqual(result.__module__, View.__module__)
        self.assertEqual(result.__doc__, View.__doc__)
        self.assertEqual(result.__name__, View.__name__)
        request = self._makeRequest()
        context = testing.DummyResource()
        self.assertEqual(result(context, request), {'a':'1'})

    def test_as_oldstyle_cls_requestonly_attr_and_renderer(self):
        class renderer(object):
            def render_view(inself, req, resp, view_inst, ctx):
                self.assertEqual(req, request)
                self.assertEqual(resp, {'a':'1'})
                self.assertEqual(view_inst.__class__, View)
                self.assertEqual(ctx, context)
                return resp
        class View:
            def __init__(self, request):
                pass
            def index(self):
                return {'a':'1'}
        deriver = self._makeOne(renderer=renderer(), attr='index')
        result = deriver(View)
        self.assertFalse(result is View)
        self.assertEqual(result.__module__, View.__module__)
        self.assertEqual(result.__doc__, View.__doc__)
        self.assertEqual(result.__name__, View.__name__)
        request = self._makeRequest()
        context = testing.DummyResource()
        self.assertEqual(result(context, request), {'a':'1'})

    def test_as_instance_context_and_request_attr_and_renderer(self):
        class renderer(object):
            def render_view(inself, req, resp, view_inst, ctx):
                self.assertEqual(req, request)
                self.assertEqual(resp, {'a':'1'})
                self.assertEqual(view_inst, view)
                self.assertEqual(ctx, context)
                return resp
        class View:
            def index(self, context, request):
                return {'a':'1'}
        deriver = self._makeOne(renderer=renderer(), attr='index')
        view = View()
        result = deriver(view)
        self.assertFalse(result is view)
        self.assertEqual(result.__module__, view.__module__)
        self.assertEqual(result.__doc__, view.__doc__)
        request = self._makeRequest()
        context = testing.DummyResource()
        self.assertEqual(result(context, request), {'a':'1'})

    def test_as_instance_requestonly_attr_and_renderer(self):
        class renderer(object):
            def render_view(inself, req, resp, view_inst, ctx):
                self.assertEqual(req, request)
                self.assertEqual(resp, {'a':'1'})
                self.assertEqual(view_inst, view)
                self.assertEqual(ctx, context)
                return resp
        class View:
            def index(self, request):
                return {'a':'1'}
        deriver = self._makeOne(renderer=renderer(), attr='index')
        view = View()
        result = deriver(view)
        self.assertFalse(result is view)
        self.assertEqual(result.__module__, view.__module__)
        self.assertEqual(result.__doc__, view.__doc__)
        request = self._makeRequest()
        context = testing.DummyResource()
        self.assertEqual(result(context, request), {'a':'1'})

    def test_with_view_mapper_config_specified(self):
        class mapper(object):
            def __init__(self, **kw):
                self.kw = kw
            def __call__(self, view):
                def wrapped(context, request):
                    return 'OK'
                return wrapped
        def view(context, request): return 'NOTOK'
        deriver = self._makeOne(mapper=mapper)
        result = deriver(view)
        self.assertFalse(result is view)
        self.assertEqual(result(None, None), 'OK')

    def test_with_view_mapper_view_specified(self):
        def mapper(**kw):
            def inner(view):
                def superinner(context, request):
                    self.assertEqual(request, None)
                    return 'OK'
                return superinner
            return inner
        def view(context, request): return 'NOTOK'
        view.__view_mapper__ = mapper
        deriver = self._makeOne()
        result = deriver(view)
        self.assertFalse(result is view)
        self.assertEqual(result(None, None), 'OK')

    def test_with_view_mapper_default_mapper_specified(self):
        def mapper(**kw):
            def inner(view):
                def superinner(context, request):
                    self.assertEqual(request, None)
                    return 'OK'
                return superinner
            return inner
        self.config.set_view_mapper(mapper)
        def view(context, request): return 'NOTOK'
        deriver = self._makeOne()
        result = deriver(view)
        self.assertFalse(result is view)
        self.assertEqual(result(None, None), 'OK')

    def test_attr_wrapped_view_branching_default_phash(self):
        from pyramid.config import DEFAULT_PHASH
        def view(context, request): pass
        deriver = self._makeOne(phash=DEFAULT_PHASH)
        result = deriver(view)
        self.assertEqual(result, view)

    def test_attr_wrapped_view_branching_nondefault_phash(self):
        def view(context, request): pass
        deriver = self._makeOne(phash='nondefault')
        result = deriver(view)
        self.assertNotEqual(result, view)

    def test_http_cached_view_integer(self):
        import datetime
        from webob import Response
        response = Response('OK')
        def inner_view(context, request):
            return response
        deriver = self._makeOne(http_cache=3600)
        result = deriver(inner_view)
        self.assertFalse(result is inner_view)
        self.assertEqual(inner_view.__module__, result.__module__)
        self.assertEqual(inner_view.__doc__, result.__doc__)
        request = self._makeRequest()
        when = datetime.datetime.utcnow() + datetime.timedelta(hours=1)
        result = result(None, request)
        self.assertEqual(result, response)
        headers = dict(result.headerlist)
        expires = parse_httpdate(headers['Expires'])
        assert_similar_datetime(expires, when)
        self.assertEqual(headers['Cache-Control'], 'max-age=3600')
        
    def test_http_cached_view_timedelta(self):
        import datetime
        from webob import Response
        response = Response('OK')
        def inner_view(context, request):
            return response
        deriver = self._makeOne(http_cache=datetime.timedelta(hours=1))
        result = deriver(inner_view)
        self.assertFalse(result is inner_view)
        self.assertEqual(inner_view.__module__, result.__module__)
        self.assertEqual(inner_view.__doc__, result.__doc__)
        request = self._makeRequest()
        when = datetime.datetime.utcnow() + datetime.timedelta(hours=1)
        result = result(None, request)
        self.assertEqual(result, response)
        headers = dict(result.headerlist)
        expires = parse_httpdate(headers['Expires'])
        assert_similar_datetime(expires, when)
        self.assertEqual(headers['Cache-Control'], 'max-age=3600')

    def test_http_cached_view_tuple(self):
        import datetime
        from webob import Response
        response = Response('OK')
        def inner_view(context, request):
            return response
        deriver = self._makeOne(http_cache=(3600, {'public':True}))
        result = deriver(inner_view)
        self.assertFalse(result is inner_view)
        self.assertEqual(inner_view.__module__, result.__module__)
        self.assertEqual(inner_view.__doc__, result.__doc__)
        request = self._makeRequest()
        when = datetime.datetime.utcnow() + datetime.timedelta(hours=1)
        result = result(None, request)
        self.assertEqual(result, response)
        headers = dict(result.headerlist)
        expires = parse_httpdate(headers['Expires'])
        assert_similar_datetime(expires, when)
        self.assertEqual(headers['Cache-Control'], 'max-age=3600, public')

    def test_http_cached_view_tuple_seconds_None(self):
        from webob import Response
        response = Response('OK')
        def inner_view(context, request):
            return response
        deriver = self._makeOne(http_cache=(None, {'public':True}))
        result = deriver(inner_view)
        self.assertFalse(result is inner_view)
        self.assertEqual(inner_view.__module__, result.__module__)
        self.assertEqual(inner_view.__doc__, result.__doc__)
        request = self._makeRequest()
        result = result(None, request)
        self.assertEqual(result, response)
        headers = dict(result.headerlist)
        self.assertFalse('Expires' in headers)
        self.assertEqual(headers['Cache-Control'], 'public')

    def test_http_cached_view_nonresponse_object_returned_downstream(self):
        def inner_view(context, request):
            return None
        deriver = self._makeOne(http_cache=3600)
        result = deriver(inner_view)
        self.assertFalse(result is inner_view)
        self.assertEqual(inner_view.__module__, result.__module__)
        self.assertEqual(inner_view.__doc__, result.__doc__)
        request = self._makeRequest()
        result = result(None, request)
        self.assertEqual(result, None) # doesn't blow up

    def test_http_cached_view_bad_tuple(self):
        from pyramid.exceptions import ConfigurationError
        deriver = self._makeOne(http_cache=(None,))
        def view(request): pass
        self.assertRaises(ConfigurationError, deriver, view)

class TestDefaultViewMapper(unittest.TestCase):
    def setUp(self):
        self.config = testing.setUp()
        self.registry = self.config.registry 

    def tearDown(self):
        del self.registry
        testing.tearDown()

    def _makeOne(self, **kw):
        from pyramid.config import DefaultViewMapper
        kw['registry'] = self.registry
        return DefaultViewMapper(**kw)

    def _makeRequest(self):
        request = DummyRequest()
        request.registry = self.registry
        return request

    def test_view_as_function_context_and_request(self):
        def view(context, request):
            return 'OK'
        mapper = self._makeOne()
        result = mapper(view)
        self.assertTrue(result is view)
        request = self._makeRequest()
        self.assertEqual(result(None, request), 'OK')

    def test__view_as_function_with_attr(self):
        def view(context, request):
            """ """
        mapper = self._makeOne(attr='__name__')
        result = mapper(view)
        self.assertFalse(result is view)
        request = self._makeRequest()
        self.assertRaises(TypeError, result, None, request)

    def test_view_as_function_requestonly(self):
        def view(request):
            return 'OK'
        mapper = self._makeOne()
        result = mapper(view)
        self.assertFalse(result is view)
        request = self._makeRequest()
        self.assertEqual(result(None, request), 'OK')

    def test_view_as_function_requestonly_with_attr(self):
        def view(request):
            """ """
        mapper = self._makeOne(attr='__name__')
        result = mapper(view)
        self.assertFalse(result is view)
        request = self._makeRequest()
        self.assertRaises(TypeError, result, None, request)

    def test_view_as_newstyle_class_context_and_request(self):
        class view(object):
            def __init__(self, context, request):
                pass
            def __call__(self):
                return 'OK'
        mapper = self._makeOne()
        result = mapper(view)
        self.assertFalse(result is view)
        request = self._makeRequest()
        self.assertEqual(result(None, request), 'OK')

    def test_view_as_newstyle_class_context_and_request_with_attr(self):
        class view(object):
            def __init__(self, context, request):
                pass
            def index(self):
                return 'OK'
        mapper = self._makeOne(attr='index')
        result = mapper(view)
        self.assertFalse(result is view)
        request = self._makeRequest()
        self.assertEqual(result(None, request), 'OK')

    def test_view_as_newstyle_class_requestonly(self):
        class view(object):
            def __init__(self, request):
                pass
            def __call__(self):
                return 'OK'
        mapper = self._makeOne()
        result = mapper(view)
        self.assertFalse(result is view)
        request = self._makeRequest()
        self.assertEqual(result(None, request), 'OK')

    def test_view_as_newstyle_class_requestonly_with_attr(self):
        class view(object):
            def __init__(self, request):
                pass
            def index(self):
                return 'OK'
        mapper = self._makeOne(attr='index')
        result = mapper(view)
        self.assertFalse(result is view)
        request = self._makeRequest()
        self.assertEqual(result(None, request), 'OK')

    def test_view_as_oldstyle_class_context_and_request(self):
        class view:
            def __init__(self, context, request):
                pass
            def __call__(self):
                return 'OK'
        mapper = self._makeOne()
        result = mapper(view)
        self.assertFalse(result is view)
        request = self._makeRequest()
        self.assertEqual(result(None, request), 'OK')

    def test_view_as_oldstyle_class_context_and_request_with_attr(self):
        class view:
            def __init__(self, context, request):
                pass
            def index(self):
                return 'OK'
        mapper = self._makeOne(attr='index')
        result = mapper(view)
        self.assertFalse(result is view)
        request = self._makeRequest()
        self.assertEqual(result(None, request), 'OK')

    def test_view_as_oldstyle_class_requestonly(self):
        class view:
            def __init__(self, request):
                pass
            def __call__(self):
                return 'OK'
        mapper = self._makeOne()
        result = mapper(view)
        self.assertFalse(result is view)
        request = self._makeRequest()
        self.assertEqual(result(None, request), 'OK')

    def test_view_as_oldstyle_class_requestonly_with_attr(self):
        class view:
            def __init__(self, request):
                pass
            def index(self):
                return 'OK'
        mapper = self._makeOne(attr='index')
        result = mapper(view)
        self.assertFalse(result is view)
        request = self._makeRequest()
        self.assertEqual(result(None, request), 'OK')

    def test_view_as_instance_context_and_request(self):
        class View:
            def __call__(self, context, request):
                return 'OK'
        view = View()
        mapper = self._makeOne()
        result = mapper(view)
        self.assertTrue(result is view)
        request = self._makeRequest()
        self.assertEqual(result(None, request), 'OK')

    def test_view_as_instance_context_and_request_and_attr(self):
        class View:
            def index(self, context, request):
                return 'OK'
        view = View()
        mapper = self._makeOne(attr='index')
        result = mapper(view)
        self.assertFalse(result is view)
        request = self._makeRequest()
        self.assertEqual(result(None, request), 'OK')

    def test_view_as_instance_requestonly(self):
        class View:
            def __call__(self, request):
                return 'OK'
        view = View()
        mapper = self._makeOne()
        result = mapper(view)
        self.assertFalse(result is view)
        request = self._makeRequest()
        self.assertEqual(result(None, request), 'OK')

    def test_view_as_instance_requestonly_with_attr(self):
        class View:
            def index(self, request):
                return 'OK'
        view = View()
        mapper = self._makeOne(attr='index')
        result = mapper(view)
        self.assertFalse(result is view)
        request = self._makeRequest()
        self.assertEqual(result(None, request), 'OK')

class Test_preserve_view_attrs(unittest.TestCase):
    def _callFUT(self, view, wrapped_view):
        from pyramid.config import preserve_view_attrs
        return preserve_view_attrs(view, wrapped_view)

    def test_it_same(self):
        def view(context, request):
            """ """
        result = self._callFUT(view, view)
        self.assertTrue(result is view)

    def test_it_different_with_existing_original_view(self):
        def view1(context, request): pass
        view1.__original_view__ = 'abc'
        def view2(context, request): pass
        result = self._callFUT(view1, view2)
        self.assertEqual(result.__original_view__, 'abc')
        self.assertFalse(result is view1)

    def test_it_different(self):
        class DummyView1:
            """ 1 """
            __name__ = '1'
            __module__ = '1'
            def __call__(self, context, request):
                """ """
            def __call_permissive__(self, context, request):
                """ """
            def __predicated__(self, context, request):
                """ """
            def __permitted__(self, context, request):
                """ """
        class DummyView2:
            """ 2 """
            __name__ = '2'
            __module__ = '2'
            def __call__(self, context, request):
                """ """
            def __call_permissive__(self, context, request):
                """ """
            def __predicated__(self, context, request):
                """ """
            def __permitted__(self, context, request):
                """ """
        view1 = DummyView1()
        view2 = DummyView2()
        result = self._callFUT(view2, view1)
        self.assertEqual(result, view1)
        self.assertTrue(view1.__original_view__ is view2)
        self.assertTrue(view1.__doc__ is view2.__doc__)
        self.assertTrue(view1.__module__ is view2.__module__)
        self.assertTrue(view1.__name__ is view2.__name__)
        self.assertTrue(view1.__call_permissive__.im_func is
                        view2.__call_permissive__.im_func)
        self.assertTrue(view1.__permitted__.im_func is
                        view2.__permitted__.im_func)
        self.assertTrue(view1.__predicated__.im_func is
                        view2.__predicated__.im_func)

class Test__make_predicates(unittest.TestCase):
    def _callFUT(self, **kw):
        from pyramid.config import _make_predicates
        return _make_predicates(**kw)

    def test_ordering_xhr_and_request_method_trump_only_containment(self):
        order1, _, _ = self._callFUT(xhr=True, request_method='GET')
        order2, _, _ = self._callFUT(containment=True)
        self.assertTrue(order1 < order2)

    def test_ordering_number_of_predicates(self):
        order1, _, _ = self._callFUT(
            xhr='xhr',
            request_method='request_method',
            path_info='path_info',
            request_param='param',
            header='header',
            accept='accept',
            containment='containment',
            request_type='request_type',
            custom=(DummyCustomPredicate(),),
            )
        order2, _, _ = self._callFUT(
            xhr='xhr',
            request_method='request_method',
            path_info='path_info',
            request_param='param',
            header='header',
            accept='accept',
            containment='containment',
            request_type='request_type',
            custom=(DummyCustomPredicate(),),
            )
        order3, _, _ = self._callFUT(
            xhr='xhr',
            request_method='request_method',
            path_info='path_info',
            request_param='param',
            header='header',
            accept='accept',
            containment='containment',
            request_type='request_type',
            )
        order4, _, _ = self._callFUT(
            xhr='xhr',
            request_method='request_method',
            path_info='path_info',
            request_param='param',
            header='header',
            accept='accept',
            containment='containment',
            )
        order5, _, _ = self._callFUT(
            xhr='xhr',
            request_method='request_method',
            path_info='path_info',
            request_param='param',
            header='header',
            accept='accept',
            )
        order6, _, _ = self._callFUT(
            xhr='xhr',
            request_method='request_method',
            path_info='path_info',
            request_param='param',
            header='header',
            )
        order7, _, _ = self._callFUT(
            xhr='xhr',
            request_method='request_method',
            path_info='path_info',
            request_param='param',
            )
        order8, _, _ = self._callFUT(
            xhr='xhr',
            request_method='request_method',
            path_info='path_info',
            )
        order9, _, _ = self._callFUT(
            xhr='xhr',
            request_method='request_method',
            )
        order10, _, _ = self._callFUT(
            xhr='xhr',
            )
        order11, _, _ = self._callFUT(
            )
        self.assertEqual(order1, order2)
        self.assertTrue(order3 > order2)
        self.assertTrue(order4 > order3)
        self.assertTrue(order5 > order4)
        self.assertTrue(order6 > order5)
        self.assertTrue(order7 > order6)
        self.assertTrue(order8 > order7)
        self.assertTrue(order9 > order8)
        self.assertTrue(order10 > order9)
        self.assertTrue(order11 > order10)

    def test_ordering_importance_of_predicates(self):
        order1, _, _ = self._callFUT(
            xhr='xhr',
            )
        order2, _, _ = self._callFUT(
            request_method='request_method',
            )
        order3, _, _ = self._callFUT(
            path_info='path_info',
            )
        order4, _, _ = self._callFUT(
            request_param='param',
            )
        order5, _, _ = self._callFUT(
            header='header',
            )
        order6, _, _ = self._callFUT(
            accept='accept',
            )
        order7, _, _ = self._callFUT(
            containment='containment',
            )
        order8, _, _ = self._callFUT(
            request_type='request_type',
            )
        order9, _, _ = self._callFUT(
            custom=(DummyCustomPredicate(),),
            )
        self.assertTrue(order1 > order2)
        self.assertTrue(order2 > order3)
        self.assertTrue(order3 > order4)
        self.assertTrue(order4 > order5)
        self.assertTrue(order5 > order6)
        self.assertTrue(order6 > order7)
        self.assertTrue(order7 > order8)
        self.assertTrue(order8 > order9)

    def test_ordering_importance_and_number(self):
        order1, _, _ = self._callFUT(
            xhr='xhr',
            request_method='request_method',
            )
        order2, _, _ = self._callFUT(
            custom=(DummyCustomPredicate(),),
            )
        self.assertTrue(order1 < order2)

        order1, _, _ = self._callFUT(
            xhr='xhr',
            request_method='request_method',
            )
        order2, _, _ = self._callFUT(
            request_method='request_method',
            custom=(DummyCustomPredicate(),),
            )
        self.assertTrue(order1 > order2)

        order1, _, _ = self._callFUT(
            xhr='xhr',
            request_method='request_method',
            path_info='path_info',
            )
        order2, _, _ = self._callFUT(
            request_method='request_method',
            custom=(DummyCustomPredicate(),),
            )
        self.assertTrue(order1 < order2)

        order1, _, _ = self._callFUT(
            xhr='xhr',
            request_method='request_method',
            path_info='path_info',
            )
        order2, _, _ = self._callFUT(
            xhr='xhr',
            request_method='request_method',
            custom=(DummyCustomPredicate(),),
            )
        self.assertTrue(order1 > order2)

    def test_different_custom_predicates_with_same_hash(self):
        class PredicateWithHash(object):
            def __hash__(self):
                return 1
        a = PredicateWithHash()
        b = PredicateWithHash()
        _, _, a_phash = self._callFUT(custom=(a,))
        _, _, b_phash = self._callFUT(custom=(b,))
        self.assertEqual(a_phash, b_phash)

    def test_traverse_has_remainder_already(self):
        order, predicates, phash = self._callFUT(traverse='/1/:a/:b')
        self.assertEqual(len(predicates), 1)
        pred = predicates[0]
        info = {'traverse':'abc'}
        request = DummyRequest()
        result = pred(info, request)
        self.assertEqual(result, True)
        self.assertEqual(info, {'traverse':'abc'})

    def test_traverse_matches(self):
        order, predicates, phash = self._callFUT(traverse='/1/:a/:b')
        self.assertEqual(len(predicates), 1)
        pred = predicates[0]
        info = {'match':{'a':'a', 'b':'b'}}
        request = DummyRequest()
        result = pred(info, request)
        self.assertEqual(result, True)
        self.assertEqual(info, {'match':
                                {'a':'a', 'b':'b', 'traverse':('1', 'a', 'b')}})

    def test_predicate_text_is_correct(self):
        _, predicates, _ = self._callFUT(
            xhr='xhr',
            request_method='request_method',
            path_info='path_info',
            request_param='param',
            header='header',
            accept='accept',
            containment='containment',
            request_type='request_type',
            custom=(DummyCustomPredicate(),
                    DummyCustomPredicate.classmethod_predicate,
                    DummyCustomPredicate.classmethod_predicate_no_text))
        self.assertEqual(predicates[0].__text__, 'xhr = True')
        self.assertEqual(predicates[1].__text__,
                         'request method = request_method')
        self.assertEqual(predicates[2].__text__, 'path_info = path_info')
        self.assertEqual(predicates[3].__text__, 'request_param param')
        self.assertEqual(predicates[4].__text__, 'header header')
        self.assertEqual(predicates[5].__text__, 'accept = accept')
        self.assertEqual(predicates[6].__text__, 'containment = containment')
        self.assertEqual(predicates[7].__text__, 'request_type = request_type')
        self.assertEqual(predicates[8].__text__, 'custom predicate')
        self.assertEqual(predicates[9].__text__, 'classmethod predicate')
        self.assertEqual(predicates[10].__text__, '<unknown custom predicate>')

class TestMultiView(unittest.TestCase):
    def _getTargetClass(self):
        from pyramid.config import MultiView
        return MultiView

    def _makeOne(self, name='name'):
        return self._getTargetClass()(name)

    def test_class_implements_ISecuredView(self):
        from zope.interface.verify import verifyClass
        from pyramid.interfaces import ISecuredView
        verifyClass(ISecuredView, self._getTargetClass())

    def test_instance_implements_ISecuredView(self):
        from zope.interface.verify import verifyObject
        from pyramid.interfaces import ISecuredView
        verifyObject(ISecuredView, self._makeOne())

    def test_add(self):
        mv = self._makeOne()
        mv.add('view', 100)
        self.assertEqual(mv.views, [(100, 'view', None)])
        mv.add('view2', 99)
        self.assertEqual(mv.views, [(99, 'view2', None), (100, 'view', None)])
        mv.add('view3', 100, 'text/html')
        self.assertEqual(mv.media_views['text/html'], [(100, 'view3', None)])
        mv.add('view4', 99, 'text/html')
        self.assertEqual(mv.media_views['text/html'],
                         [(99, 'view4', None), (100, 'view3', None)])
        mv.add('view5', 100, 'text/xml')
        self.assertEqual(mv.media_views['text/xml'], [(100, 'view5', None)])
        self.assertEqual(set(mv.accepts), set(['text/xml', 'text/html']))
        self.assertEqual(mv.views, [(99, 'view2', None), (100, 'view', None)])
        mv.add('view6', 98, 'text/*')
        self.assertEqual(mv.views, [(98, 'view6', None),
                                    (99, 'view2', None),
                                    (100, 'view', None)])

    def test_add_with_phash(self):
        mv = self._makeOne()
        mv.add('view', 100, phash='abc')
        self.assertEqual(mv.views, [(100, 'view', 'abc')])
        mv.add('view', 100, phash='abc')
        self.assertEqual(mv.views, [(100, 'view', 'abc')])
        mv.add('view', 100, phash='def')
        self.assertEqual(mv.views, [(100, 'view', 'abc'), (100, 'view', 'def')])
        mv.add('view', 100, phash='abc')
        self.assertEqual(mv.views, [(100, 'view', 'abc'), (100, 'view', 'def')])

    def test_get_views_request_has_no_accept(self):
        request = DummyRequest()
        mv = self._makeOne()
        mv.views = [(99, lambda *arg: None)]
        self.assertEqual(mv.get_views(request), mv.views)

    def test_get_views_no_self_accepts(self):
        request = DummyRequest()
        request.accept = True
        mv = self._makeOne()
        mv.accepts = []
        mv.views = [(99, lambda *arg: None)]
        self.assertEqual(mv.get_views(request), mv.views)

    def test_get_views(self):
        request = DummyRequest()
        request.accept = DummyAccept('text/html')
        mv = self._makeOne()
        mv.accepts = ['text/html']
        mv.views = [(99, lambda *arg: None)]
        html_views = [(98, lambda *arg: None)]
        mv.media_views['text/html'] = html_views
        self.assertEqual(mv.get_views(request), html_views + mv.views)

    def test_get_views_best_match_returns_None(self):
        request = DummyRequest()
        request.accept = DummyAccept(None)
        mv = self._makeOne()
        mv.accepts = ['text/html']
        mv.views = [(99, lambda *arg: None)]
        self.assertEqual(mv.get_views(request), mv.views)

    def test_match_not_found(self):
        from pyramid.httpexceptions import HTTPNotFound
        mv = self._makeOne()
        context = DummyContext()
        request = DummyRequest()
        self.assertRaises(HTTPNotFound, mv.match, context, request)

    def test_match_predicate_fails(self):
        from pyramid.httpexceptions import HTTPNotFound
        mv = self._makeOne()
        def view(context, request):
            """ """
        view.__predicated__ = lambda *arg: False
        mv.views = [(100, view, None)]
        context = DummyContext()
        request = DummyRequest()
        self.assertRaises(HTTPNotFound, mv.match, context, request)

    def test_match_predicate_succeeds(self):
        mv = self._makeOne()
        def view(context, request):
            """ """
        view.__predicated__ = lambda *arg: True
        mv.views = [(100, view, None)]
        context = DummyContext()
        request = DummyRequest()
        result = mv.match(context, request)
        self.assertEqual(result, view)

    def test_permitted_no_views(self):
        from pyramid.httpexceptions import HTTPNotFound
        mv = self._makeOne()
        context = DummyContext()
        request = DummyRequest()
        self.assertRaises(HTTPNotFound, mv.__permitted__, context, request)

    def test_permitted_no_match_with__permitted__(self):
        mv = self._makeOne()
        def view(context, request):
            """ """
        mv.views = [(100, view, None)]
        self.assertEqual(mv.__permitted__(None, None), True)

    def test_permitted(self):
        mv = self._makeOne()
        def view(context, request):
            """ """
        def permitted(context, request):
            return False
        view.__permitted__ = permitted
        mv.views = [(100, view, None)]
        context = DummyContext()
        request = DummyRequest()
        result = mv.__permitted__(context, request)
        self.assertEqual(result, False)

    def test__call__not_found(self):
        from pyramid.httpexceptions import HTTPNotFound
        mv = self._makeOne()
        context = DummyContext()
        request = DummyRequest()
        self.assertRaises(HTTPNotFound, mv, context, request)

    def test___call__intermediate_not_found(self):
        from pyramid.exceptions import PredicateMismatch
        mv = self._makeOne()
        context = DummyContext()
        request = DummyRequest()
        request.view_name = ''
        expected_response = DummyResponse()
        def view1(context, request):
            raise PredicateMismatch
        def view2(context, request):
            return expected_response
        mv.views = [(100, view1, None), (99, view2, None)]
        response = mv(context, request)
        self.assertEqual(response, expected_response)

    def test___call__raise_not_found_isnt_interpreted_as_pred_mismatch(self):
        from pyramid.httpexceptions import HTTPNotFound
        mv = self._makeOne()
        context = DummyContext()
        request = DummyRequest()
        request.view_name = ''
        def view1(context, request):
            raise  HTTPNotFound
        def view2(context, request):
            """ """
        mv.views = [(100, view1, None), (99, view2, None)]
        self.assertRaises(HTTPNotFound, mv, context, request)

    def test___call__(self):
        mv = self._makeOne()
        context = DummyContext()
        request = DummyRequest()
        request.view_name = ''
        expected_response = DummyResponse()
        def view(context, request):
            return expected_response
        mv.views = [(100, view, None)]
        response = mv(context, request)
        self.assertEqual(response, expected_response)

    def test__call_permissive__not_found(self):
        from pyramid.httpexceptions import HTTPNotFound
        mv = self._makeOne()
        context = DummyContext()
        request = DummyRequest()
        self.assertRaises(HTTPNotFound, mv, context, request)

    def test___call_permissive_has_call_permissive(self):
        mv = self._makeOne()
        context = DummyContext()
        request = DummyRequest()
        request.view_name = ''
        expected_response = DummyResponse()
        def view(context, request):
            """ """
        def permissive(context, request):
            return expected_response
        view.__call_permissive__ = permissive
        mv.views = [(100, view, None)]
        response = mv.__call_permissive__(context, request)
        self.assertEqual(response, expected_response)

    def test___call_permissive_has_no_call_permissive(self):
        mv = self._makeOne()
        context = DummyContext()
        request = DummyRequest()
        request.view_name = ''
        expected_response = DummyResponse()
        def view(context, request):
            return expected_response
        mv.views = [(100, view, None)]
        response = mv.__call_permissive__(context, request)
        self.assertEqual(response, expected_response)

    def test__call__with_accept_match(self):
        mv = self._makeOne()
        context = DummyContext()
        request = DummyRequest()
        request.accept = DummyAccept('text/html', 'text/xml')
        expected_response = DummyResponse()
        def view(context, request):
            return expected_response
        mv.views = [(100, None)]
        mv.media_views['text/xml'] = [(100, view, None)]
        mv.accepts = ['text/xml']
        response = mv(context, request)
        self.assertEqual(response, expected_response)

    def test__call__with_accept_miss(self):
        mv = self._makeOne()
        context = DummyContext()
        request = DummyRequest()
        request.accept = DummyAccept('text/plain', 'text/html')
        expected_response = DummyResponse()
        def view(context, request):
            return expected_response
        mv.views = [(100, view, None)]
        mv.media_views['text/xml'] = [(100, None, None)]
        mv.accepts = ['text/xml']
        response = mv(context, request)
        self.assertEqual(response, expected_response)

class Test_requestonly(unittest.TestCase):
    def _callFUT(self, view, attr=None):
        from pyramid.config import requestonly
        return requestonly(view, attr)

    def test_requestonly_newstyle_class_no_init(self):
        class foo(object):
            """ """
        self.assertFalse(self._callFUT(foo))

    def test_requestonly_newstyle_class_init_toomanyargs(self):
        class foo(object):
            def __init__(self, context, request):
                """ """
        self.assertFalse(self._callFUT(foo))

    def test_requestonly_newstyle_class_init_onearg_named_request(self):
        class foo(object):
            def __init__(self, request):
                """ """
        self.assertTrue(self._callFUT(foo))

    def test_newstyle_class_init_onearg_named_somethingelse(self):
        class foo(object):
            def __init__(self, req):
                """ """
        self.assertTrue(self._callFUT(foo))

    def test_newstyle_class_init_defaultargs_firstname_not_request(self):
        class foo(object):
            def __init__(self, context, request=None):
                """ """
        self.assertFalse(self._callFUT(foo))

    def test_newstyle_class_init_defaultargs_firstname_request(self):
        class foo(object):
            def __init__(self, request, foo=1, bar=2):
                """ """
        self.assertTrue(self._callFUT(foo))

    def test_newstyle_class_init_firstname_request_with_secondname(self):
        class foo(object):
            def __init__(self, request, two):
                """ """
        self.assertFalse(self._callFUT(foo))

    def test_newstyle_class_init_noargs(self):
        class foo(object):
            def __init__():
                """ """
        self.assertFalse(self._callFUT(foo))

    def test_oldstyle_class_no_init(self):
        class foo:
            """ """
        self.assertFalse(self._callFUT(foo))

    def test_oldstyle_class_init_toomanyargs(self):
        class foo:
            def __init__(self, context, request):
                """ """
        self.assertFalse(self._callFUT(foo))

    def test_oldstyle_class_init_onearg_named_request(self):
        class foo:
            def __init__(self, request):
                """ """
        self.assertTrue(self._callFUT(foo))

    def test_oldstyle_class_init_onearg_named_somethingelse(self):
        class foo:
            def __init__(self, req):
                """ """
        self.assertTrue(self._callFUT(foo))

    def test_oldstyle_class_init_defaultargs_firstname_not_request(self):
        class foo:
            def __init__(self, context, request=None):
                """ """
        self.assertFalse(self._callFUT(foo))

    def test_oldstyle_class_init_defaultargs_firstname_request(self):
        class foo:
            def __init__(self, request, foo=1, bar=2):
                """ """
        self.assertTrue(self._callFUT(foo), True)

    def test_oldstyle_class_init_noargs(self):
        class foo:
            def __init__():
                """ """
        self.assertFalse(self._callFUT(foo))

    def test_function_toomanyargs(self):
        def foo(context, request):
            """ """
        self.assertFalse(self._callFUT(foo))

    def test_function_with_attr_false(self):
        def bar(context, request):
            """ """
        def foo(context, request):
            """ """
        foo.bar = bar
        self.assertFalse(self._callFUT(foo, 'bar'))

    def test_function_with_attr_true(self):
        def bar(context, request):
            """ """
        def foo(request):
            """ """
        foo.bar = bar
        self.assertTrue(self._callFUT(foo, 'bar'))

    def test_function_onearg_named_request(self):
        def foo(request):
            """ """
        self.assertTrue(self._callFUT(foo))

    def test_function_onearg_named_somethingelse(self):
        def foo(req):
            """ """
        self.assertTrue(self._callFUT(foo))

    def test_function_defaultargs_firstname_not_request(self):
        def foo(context, request=None):
            """ """
        self.assertFalse(self._callFUT(foo))

    def test_function_defaultargs_firstname_request(self):
        def foo(request, foo=1, bar=2):
            """ """
        self.assertTrue(self._callFUT(foo))

    def test_function_noargs(self):
        def foo():
            """ """
        self.assertFalse(self._callFUT(foo))

    def test_instance_toomanyargs(self):
        class Foo:
            def __call__(self, context, request):
                """ """
        foo = Foo()
        self.assertFalse(self._callFUT(foo))

    def test_instance_defaultargs_onearg_named_request(self):
        class Foo:
            def __call__(self, request):
                """ """
        foo = Foo()
        self.assertTrue(self._callFUT(foo))

    def test_instance_defaultargs_onearg_named_somethingelse(self):
        class Foo:
            def __call__(self, req):
                """ """
        foo = Foo()
        self.assertTrue(self._callFUT(foo))

    def test_instance_defaultargs_firstname_not_request(self):
        class Foo:
            def __call__(self, context, request=None):
                """ """
        foo = Foo()
        self.assertFalse(self._callFUT(foo))

    def test_instance_defaultargs_firstname_request(self):
        class Foo:
            def __call__(self, request, foo=1, bar=2):
                """ """
        foo = Foo()
        self.assertTrue(self._callFUT(foo), True)

    def test_instance_nocall(self):
        class Foo: pass
        foo = Foo()
        self.assertFalse(self._callFUT(foo))

class Test_isexception(unittest.TestCase):
    def _callFUT(self, ob):
        from pyramid.config import isexception
        return isexception(ob)

    def test_is_exception_instance(self):
        class E(Exception):
            pass
        e = E()
        self.assertEqual(self._callFUT(e), True)

    def test_is_exception_class(self):
        class E(Exception):
            pass
        self.assertEqual(self._callFUT(E), True)

    def test_is_IException(self):
        from pyramid.interfaces import IException
        self.assertEqual(self._callFUT(IException), True)

    def test_is_IException_subinterface(self):
        from pyramid.interfaces import IException
        class ISubException(IException):
            pass
        self.assertEqual(self._callFUT(ISubException), True)

class DummyRequest:
    subpath = ()
    matchdict = None
    def __init__(self, environ=None):
        if environ is None:
            environ = {}
        self.environ = environ
        self.params = {}
        self.cookies = {}
    def copy(self):
        return self
    def get_response(self, app):
        return app

class DummyContext:
    pass

class DummyPackage:
    def __init__(self, name):
        self.__name__ = name

class DummyOverrides:
    def __init__(self, package):
        self.package = package
        self.inserted = []

    def insert(self, path, package, prefix):
        self.inserted.append((path, package, prefix))

class DummyUnderOverride:
    def __call__(self, package, path, override_package, override_prefix,
                 _info=u''):
        self.package = package
        self.path = path
        self.override_package = override_package
        self.override_prefix = override_prefix

from zope.interface import Interface
class IDummy(Interface):
    pass

class IOther(Interface):
    pass

class DummyResponse:
    status = '200 OK'
    headerlist = ()
    app_iter = ()
    body = ''

class DummyLogger:
    def __init__(self):
        self.messages = []
    def info(self, msg):
        self.messages.append(msg)
    warn = info
    debug = info

class DummySecurityPolicy:
    def __init__(self, permitted=True):
        self.permitted = permitted

    def effective_principals(self, request):
        return []

    def permits(self, context, principals, permission):
        return self.permitted

class DummyAccept(object):
    def __init__(self, *matches):
        self.matches = list(matches)

    def best_match(self, offered):
        if self.matches:
            for match in self.matches:
                if match in offered:
                    self.matches.remove(match)
                    return match
    def __contains__(self, val):
        return val in self.matches

from zope.interface import implements
from pyramid.interfaces import IMultiView
class DummyMultiView:
    implements(IMultiView)
    def __init__(self):
        self.views = []
        self.name = 'name'
    def add(self, view, order, accept=None, phash=None):
        self.views.append((view, accept, phash))
    def __call__(self, context, request):
        return 'OK1'
    def __permitted__(self, context, request):
        """ """

class DummyThreadLocalManager(object):
    pushed = None
    popped = False
    def push(self, d):
        self.pushed = d
    def pop(self):
        self.popped = True

class IFactory(Interface):
    pass

class DummyFactory(object):
    implements(IFactory)
    def __call__(self):
        """ """

class DummyEvent:
    implements(IDummy)

class DummyStaticURLInfo:
    def __init__(self):
        self.added = []

    def add(self, name, spec, **kw):
        self.added.append((name, spec, kw))

class DummyCustomPredicate(object):
    def __init__(self):
        self.__text__ = 'custom predicate'

    def classmethod_predicate(*args): pass
    classmethod_predicate.__text__ = 'classmethod predicate'
    classmethod_predicate = classmethod(classmethod_predicate)

    @classmethod
    def classmethod_predicate_no_text(*args): pass # pragma: no cover

def dummy_view(request):
    return 'OK'

def dummyfactory(request):
    """ """

def dummy_include(config):
    config.action('discrim', None, config.package)

includeme = dummy_include

def dummy_extend(config, discrim):
    config.action(discrim, None, config.package)

def dummy_extend2(config, discrim):
    config.action(discrim, None, config.registry)

class DummyRegistry(object):
    def __init__(self, adaptation=None):
        self.utilities = []
        self.adapters = []
        self.adaptation = adaptation
    def subscribers(self, events, name):
        self.events = events
        return events
    def registerUtility(self, *arg, **kw):
        self.utilities.append((arg, kw))
    def registerAdapter(self, *arg, **kw):
        self.adapters.append((arg, kw))
    def queryAdapter(self, *arg, **kw):
        return self.adaptation

def parse_httpdate(s):
    import datetime
    return datetime.datetime.strptime(s, "%a, %d %b %Y %H:%M:%S %Z")

def assert_similar_datetime(one, two):
    for attr in ('year', 'month', 'day', 'hour', 'minute'):
        assert(getattr(one, attr) == getattr(two, attr))
    <|MERGE_RESOLUTION|>--- conflicted
+++ resolved
@@ -1996,63 +1996,14 @@
         self._assertRoute(config, 'name', 'path')
         self.assertEqual(route.name, 'name')
 
-<<<<<<< HEAD
-    def test_add_route_with_root_route(self):
-        from pyramid.interfaces import IRoutesMapper
-        root_config = self._makeOne(autocommit=True)
-        root_config.add_route('root_name', 'root')
-        config = self._makeOne(registry=root_config.registry, autocommit=True, root_route_name='root_name')
-=======
     def test_add_route_with_route_prefix(self):
         from pyramid.interfaces import IRoutesMapper
         config = self._makeOne(autocommit=True)
         config.route_prefix = 'root'
->>>>>>> d46cd6ad
         route = config.add_route('name', 'path')
         self.assertEqual(route.name, 'name')
         self.assertEqual(route.pattern, 'root/path')
 
-<<<<<<< HEAD
-        mapper = config.registry.getUtility(IRoutesMapper)
-        routes = mapper.get_routes()
-        route = routes[1]
-        self.assertEqual(len(routes), 2)
-        self.assertEqual(route.name, 'name')
-        self.assertEqual(route.path, 'root/path')
-
-    def test_add_route_with_root_route_configrationerror(self):
-        from pyramid.exceptions import ConfigurationError
-        config = self._makeOne(autocommit=True, root_route_name='root_name')
-        try:
-            route = config.add_route('name', 'path')
-            self.fail()
-        except ConfigurationError:
-            pass
-
-    def test_with_root_route(self):
-        root_config = self._makeOne(autocommit=True)
-        root_config.add_route('root_name', 'root')
-        config = root_config.with_root_route('root_name')
-        self.assertEqual(config.registry, root_config.registry)
-        self.assertEqual(config.package, root_config.package)
-        self.assertEqual(config.root_route_name, 'root_name')
-
-    def test_with_root_route_configerror(self):
-        from pyramid.exceptions import ConfigurationError
-        root_config = self._makeOne(autocommit=True)
-        try:
-            config = root_config.with_root_route('root_name')
-            self.fail()
-        except ConfigurationError:
-            pass
-
-    def test_mount(self):
-        root_config = self._makeOne(autocommit=True)
-        root_config.add_route('root_name', 'root')
-        def dummy_subapp(config):
-            self.assertEqual(config.root_route_name, 'root_name')
-        root_config.mount(dummy_subapp, 'root_name')
-=======
         self._assertRoute(config, 'name', 'root/path')
 
     def test_with_route_prefix(self):
@@ -2068,7 +2019,6 @@
             self.assertEqual(config.route_prefix, 'root')
         root_config.mount_subapplication(dummy_subapp, 
                 route_prefix='root')
->>>>>>> d46cd6ad
 
     def test_add_route_with_factory(self):
         config = self._makeOne(autocommit=True)
