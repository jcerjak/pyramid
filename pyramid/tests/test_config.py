--- conflicted
+++ resolved
@@ -2166,7 +2166,6 @@
         self._assertRoute(config, 'name', 'path')
         self.assertEqual(route.name, 'name')
 
-<<<<<<< HEAD
     def test_add_route_with_route_prefix(self):
         config = self._makeOne(autocommit=True)
         config.route_prefix = 'root'
@@ -2175,14 +2174,13 @@
         self.assertEqual(route.pattern, 'root/path')
 
         self._assertRoute(config, 'name', 'root/path')
-=======
+
     def test_add_route_discriminator(self):
         config = self._makeOne()
         route = config.add_route('name', 'path')
         self._assertRoute(config, 'name', 'path')
         self.assertEqual(route.name, 'name')
         self.assertEqual(config._ctx.actions[-1][0], ('route', 'name'))
->>>>>>> ef6f6b8c
 
     def test_add_route_with_factory(self):
         config = self._makeOne(autocommit=True)
