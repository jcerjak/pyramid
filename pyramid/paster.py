--- conflicted
+++ resolved
@@ -310,13 +310,8 @@
         return config.get_routes_mapper()
 
     def out(self, msg): # pragma: no cover
-<<<<<<< HEAD
-        print msg
-
-=======
         print_(msg)
     
->>>>>>> fd266a8f
     def command(self):
         from pyramid.interfaces import IRouteRequest
         from pyramid.interfaces import IViewClassifier
@@ -374,13 +369,8 @@
     parser = Command.standard_parser(simulate=True)
 
     def out(self, msg): # pragma: no cover
-<<<<<<< HEAD
-        print msg
-
-=======
         print_(msg)
     
->>>>>>> fd266a8f
     def _find_multi_routes(self, mapper, request):
         infos = []
         path = request.environ['PATH_INFO']
