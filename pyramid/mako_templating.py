--- conflicted
+++ resolved
@@ -18,29 +18,6 @@
 class IMakoLookup(Interface):
     pass
 
-<<<<<<< HEAD
-def renderer_factory(path):
-    from mako.lookup import TemplateLookup
-    from mako import exceptions
-    class PkgResourceTemplateLookup(TemplateLookup):
-        def adjust_uri(self, uri, relativeto):
-            # Don't adjust pkg resource spec names
-            if ':' in uri:
-                return uri
-            return TemplateLookup.adjust_uri(self, uri, relativeto)
-        
-        def get_template(self, uri):
-            if ':' not in uri:
-                return TemplateLookup.get_template(self, uri)
-            try:
-                if self.filesystem_checks:
-                    return self._check(uri, self._collection[uri])
-                else:
-                    return self._collection[uri]
-            except KeyError:
-                pname, path = resolve_resource_spec(uri)
-                srcfile = abspath_from_resource_spec(path, pname)
-=======
 
 class PkgResourceTemplateLookup(TemplateLookup):
     def adjust_uri(self, uri, relativeto):
@@ -66,7 +43,6 @@
             u = re.sub(r'^\/+', '', path)
             for dir in self.directories:
                 srcfile = posixpath.normpath(posixpath.join(dir, u))
->>>>>>> ff336d02
                 if os.path.isfile(srcfile):
                     return self._load(srcfile, uri)
             else:
