""" Utility functions for dealing with URLs in pyramid """

import os

from zope.deprecation import deprecated

from pyramid.interfaces import IContextURL
from pyramid.interfaces import IRoutesMapper
from pyramid.interfaces import IStaticURLInfo

from pyramid.encode import urlencode
from pyramid.path import caller_package
from pyramid.threadlocal import get_current_registry
from pyramid.traversal import TraversalContextURL
from pyramid.util import join_elements

class URLMethodsMixin(object):
    """ Request methods mixin for BaseRequest having to do with URL
    generation """

    def route_url(self, route_name, *elements, **kw):
        """Generates a fully qualified URL for a named :app:`Pyramid`
        :term:`route configuration`.

        Use the route's ``name`` as the first positional argument.
        Additional positional arguments (``*elements``) are appended to the
        URL as path segments after it is generated.

        Use keyword arguments to supply values which match any dynamic
        path elements in the route definition.  Raises a :exc:`KeyError`
        exception if the URL cannot be generated for any reason (not
        enough arguments, for example).

        For example, if you've defined a route named "foobar" with the path
        ``{foo}/{bar}/*traverse``::

            request.route_url('foobar',
                               foo='1')             => <KeyError exception>
            request.route_url('foobar',
                               foo='1',
                               bar='2')             => <KeyError exception>
            request.route_url('foobar',
                               foo='1',
                               bar='2',
                               traverse=('a','b'))  => http://e.com/1/2/a/b
            request.route_url('foobar',
                               foo='1',
                               bar='2',
                               traverse='/a/b')     => http://e.com/1/2/a/b

        Values replacing ``:segment`` arguments can be passed as strings
        or Unicode objects.  They will be encoded to UTF-8 and URL-quoted
        before being placed into the generated URL.

        Values replacing ``*remainder`` arguments can be passed as strings
        *or* tuples of Unicode/string values.  If a tuple is passed as a
        ``*remainder`` replacement value, its values are URL-quoted and
        encoded to UTF-8.  The resulting strings are joined with slashes
        and rendered into the URL.  If a string is passed as a
        ``*remainder`` replacement value, it is tacked on to the URL
        untouched.

        If a keyword argument ``_query`` is present, it will be used to
        compose a query string that will be tacked on to the end of the
        URL.  The value of ``_query`` must be a sequence of two-tuples
        *or* a data structure with an ``.items()`` method that returns a
        sequence of two-tuples (presumably a dictionary).  This data
        structure will be turned into a query string per the documentation
        of :func:`pyramid.encode.urlencode` function.  After the query
        data is turned into a query string, a leading ``?`` is prepended,
        and the resulting string is appended to the generated URL.

        .. note:: Python data structures that are passed as ``_query``
                  which are sequences or dictionaries are turned into a
                  string under the same rules as when run through
                  :func:`urllib.urlencode` with the ``doseq`` argument
                  equal to ``True``.  This means that sequences can be
                  passed as values, and a k=v pair will be placed into the
                  query string for each value.

        If a keyword argument ``_anchor`` is present, its string
        representation will be used as a named anchor in the generated URL
        (e.g. if ``_anchor`` is passed as ``foo`` and the route URL is
        ``http://example.com/route/url``, the resulting generated URL will
        be ``http://example.com/route/url#foo``).

        .. note:: If ``_anchor`` is passed as a string, it should be UTF-8
                  encoded. If ``_anchor`` is passed as a Unicode object, it
                  will be converted to UTF-8 before being appended to the
                  URL.  The anchor value is not quoted in any way before
                  being appended to the generated URL.

        If both ``_anchor`` and ``_query`` are specified, the anchor
        element will always follow the query element,
        e.g. ``http://example.com?foo=1#bar``.

        If a keyword ``_app_url`` is present, it will be used as the
        protocol/hostname/port/leading path prefix of the generated URL.
        For example, using an ``_app_url`` of
        ``http://example.com:8080/foo`` would cause the URL
        ``http://example.com:8080/foo/fleeb/flub`` to be returned from
        this function if the expansion of the route pattern associated
        with the ``route_name`` expanded to ``/fleeb/flub``.  If
        ``_app_url`` is not specified, the result of
        ``request.application_url`` will be used as the prefix (the
        default).

        This function raises a :exc:`KeyError` if the URL cannot be
        generated due to missing replacement names.  Extra replacement
        names are ignored.

        If the route object which matches the ``route_name`` argument has
        a :term:`pregenerator`, the ``*elements`` and ``**kw`` arguments
        arguments passed to this function might be augmented or changed.
        """
        try:
            reg = self.registry
        except AttributeError:
            reg = get_current_registry() # b/c
        mapper = reg.getUtility(IRoutesMapper)
        route = mapper.get_route(route_name)

        if route is None:
            raise KeyError('No such route named %s' % route_name)

        if route.pregenerator is not None:
            elements, kw = route.pregenerator(self, elements, kw)

        anchor = ''
        qs = ''
        app_url = None

        if '_query' in kw:
            qs = '?' + urlencode(kw.pop('_query'), doseq=True)

        if '_anchor' in kw:
            anchor = kw.pop('_anchor')
            if isinstance(anchor, unicode):
                anchor = anchor.encode('utf-8')
            anchor = '#' + anchor

        if '_app_url' in kw:
            app_url = kw.pop('_app_url')

        path = route.generate(kw) # raises KeyError if generate fails

        if elements:
            suffix = _join_elements(elements)
            if not path.endswith('/'):
                suffix = '/' + suffix
        else:
            suffix = ''

        if app_url is None:
            # we only defer lookup of application_url until here because
            # it's somewhat expensive; we won't need to do it if we've
            # been passed _app_url
            app_url = self.application_url

        return app_url + path + suffix + qs + anchor

    def route_path(self, route_name, *elements, **kw):
        """
        Generates a path (aka a 'relative URL', a URL minus the host, scheme,
        and port) for a named :app:`Pyramid` :term:`route configuration`.

        This function accepts the same argument as
        :meth:`pyramid.request.Request.route_url` and performs the same duty.
        It just omits the host, port, and scheme information in the return
        value; only the script_name, path, query parameters, and anchor data
        are present in the returned string.

        For example, if you've defined a route named 'foobar' with the path
        ``/{foo}/{bar}``, this call to ``route_path``::

            request.route_path('foobar', foo='1', bar='2')

        Will return the string ``/1/2``.

        .. note:: Calling ``request.route_path('route')`` is the same as
           calling ``request.route_url('route',
           _app_url=request.script_name)``.
           :meth:`pyramid.request.Request.route_path` is, in fact,
           implemented in terms of `:meth:`pyramid.request.Request.route_url`
           in just this way. As a result, any ``_app_url`` passed within the
           ``**kw`` values to ``route_path`` will be ignored.
        """
        kw['_app_url'] = self.script_name
        return self.route_url(route_name, *elements, **kw)

    def resource_url(self, resource, *elements, **kw):
        """

        Generate a string representing the absolute URL of the
        :term:`resource` object based on the ``wsgi.url_scheme``,
        ``HTTP_HOST`` or ``SERVER_NAME`` in the request, plus any
        ``SCRIPT_NAME``.  The overall result of this method is always a
        UTF-8 encoded string (never Unicode).

        Examples::

            request.resource_url(resource) =>

                                       http://example.com/

            request.resource_url(resource, 'a.html') =>

                                       http://example.com/a.html

            request.resource_url(resource, 'a.html', query={'q':'1'}) =>

                                       http://example.com/a.html?q=1

            request.resource_url(resource, 'a.html', anchor='abc') =>

                                       http://example.com/a.html#abc

        Any positional arguments passed in as ``elements`` must be strings
        Unicode objects, or integer objects.  These will be joined by slashes
        and appended to the generated resource URL.  Each of the elements
        passed in is URL-quoted before being appended; if any element is
        Unicode, it will converted to a UTF-8 bytestring before being
        URL-quoted. If any element is an integer, it will be converted to its
        string representation before being URL-quoted.

        .. warning:: if no ``elements`` arguments are specified, the resource
                     URL will end with a trailing slash.  If any
                     ``elements`` are used, the generated URL will *not*
                     end in trailing a slash.

        If a keyword argument ``query`` is present, it will be used to
        compose a query string that will be tacked on to the end of the URL.
        The value of ``query`` must be a sequence of two-tuples *or* a data
        structure with an ``.items()`` method that returns a sequence of
        two-tuples (presumably a dictionary).  This data structure will be
        turned into a query string per the documentation of
        ``pyramid.url.urlencode`` function.  After the query data is turned
        into a query string, a leading ``?`` is prepended, and the resulting
        string is appended to the generated URL.

        .. note:: Python data structures that are passed as ``query`` which
                  are sequences or dictionaries are turned into a string
                  under the same rules as when run through
                  :func:`urllib.urlencode` with the ``doseq`` argument equal
                  to ``True``.  This means that sequences can be passed as
                  values, and a k=v pair will be placed into the query string
                  for each value.

        If a keyword argument ``anchor`` is present, its string
        representation will be used as a named anchor in the generated URL
        (e.g. if ``anchor`` is passed as ``foo`` and the resource URL is
        ``http://example.com/resource/url``, the resulting generated URL will
        be ``http://example.com/resource/url#foo``).

        .. note:: If ``anchor`` is passed as a string, it should be UTF-8
                  encoded. If ``anchor`` is passed as a Unicode object, it
                  will be converted to UTF-8 before being appended to the
                  URL.  The anchor value is not quoted in any way before
                  being appended to the generated URL.

        If both ``anchor`` and ``query`` are specified, the anchor element
        will always follow the query element,
        e.g. ``http://example.com?foo=1#bar``.

        If the ``resource`` passed in has a ``__resource_url__`` method, it
        will be used to generate the URL (scheme, host, port, path) that for
        the base resource which is operated upon by this function.  See also
        :ref:`overriding_resource_url_generation`.

        .. note:: If the :term:`resource` used is the result of a
                 :term:`traversal`, it must be :term:`location`-aware.  The
                 resource can also be the context of a :term:`URL dispatch`;
                 contexts found this way do not need to be location-aware.

        .. note:: If a 'virtual root path' is present in the request
                  environment (the value of the WSGI environ key
                  ``HTTP_X_VHM_ROOT``), and the resource was obtained via
                  :term:`traversal`, the URL path will not include the
                  virtual root prefix (it will be stripped off the left hand
                  side of the generated URL).

        .. note:: For backwards compatibility purposes, this method is also
           aliased as the ``model_url`` method of request.
        """
        try:
            reg = self.registry
        except AttributeError:
            reg = get_current_registry() # b/c

        context_url = reg.queryMultiAdapter((resource, self), IContextURL)
        if context_url is None:
            context_url = TraversalContextURL(resource, self)
        resource_url = context_url()

        qs = ''
        anchor = ''

        if 'query' in kw:
            qs = '?' + urlencode(kw['query'], doseq=True)

        if 'anchor' in kw:
            anchor = kw['anchor']
            if isinstance(anchor, unicode):
                anchor = anchor.encode('utf-8')
            anchor = '#' + anchor

        if elements:
            suffix = _join_elements(elements)
        else:
            suffix = ''

        return resource_url + suffix + qs + anchor
                     
    model_url = resource_url # b/w compat forever

    def static_url(self, path, **kw):
        """
        Generates a fully qualified URL for a static :term:`asset`.
        The asset must live within a location defined via the
        :meth:`pyramid.config.Configurator.add_static_view`
        :term:`configuration declaration` (see :ref:`static_assets_section`).

        Example::

            request.static_url('mypackage:static/foo.css') =>

                                    http://example.com/static/foo.css


        The ``path`` argument points at a file or directory on disk which
        a URL should be generated for.  The ``path`` may be either a
        relative path (e.g. ``static/foo.css``) or a :term:`asset
        specification` (e.g. ``mypackage:static/foo.css``).  A ``path``
        may not be an absolute filesystem path (a :exc:`ValueError` will
        be raised if this function is supplied with an absolute path).

        The purpose of the ``**kw`` argument is the same as the purpose of
        the :meth:`pyramid.request.Request.route_url` ``**kw`` argument.  See
        the documentation for that function to understand the arguments which
        you can provide to it.  However, typically, you don't need to pass
        anything as ``*kw`` when generating a static asset URL.

        This function raises a :exc:`ValueError` if a static view
        definition cannot be found which matches the path specification.

        """
        if not os.path.isabs(path):
            if not ':' in path:
                # if it's not a package:relative/name and it's not an
                # /absolute/path it's a relative/path; this means its relative
                # to the package in which the caller's module is defined.
                package = caller_package()
                path = '%s:%s' % (package.__name__, path)

        try:
            reg = self.registry
        except AttributeError:
            reg = get_current_registry() # b/c

        info = reg.queryUtility(IStaticURLInfo)
        if info is None:
            raise ValueError('No static URL definition matching %s' % path)

        return info.generate(path, self, **kw)

    def static_path(self, path, **kw):
        """
        Generates a path (aka a 'relative URL', a URL minus the host, scheme,
        and port) for a static resource.

        This function accepts the same argument as
        :meth:`pyramid.request.Request.current_static_url` and performs the
        same duty.  It just omits the host, port, and scheme information in
        the return value; only the script_name, path, query parameters, and
        anchor data are present in the returned string.

        Example::

            request.static_path('mypackage:static/foo.css') =>

                                    /static/foo.css

        .. note:: Calling ``request.static_path(apath)`` is the same
           as calling ``request.static_url(apath,
           _app_url=request.script_name)``.
           :meth:`pyramid.request.Request.static_path` is, in fact,
           implemented in terms of
           `:meth:`pyramid.request.Request.static_url` in just this
           way. As a result, any ``_app_url`` passed within the ``**kw``
           values to ``static_path`` will be ignored.
        """
        if not os.path.isabs(path):
            if not ':' in path:
                # if it's not a package:relative/name and it's not an
                # /absolute/path it's a relative/path; this means its relative
                # to the package in which the caller's module is defined.
                package = caller_package()
                path = '%s:%s' % (package.__name__, path)

        kw['_app_url'] = self.script_name
        return self.static_url(path, **kw)

    def current_route_url(self, *elements, **kw):
        """
        Generates a fully qualified URL for a named :app:`Pyramid`
        :term:`route configuration` based on the 'current route'.

        This function supplements
        :meth:`pyramid.request.Request.route_url`. It presents an easy way to
        generate a URL for the 'current route' (defined as the route which
        matched when the request was generated).

        The arguments to this method have the same meaning as those with the
        same names passed to :meth:`pyramid.request.Request.route_url`.  It
        also understands an extra argument which ``route_url`` does not named
        ``_route_name``.

        The route name used to generate a URL is taken from either the
        ``_route_name`` keyword argument or the name of the route which is
        currently associated with the request if ``_route_name`` was not
        passed.  Keys and values from the current request :term:`matchdict`
        are combined with the ``kw`` arguments to form a set of defaults
        named ``newkw``.  Then ``request.route_url(route_name, *elements,
        **newkw)`` is called, returning a URL.

        Examples follow.

        If the 'current route' has the route pattern ``/foo/{page}`` and the
        current url path is ``/foo/1`` , the matchdict will be
        ``{'page':'1'}``.  The result of ``request.current_route_url()`` in
        this situation will be ``/foo/1``.

        If the 'current route' has the route pattern ``/foo/{page}`` and the
        current url path is ``/foo/1``, the matchdict will be
        ``{'page':'1'}``.  The result of
        ``request.current_route_url(page='2')`` in this situation will be
        ``/foo/2``.

        Usage of the ``_route_name`` keyword argument: if our routing table
        defines routes ``/foo/{action}`` named 'foo' and
        ``/foo/{action}/{page}`` named ``fooaction``, and the current url
        pattern is ``/foo/view`` (which has matched the ``/foo/{action}``
        route), we may want to use the matchdict args to generate a URL to
        the ``fooaction`` route.  In this scenario,
        ``request.current_route_url(_route_name='fooaction', page='5')``
        Will return string like: ``/foo/view/5``.

        """
        if '_route_name' in kw:
            route_name = kw.pop('_route_name')
        else:
            route = getattr(self, 'matched_route', None)
            route_name = getattr(route, 'name', None)
            if route_name is None:
                raise ValueError('Current request matches no route')

        newkw = {}
        newkw.update(self.matchdict)
        newkw.update(kw)
        return self.route_url(route_name, *elements, **newkw)

    def current_route_path(self, *elements, **kw):
        """
        Generates a path (aka a 'relative URL', a URL minus the host, scheme,
        and port) for the :app:`Pyramid` :term:`route configuration` matched
        by the current request.

        This function accepts the same argument as
        :meth:`pyramid.request.Request.current_route_url` and performs the
        same duty.  It just omits the host, port, and scheme information in
        the return value; only the script_name, path, query parameters, and
        anchor data are present in the returned string.

        For example, if the route matched by the current request has the
        pattern ``/{foo}/{bar}``, this call to ``current_route_path``::

            request.current_route_path(foo='1', bar='2')

        Will return the string ``/1/2``.

        .. note:: Calling ``request.current_route_path('route')`` is the same
           as calling ``request.current_route_url('route',
           _app_url=request.script_name)``.
           :meth:`pyramid.request.Request.current_route_path` is, in fact,
           implemented in terms of
           `:meth:`pyramid.request.Request.current_route_url` in just this
           way. As a result, any ``_app_url`` passed within the ``**kw``
           values to ``current_route_path`` will be ignored.
        """
        kw['_app_url'] = self.script_name
        return self.current_route_url(*elements, **kw)
        
        
def route_url(route_name, request, *elements, **kw):
    """
<<<<<<< HEAD
    try:
        reg = request.registry
    except AttributeError:
        reg = get_current_registry() # b/c
    mapper = reg.getUtility(IRoutesMapper)
    route = mapper.get_route(route_name)

    if route is None:
        raise KeyError('No such route named %s' % route_name)

    path, kw = route.gen(request, elements, kw)

    anchor = ''
    qs = ''
    app_url = None

    if '_query' in kw:
        qs = '?' + urlencode(kw.pop('_query'), doseq=True)

    if '_anchor' in kw:
        anchor = kw.pop('_anchor')
        if isinstance(anchor, unicode):
            anchor = anchor.encode('utf-8')
        anchor = '#' + anchor
=======
    This is a backwards compatibility function.  Its result is the same as
    calling::
>>>>>>> 14414078

        request.route_url(route_name, *elements, **kw)

<<<<<<< HEAD
    if app_url is None:
        # we only defer lookup of application_url until here because
        # it's somewhat expensive; we won't need to do it if we've
        # been passed _app_url
        app_url = request.application_url

    return app_url + path + qs + anchor
=======
    See :meth:`pyramid.request.Request.route_url` for more information.
    """
    return request.route_url(route_name, *elements, **kw)
>>>>>>> 14414078

def route_path(route_name, request, *elements, **kw):
    """
    This is a backwards compatibility function.  Its result is the same as
    calling::

        request.route_path(route_name, *elements, **kw)

    See :meth:`pyramid.request.Request.route_path` for more information.
    """
    return request.route_path(route_name, *elements, **kw)

def resource_url(resource, request, *elements, **kw):
    """
    This is a backwards compatibility function.  Its result is the same as
    calling::

        request.resource_url(resource, *elements, **kw)

    See :meth:`pyramid.request.Request.resource_url` for more information.
    """
<<<<<<< HEAD
    try:
        reg = request.registry
    except AttributeError:
        reg = get_current_registry() # b/c
    
    context_url = reg.queryMultiAdapter((resource, request), IContextURL)
    if context_url is None:
        context_url = TraversalContextURL(resource, request)
    resource_url = context_url()

    qs = ''
    anchor = ''

    if 'query' in kw:
        qs = '?' + urlencode(kw['query'], doseq=True)

    if 'anchor' in kw:
        anchor = kw['anchor']
        if isinstance(anchor, unicode):
            anchor = anchor.encode('utf-8')
        anchor = '#' + anchor

    if elements:
        suffix = join_elements(elements)
    else:
        suffix = ''

    return resource_url + suffix + qs + anchor
=======
    return request.resource_url(resource, *elements, **kw)
>>>>>>> 14414078

model_url = resource_url # b/w compat (forever)

deprecated(
    'model_url',
    'pyramid.url.model_url is deprecated as of Pyramid 1.0.  Use '
    '``pyramid.url.resource_url`` instead (API-compat, simple '
    'rename) or the ``pyramid.request.Request.resource_url`` method.')

def static_url(path, request, **kw):
    """
    This is a backwards compatibility function.  Its result is the same as
    calling::

        request.static_url(path, **kw)

    See :meth:`pyramid.request.Request.static_url` for more information.
    """
    return request.static_url(path, **kw)

def static_path(path, request, **kw):
    """
    This is a backwards compatibility function.  Its result is the same as
    calling::

        request.static_path(path, **kw)

    See :meth:`pyramid.request.Request.static_path` for more information.
    """
    return request.static_path(path, **kw)

def current_route_url(request, *elements, **kw):
    """
    This is a backwards compatibility function.  Its result is the same as
    calling::

        request.current_route_url(*elements, **kw)

    See :meth:`pyramid.request.Request.current_route_url` for more
    information.
    """
    return request.current_route_url(*elements, **kw)

def current_route_path(request, *elements, **kw):
    """
    This is a backwards compatibility function.  Its result is the same as
    calling::

        request.current_route_path(*elements, **kw)

<<<<<<< HEAD
    if '_route_name' in kw:
        route_name = kw.pop('_route_name')
    else:
        route = getattr(request, 'matched_route', None)
        route_name = getattr(route, 'name', None)
        if route_name is None:
            raise ValueError('Current request matches no route')

    newkw = {}
    newkw.update(request.matchdict)
    newkw.update(kw)
    return route_url(route_name, request, *elements, **newkw)
=======
    See :meth:`pyramid.request.Request.current_route_path` for more
    information.
    """
    return request.current_route_path(*elements, **kw)

@lru_cache(1000)
def _join_elements(elements):
    return '/'.join([quote_path_segment(s, safe=':@&+$,') for s in elements])
>>>>>>> 14414078
<|MERGE_RESOLUTION|>--- conflicted
+++ resolved
@@ -123,8 +123,7 @@
         if route is None:
             raise KeyError('No such route named %s' % route_name)
 
-        if route.pregenerator is not None:
-            elements, kw = route.pregenerator(self, elements, kw)
+        path, kw = route.gen(self, elements, kw)
 
         anchor = ''
         qs = ''
@@ -142,22 +141,13 @@
         if '_app_url' in kw:
             app_url = kw.pop('_app_url')
 
-        path = route.generate(kw) # raises KeyError if generate fails
-
-        if elements:
-            suffix = _join_elements(elements)
-            if not path.endswith('/'):
-                suffix = '/' + suffix
-        else:
-            suffix = ''
-
         if app_url is None:
             # we only defer lookup of application_url until here because
             # it's somewhat expensive; we won't need to do it if we've
             # been passed _app_url
             app_url = self.application_url
 
-        return app_url + path + suffix + qs + anchor
+        return app_url + path + qs + anchor
 
     def route_path(self, route_name, *elements, **kw):
         """
@@ -305,7 +295,7 @@
             anchor = '#' + anchor
 
         if elements:
-            suffix = _join_elements(elements)
+            suffix = join_elements(elements)
         else:
             suffix = ''
 
@@ -493,51 +483,14 @@
         
 def route_url(route_name, request, *elements, **kw):
     """
-<<<<<<< HEAD
-    try:
-        reg = request.registry
-    except AttributeError:
-        reg = get_current_registry() # b/c
-    mapper = reg.getUtility(IRoutesMapper)
-    route = mapper.get_route(route_name)
-
-    if route is None:
-        raise KeyError('No such route named %s' % route_name)
-
-    path, kw = route.gen(request, elements, kw)
-
-    anchor = ''
-    qs = ''
-    app_url = None
-
-    if '_query' in kw:
-        qs = '?' + urlencode(kw.pop('_query'), doseq=True)
-
-    if '_anchor' in kw:
-        anchor = kw.pop('_anchor')
-        if isinstance(anchor, unicode):
-            anchor = anchor.encode('utf-8')
-        anchor = '#' + anchor
-=======
-    This is a backwards compatibility function.  Its result is the same as
-    calling::
->>>>>>> 14414078
+    This is a backwards compatibility function.  Its result is the same as
+    calling::
 
         request.route_url(route_name, *elements, **kw)
 
-<<<<<<< HEAD
-    if app_url is None:
-        # we only defer lookup of application_url until here because
-        # it's somewhat expensive; we won't need to do it if we've
-        # been passed _app_url
-        app_url = request.application_url
-
-    return app_url + path + qs + anchor
-=======
     See :meth:`pyramid.request.Request.route_url` for more information.
     """
     return request.route_url(route_name, *elements, **kw)
->>>>>>> 14414078
 
 def route_path(route_name, request, *elements, **kw):
     """
@@ -559,38 +512,7 @@
 
     See :meth:`pyramid.request.Request.resource_url` for more information.
     """
-<<<<<<< HEAD
-    try:
-        reg = request.registry
-    except AttributeError:
-        reg = get_current_registry() # b/c
-    
-    context_url = reg.queryMultiAdapter((resource, request), IContextURL)
-    if context_url is None:
-        context_url = TraversalContextURL(resource, request)
-    resource_url = context_url()
-
-    qs = ''
-    anchor = ''
-
-    if 'query' in kw:
-        qs = '?' + urlencode(kw['query'], doseq=True)
-
-    if 'anchor' in kw:
-        anchor = kw['anchor']
-        if isinstance(anchor, unicode):
-            anchor = anchor.encode('utf-8')
-        anchor = '#' + anchor
-
-    if elements:
-        suffix = join_elements(elements)
-    else:
-        suffix = ''
-
-    return resource_url + suffix + qs + anchor
-=======
     return request.resource_url(resource, *elements, **kw)
->>>>>>> 14414078
 
 model_url = resource_url # b/w compat (forever)
 
@@ -641,26 +563,7 @@
 
         request.current_route_path(*elements, **kw)
 
-<<<<<<< HEAD
-    if '_route_name' in kw:
-        route_name = kw.pop('_route_name')
-    else:
-        route = getattr(request, 'matched_route', None)
-        route_name = getattr(route, 'name', None)
-        if route_name is None:
-            raise ValueError('Current request matches no route')
-
-    newkw = {}
-    newkw.update(request.matchdict)
-    newkw.update(kw)
-    return route_url(route_name, request, *elements, **newkw)
-=======
     See :meth:`pyramid.request.Request.current_route_path` for more
     information.
     """
     return request.current_route_path(*elements, **kw)
-
-@lru_cache(1000)
-def _join_elements(elements):
-    return '/'.join([quote_path_segment(s, safe=':@&+$,') for s in elements])
->>>>>>> 14414078
