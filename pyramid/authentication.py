from codecs import utf_8_decode
from codecs import utf_8_encode
import datetime
import re
import time

from paste.auth import auth_tkt
from paste.request import get_cookies

from zope.interface import implements

from pyramid.interfaces import IAuthenticationPolicy

from pyramid.request import add_global_response_headers
from pyramid.security import Authenticated
from pyramid.security import Everyone


VALID_TOKEN = re.compile(r"^[A-Za-z][A-Za-z0-9+_-]*$")

class CallbackAuthenticationPolicy(object):
    """ Abstract class """
    def authenticated_userid(self, request):
        userid = self.unauthenticated_userid(request)
        if userid is None:
            return None
        if self.callback is None:
            return userid
        if self.callback(userid, request) is not None: # is not None!
            return userid

    def effective_principals(self, request):
        effective_principals = [Everyone]
        userid = self.unauthenticated_userid(request)
        if userid is None:
            return effective_principals
        if self.callback is None:
            groups = []
        else:
            groups = self.callback(userid, request)
        if groups is None: # is None!
            return effective_principals
        effective_principals.append(Authenticated)
        effective_principals.append(userid)
        effective_principals.extend(groups)

        return effective_principals


class RepozeWho1AuthenticationPolicy(CallbackAuthenticationPolicy):
    """ A :app:`Pyramid` :term:`authentication policy` which
    obtains data from the :mod:`repoze.who` 1.X WSGI 'API' (the
    ``repoze.who.identity`` key in the WSGI environment).

    Constructor Arguments

    ``identifier_name``

       Default: ``auth_tkt``.  The :mod:`repoze.who` plugin name that
       performs remember/forget.  Optional.

    ``callback``

        Default: ``None``.  A callback passed the :mod:`repoze.who`
        identity and the :term:`request`, expected to return ``None``
        if the user represented by the identity doesn't exist or a
        sequence of principal identifiers (possibly empty) if the user
        does exist.  If ``callback`` is None, the userid will be
<<<<<<< HEAD
        assumed to exist with no groups.

    Objects of this class implement the interface described by
    :class:`pyramid.interfaces.IAuthenticationPolicy`.
=======
        assumed to exist with no principals.
>>>>>>> 0ec72c91
    """
    implements(IAuthenticationPolicy)

    def __init__(self, identifier_name='auth_tkt', callback=None):
        self.identifier_name = identifier_name
        self.callback = callback

    def _get_identity(self, request):
        return request.environ.get('repoze.who.identity')

    def _get_identifier(self, request):
        plugins = request.environ.get('repoze.who.plugins')
        if plugins is None:
            return None
        identifier = plugins[self.identifier_name]
        return identifier

    def authenticated_userid(self, request):
        identity = self._get_identity(request)
        if identity is None:
            return None
        if self.callback is None:
            return identity['repoze.who.userid']
        if self.callback(identity, request) is not None: # is not None!
            return identity['repoze.who.userid']

    def unauthenticated_userid(self, request):
        identity = self._get_identity(request)
        if identity is None:
            return None
        return identity['repoze.who.userid']

    def effective_principals(self, request):
        effective_principals = [Everyone]
        identity = self._get_identity(request)
        if identity is None:
            return effective_principals
        if self.callback is None:
            groups = []
        else:
            groups = self.callback(identity, request)
        if groups is None: # is None!
            return effective_principals
        userid = identity['repoze.who.userid']
        effective_principals.append(Authenticated)
        effective_principals.append(userid)
        effective_principals.extend(groups)

        return effective_principals

    def remember(self, request, principal, **kw):
        identifier = self._get_identifier(request)
        if identifier is None:
            return []
        environ = request.environ
        identity = {'repoze.who.userid':principal}
        return identifier.remember(environ, identity)

    def forget(self, request):
        identifier = self._get_identifier(request)
        if identifier is None:
            return []
        identity = self._get_identity(request)
        return identifier.forget(request.environ, identity)

class RemoteUserAuthenticationPolicy(CallbackAuthenticationPolicy):
    """ A :app:`Pyramid` :term:`authentication policy` which
    obtains data from the ``REMOTE_USER`` WSGI environment variable.

    Constructor Arguments

    ``environ_key``

        Default: ``REMOTE_USER``.  The key in the WSGI environ which
        provides the userid.

    ``callback``

        Default: ``None``.  A callback passed the userid and the request,
        expected to return None if the userid doesn't exist or a sequence
        of principal identifiers (possibly empty) if the user does exist.
        If ``callback`` is None, the userid will be assumed to exist with no
<<<<<<< HEAD
        groups.

    Objects of this class implement the interface described by
    :class:`pyramid.interfaces.IAuthenticationPolicy`.
=======
        principals.
>>>>>>> 0ec72c91
    """
    implements(IAuthenticationPolicy)

    def __init__(self, environ_key='REMOTE_USER', callback=None):
        self.environ_key = environ_key
        self.callback = callback

    def unauthenticated_userid(self, request):
        return request.environ.get(self.environ_key)

    def remember(self, request, principal, **kw):
        return []

    def forget(self, request):
        return []

class AuthTktAuthenticationPolicy(CallbackAuthenticationPolicy):
    """ A :app:`Pyramid` :term:`authentication policy` which
    obtains data from an :class:`paste.auth.auth_tkt` cookie.

    Constructor Arguments

    ``secret``

       The secret (a string) used for auth_tkt cookie signing.
       Required.

    ``callback``

       Default: ``None``.  A callback passed the userid and the
       request, expected to return ``None`` if the userid doesn't
       exist or a sequence of principal identifiers (possibly empty) if
       the user does exist.  If ``callback`` is ``None``, the userid
       will be assumed to exist with no principals.  Optional.

    ``cookie_name``

       Default: ``auth_tkt``.  The cookie name used
       (string).  Optional.

    ``secure``

       Default: ``False``.  Only send the cookie back over a secure
       conn.  Optional.

    ``include_ip``

       Default: ``False``.  Make the requesting IP address part of
       the authentication data in the cookie.  Optional.

    ``timeout``

       Default: ``None``.  Maximum number of seconds which a newly
       issued ticket will be considered valid.  After this amount of
       time, the ticket will expire (effectively logging the user
       out).  If this value is ``None``, the ticket never expires.
       Optional.

    ``reissue_time``

       Default: ``None``.  If this parameter is set, it represents the number
       of seconds that must pass before an authentication token cookie is
       automatically reissued as the result of a request which requires
       authentication.  The duration is measured as the number of seconds
       since the last auth_tkt cookie was issued and 'now'.  If this value is
       ``0``, a new ticket cookie will be reissued on every request which
       requires authentication.

       A good rule of thumb: if you want auto-expired cookies based on
       inactivity: set the ``timeout`` value to 1200 (20 mins) and set the
       ``reissue_time`` value to perhaps a tenth of the ``timeout`` value
       (120 or 2 mins).  It's nonsensical to set the ``timeout`` value lower
       than the ``reissue_time`` value, as the ticket will never be reissued
       if so.  However, such a configuration is not explicitly prevented.

       Optional.

    ``max_age``

       Default: ``None``.  The max age of the auth_tkt cookie, in
       seconds.  This differs from ``timeout`` inasmuch as ``timeout``
       represents the lifetime of the ticket contained in the cookie,
       while this value represents the lifetime of the cookie itself.
       When this value is set, the cookie's ``Max-Age`` and
       ``Expires`` settings will be set, allowing the auth_tkt cookie
       to last between browser sessions.  It is typically nonsensical
       to set this to a value that is lower than ``timeout`` or
       ``reissue_time``, although it is not explicitly prevented.
       Optional.

    ``path``
 
       Default: ``/``. The path for which the auth_tkt cookie is valid.
       May be desirable if the application only serves part of a domain.
       Optional.
 
    ``http_only``
 
       Default: ``False``. Hide cookie from JavaScript by setting the
       HttpOnly flag. Not honored by all browsers.
       Optional.

    ``wild_domain``

       Default: ``True``. An auth_tkt cookie will be generated for the
       wildcard domain.
       Optional.

    Objects of this class implement the interface described by
    :class:`pyramid.interfaces.IAuthenticationPolicy`.
    """
    implements(IAuthenticationPolicy)
    def __init__(self,
                 secret,
                 callback=None,
                 cookie_name='auth_tkt',
                 secure=False,
                 include_ip=False,
                 timeout=None,
                 reissue_time=None,
                 max_age=None,
                 path="/",
                 http_only=False,
                 wild_domain=True,
                 ):
        self.cookie = AuthTktCookieHelper(
            secret,
            cookie_name=cookie_name,
            secure=secure,
            include_ip=include_ip,
            timeout=timeout,
            reissue_time=reissue_time,
            max_age=max_age,
            http_only=http_only,
            path=path,
            wild_domain=wild_domain,
            )
        self.callback = callback

    def unauthenticated_userid(self, request):
        result = self.cookie.identify(request)
        if result:
            return result['userid']

    def remember(self, request, principal, **kw):
        """ Accepts the following kw args: ``max_age``."""
        return self.cookie.remember(request, principal, **kw)

    def forget(self, request):
        return self.cookie.forget(request)

def b64encode(v):
    return v.encode('base64').strip().replace('\n', '')

def b64decode(v):
    return v.decode('base64')

EXPIRE = object()

class AuthTktCookieHelper(object):
    """
    A helper class for use in third-party authentication policy
    implementations.  See
    :class:`pyramid.authentication.AuthTktAuthenticationPolicy` for the
    meanings of the constructor arguments.
    """
    auth_tkt = auth_tkt # for tests
    now = None # for tests

    userid_type_decoders = {
        'int':int,
        'unicode':lambda x: utf_8_decode(x)[0], # bw compat for old cookies
        'b64unicode': lambda x: utf_8_decode(b64decode(x))[0],
        'b64str': lambda x: b64decode(x),
        }

    userid_type_encoders = {
        int: ('int', str),
        long: ('int', str),
        unicode: ('b64unicode', lambda x: b64encode(utf_8_encode(x)[0])),
        str: ('b64str', lambda x: b64encode(x)),
        }
    
    def __init__(self, secret, cookie_name='auth_tkt', secure=False,
                 include_ip=False, timeout=None, reissue_time=None,
                 max_age=None, http_only=False, path="/", wild_domain=True):
        self.secret = secret
        self.cookie_name = cookie_name
        self.include_ip = include_ip
        self.secure = secure
        self.timeout = timeout
        self.reissue_time = reissue_time
        self.max_age = max_age
        self.http_only = http_only
        self.path = path
        self.wild_domain = wild_domain

        static_flags = []
        if self.secure:
            static_flags.append('; Secure')
        if self.http_only:
            static_flags.append('; HttpOnly')
        self.static_flags = "".join(static_flags)

    def _get_cookies(self, environ, value, max_age=None):
        if max_age is EXPIRE:
            max_age = "; Max-Age=0; Expires=Wed, 31-Dec-97 23:59:59 GMT"
        elif max_age is not None:
            later = datetime.datetime.utcnow() + datetime.timedelta(
                seconds=int(max_age))
            # Wdy, DD-Mon-YY HH:MM:SS GMT
            expires = later.strftime('%a, %d %b %Y %H:%M:%S GMT')
            # the Expires header is *required* at least for IE7 (IE7 does
            # not respect Max-Age)
            max_age = "; Max-Age=%s; Expires=%s" % (max_age, expires)
        else:
            max_age = ''

        cur_domain = environ.get('HTTP_HOST', environ.get('SERVER_NAME'))

        # While Chrome, IE, and Firefox can cope, Opera (at least) cannot
        # cope with a port number in the cookie domain when the URL it
        # receives the cookie from does not also have that port number in it
        # (e.g via a proxy).  In the meantime, HTTP_HOST is sent with port
        # number, and neither Firefox nor Chrome do anything with the
        # information when it's provided in a cookie domain except strip it
        # out.  So we strip out any port number from the cookie domain
        # aggressively to avoid problems.  See also
        # https://github.com/Pylons/pyramid/issues/131
        if ':' in cur_domain:
            cur_domain = cur_domain.split(':', 1)[0]

        cookies = [
            ('Set-Cookie', '%s="%s"; Path=%s%s%s' % (
            self.cookie_name, value, self.path, max_age, self.static_flags)),
            ('Set-Cookie', '%s="%s"; Path=%s; Domain=%s%s%s' % (
            self.cookie_name, value, self.path, cur_domain, max_age,
                self.static_flags)),
            ]

        if self.wild_domain:
            wild_domain = '.' + cur_domain
            cookies.append(('Set-Cookie', '%s="%s"; Path=%s; Domain=%s%s%s' % (
                self.cookie_name, value, self.path, wild_domain, max_age,
                self.static_flags)))

        return cookies

    def identify(self, request):
        """ Return a dictionary with authentication information, or ``None``
        if no valid auth_tkt is attached to ``request``"""
        environ = request.environ
        cookies = get_cookies(environ)
        cookie = cookies.get(self.cookie_name)

        if cookie is None or not cookie.value:
            return None

        if self.include_ip:
            remote_addr = environ['REMOTE_ADDR']
        else:
            remote_addr = '0.0.0.0'
        
        try:
            timestamp, userid, tokens, user_data = self.auth_tkt.parse_ticket(
                self.secret, cookie.value, remote_addr)
        except self.auth_tkt.BadTicket:
            return None

        now = self.now # service tests

        if now is None: 
            now = time.time()

        if self.timeout and ( (timestamp + self.timeout) < now ):
            # the auth_tkt data has expired
            return None

        userid_typename = 'userid_type:'
        user_data_info = user_data.split('|')
        for datum in filter(None, user_data_info):
            if datum.startswith(userid_typename):
                userid_type = datum[len(userid_typename):]
                decoder = self.userid_type_decoders.get(userid_type)
                if decoder:
                    userid = decoder(userid)

        reissue = self.reissue_time is not None

        if reissue and not hasattr(request, '_authtkt_reissued'):
            if ( (now - timestamp) > self.reissue_time ):
                # work around https://github.com/Pylons/pyramid/issues#issue/108
                tokens = filter(None, tokens)
                headers = self.remember(request, userid, max_age=self.max_age,
                                        tokens=tokens)
                add_global_response_headers(request, headers)
                request._authtkt_reissued = True

        environ['REMOTE_USER_TOKENS'] = tokens
        environ['REMOTE_USER_DATA'] = user_data
        environ['AUTH_TYPE'] = 'cookie'

        identity = {}
        identity['timestamp'] = timestamp
        identity['userid'] = userid
        identity['tokens'] = tokens
        identity['userdata'] = user_data
        return identity

    def forget(self, request):
        """ Return a set of expires Set-Cookie headers, which will destroy
        any existing auth_tkt cookie when attached to a response"""
        environ = request.environ
        return self._get_cookies(environ, '', max_age=EXPIRE)
    
    def remember(self, request, userid, max_age=None, tokens=()):
        """ Return a set of Set-Cookie headers; when set into a response,
        these headers will represent a valid authentication ticket.

        ``max_age``
          The max age of the auth_tkt cookie, in seconds.  When this value is
          set, the cookie's ``Max-Age`` and ``Expires`` settings will be set,
          allowing the auth_tkt cookie to last between browser sessions.  If
          this value is ``None``, the ``max_age`` value provided to the
          helper itself will be used as the ``max_age`` value.  Default:
          ``None``.

        ``tokens``
          A sequence of strings that will be placed into the auth_tkt tokens
          field.  Each string in the sequence must be of the Python ``str``
          type and must match the regex ``^[A-Za-z][A-Za-z0-9+_-]*$``.
          Tokens are available in the returned identity when an auth_tkt is
          found in the request and unpacked.  Default: ``()``.
        """
        if max_age is None:
            max_age = self.max_age

        environ = request.environ

        if self.include_ip:
            remote_addr = environ['REMOTE_ADDR']
        else:
            remote_addr = '0.0.0.0'

        user_data = ''

        encoding_data = self.userid_type_encoders.get(type(userid))

        if encoding_data:
            encoding, encoder = encoding_data
            userid = encoder(userid)
            user_data = 'userid_type:%s' % encoding
        
        for token in tokens:
            if not (isinstance(token, str) and VALID_TOKEN.match(token)):
                raise ValueError("Invalid token %r" % (token,))

        ticket = self.auth_tkt.AuthTicket(
            self.secret,
            userid,
            remote_addr,
            tokens=tokens,
            user_data=user_data,
            cookie_name=self.cookie_name,
            secure=self.secure)

        cookie_value = ticket.cookie_value()
        return self._get_cookies(environ, cookie_value, max_age)
    <|MERGE_RESOLUTION|>--- conflicted
+++ resolved
@@ -61,19 +61,15 @@
 
     ``callback``
 
-        Default: ``None``.  A callback passed the :mod:`repoze.who`
-        identity and the :term:`request`, expected to return ``None``
-        if the user represented by the identity doesn't exist or a
-        sequence of principal identifiers (possibly empty) if the user
-        does exist.  If ``callback`` is None, the userid will be
-<<<<<<< HEAD
-        assumed to exist with no groups.
+        Default: ``None``.  A callback passed the :mod:`repoze.who` identity
+        and the :term:`request`, expected to return ``None`` if the user
+        represented by the identity doesn't exist or a sequence of principal
+        identifiers (possibly empty) representing groups if the user does
+        exist.  If ``callback`` is None, the userid will be assumed to exist
+        with no group principals.
 
     Objects of this class implement the interface described by
     :class:`pyramid.interfaces.IAuthenticationPolicy`.
-=======
-        assumed to exist with no principals.
->>>>>>> 0ec72c91
     """
     implements(IAuthenticationPolicy)
 
@@ -153,17 +149,13 @@
     ``callback``
 
         Default: ``None``.  A callback passed the userid and the request,
-        expected to return None if the userid doesn't exist or a sequence
-        of principal identifiers (possibly empty) if the user does exist.
-        If ``callback`` is None, the userid will be assumed to exist with no
-<<<<<<< HEAD
-        groups.
+        expected to return None if the userid doesn't exist or a sequence of
+        principal identifiers (possibly empty) representing groups if the
+        user does exist.  If ``callback`` is None, the userid will be assumed
+        to exist with no group principals.
 
     Objects of this class implement the interface described by
     :class:`pyramid.interfaces.IAuthenticationPolicy`.
-=======
-        principals.
->>>>>>> 0ec72c91
     """
     implements(IAuthenticationPolicy)
 
