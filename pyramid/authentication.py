--- conflicted
+++ resolved
@@ -434,13 +434,9 @@
         environ = request.environ
         return self._get_cookies(environ, '', max_age=EXPIRE)
     
-<<<<<<< HEAD
-    def remember(self, request, userid, max_age=None):
+    def remember(self, request, userid, max_age=None, tokens=()):
         """ Return a set of Set-Cookie headers; when set into a response,
         these headers will represent a valid authentication ticket."""
-=======
-    def remember(self, request, userid, max_age=None, tokens=()):
->>>>>>> 69869eee
         max_age = max_age or self.max_age
         environ = request.environ
 
