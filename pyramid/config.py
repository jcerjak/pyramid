import inspect
import os
import re
import sys
import types
import traceback
import warnings

import venusian

from translationstring import ChameleonTranslate

from zope.configuration.config import GroupingContextDecorator
from zope.configuration.config import ConfigurationMachine
from zope.configuration.xmlconfig import registerCommonDirectives

from zope.interface import Interface
from zope.interface import implementedBy
from zope.interface.interfaces import IInterface
from zope.interface import implements
from zope.interface import classProvides

from pyramid.interfaces import IAuthenticationPolicy
from pyramid.interfaces import IAuthorizationPolicy
from pyramid.interfaces import IChameleonTranslate
from pyramid.interfaces import IDebugLogger
from pyramid.interfaces import IDefaultPermission
from pyramid.interfaces import IDefaultRootFactory
from pyramid.interfaces import IException
from pyramid.interfaces import IExceptionResponse
from pyramid.interfaces import IExceptionViewClassifier
from pyramid.interfaces import ILocaleNegotiator
from pyramid.interfaces import IMultiView
from pyramid.interfaces import IPackageOverrides
from pyramid.interfaces import IRendererFactory
from pyramid.interfaces import IRendererGlobalsFactory
from pyramid.interfaces import IRequest
from pyramid.interfaces import IRequestFactory
from pyramid.interfaces import IResponse
from pyramid.interfaces import IRootFactory
from pyramid.interfaces import IRouteRequest
from pyramid.interfaces import IRoutesMapper
from pyramid.interfaces import ISecuredView
from pyramid.interfaces import ISessionFactory
from pyramid.interfaces import IStaticURLInfo
from pyramid.interfaces import ITranslationDirectories
from pyramid.interfaces import ITraverser
from pyramid.interfaces import IView
from pyramid.interfaces import IViewClassifier
from pyramid.interfaces import IViewMapper
from pyramid.interfaces import IViewMapperFactory

from pyramid import renderers
from pyramid.authorization import ACLAuthorizationPolicy
from pyramid.compat import all
from pyramid.compat import md5
from pyramid.compat import any
from pyramid.events import ApplicationCreated
from pyramid.exceptions import ConfigurationError
from pyramid.exceptions import PredicateMismatch
from pyramid.httpexceptions import default_exceptionresponse_view
from pyramid.httpexceptions import HTTPForbidden
from pyramid.httpexceptions import HTTPNotFound
from pyramid.i18n import get_localizer
from pyramid.log import make_stream_logger
from pyramid.mako_templating import renderer_factory as mako_renderer_factory
from pyramid.path import caller_package
from pyramid.path import package_path
from pyramid.path import package_of
from pyramid.registry import Registry
from pyramid.renderers import RendererHelper
from pyramid.request import route_request_iface
from pyramid.asset import PackageOverrides
from pyramid.asset import resolve_asset_spec
from pyramid.settings import Settings
from pyramid.static import StaticURLInfo
from pyramid.threadlocal import get_current_registry
from pyramid.threadlocal import get_current_request
from pyramid.threadlocal import manager
from pyramid.traversal import DefaultRootFactory
from pyramid.traversal import find_interface
from pyramid.traversal import traversal_path
from pyramid.urldispatch import RoutesMapper
from pyramid.util import DottedNameResolver
from pyramid.view import render_view_to_response

DEFAULT_RENDERERS = (
    ('.mak', mako_renderer_factory),
    ('.mako', mako_renderer_factory),
    ('json', renderers.json_renderer_factory),
    ('string', renderers.string_renderer_factory),
    )

try:
    from pyramid import chameleon_text
    DEFAULT_RENDERERS += (('.txt', chameleon_text.renderer_factory),)
except TypeError:  # pragma: no cover
    pass # pypy

try: 
    from pyramid import chameleon_zpt
    DEFAULT_RENDERERS += (('.pt', chameleon_zpt.renderer_factory),)
except TypeError: # pragma: no cover
    pass #pypy

MAX_ORDER = 1 << 30
DEFAULT_PHASH = md5().hexdigest()

def action_method(wrapped):
    """ Wrapper to provide the right conflict info report data when a method
    that calls Configurator.action calls another that does the same"""
    def wrapper(self, *arg, **kw):
        if self._ainfo is None:
            self._ainfo = []
        info = kw.pop('_info', None)
        if info is None:
            try:
                f = traceback.extract_stack(limit=3)
                info = f[-2]
            except: # pragma: no cover
                info = ''
        self._ainfo.append(info)
        try:
            result = wrapped(self, *arg, **kw)
        finally:
            self._ainfo.pop()
        return result
    wrapper.__name__ = wrapped.__name__
    wrapper.__doc__ = wrapped.__doc__
    wrapper.__docobj__ = wrapped # for sphinx
    return wrapper

class Configurator(object):
    """
    A Configurator is used to configure a :app:`Pyramid`
    :term:`application registry`.

    The Configurator accepts a number of arguments: ``registry``,
    ``package``, ``settings``, ``root_factory``, ``authentication_policy``,
    ``authorization_policy``, ``renderers`` ``debug_logger``,
    ``locale_negotiator``, ``request_factory``, ``renderer_globals_factory``,
    ``default_permission``, ``session_factory``, ``default_view_mapper``,
    ``autocommit``, and ``exceptionresponse_view``.

    If the ``registry`` argument is passed as a non-``None`` value, it
    must be an instance of the :class:`pyramid.registry.Registry`
    class representing the registry to configure.  If ``registry`` is
    ``None``, the configurator will create a
    :class:`pyramid.registry.Registry` instance itself; it will
    also perform some default configuration that would not otherwise
    be done.  After construction, the configurator may be used to add
    configuration to the registry.  The overall state of a registry is
    called the 'configuration state'.

    .. warning:: If a ``registry`` is passed to the Configurator
       constructor, all other constructor arguments except ``package``
       are ignored.

    If the ``package`` argument is passed, it must be a reference to a
    Python :term:`package` (e.g. ``sys.modules['thepackage']``) or a
    :term:`dotted Python name` to same.  This value is used as a basis
    to convert relative paths passed to various configuration methods,
    such as methods which accept a ``renderer`` argument, into
    absolute paths.  If ``None`` is passed (the default), the package
    is assumed to be the Python package in which the *caller* of the
    ``Configurator`` constructor lives.

    If the ``settings`` argument is passed, it should be a Python dictionary
    representing the deployment settings for this application.  These are
    later retrievable using the :attr:`pyramid.registry.Registry.settings`
    attribute (aka ``request.registry.settings``).

    If the ``root_factory`` argument is passed, it should be an object
    representing the default :term:`root factory` for your application
    or a :term:`dotted Python name` to same.  If it is ``None``, a
    default root factory will be used.

    If ``authentication_policy`` is passed, it should be an instance
    of an :term:`authentication policy` or a :term:`dotted Python
    name` to same.

    If ``authorization_policy`` is passed, it should be an instance of
    an :term:`authorization policy` or a :term:`dotted Python name` to
    same.

    .. note:: A ``ConfigurationError`` will be raised when an
       authorization policy is supplied without also supplying an
       authentication policy (authorization requires authentication).

    If ``renderers`` is passed, it should be a list of tuples
    representing a set of :term:`renderer` factories which should be
    configured into this application (each tuple representing a set of
    positional values that should be passed to
    :meth:`pyramid.config.Configurator.add_renderer`).  If
    it is not passed, a default set of renderer factories is used.

    If ``debug_logger`` is not passed, a default debug logger that
    logs to stderr will be used.  If it is passed, it should be an
    instance of the :class:`logging.Logger` (PEP 282) standard library
    class or a :term:`dotted Python name` to same.  The debug logger
    is used by :app:`Pyramid` itself to log warnings and
    authorization debugging information.

    If ``locale_negotiator`` is passed, it should be a :term:`locale
    negotiator` implementation or a :term:`dotted Python name` to
    same.  See :ref:`custom_locale_negotiator`.

    If ``request_factory`` is passed, it should be a :term:`request
    factory` implementation or a :term:`dotted Python name` to same.
    See :ref:`changing_the_request_factory`.  By default it is ``None``,
    which means use the default request factory.

    If ``renderer_globals_factory`` is passed, it should be a :term:`renderer
    globals` factory implementation or a :term:`dotted Python name` to same.
    See :ref:`adding_renderer_globals`.  By default, it is ``None``, which
    means use no renderer globals factory.

    .. warning:: as of Pyramid 1.1, ``renderer_globals_factory`` is
       deprecated.  Instead, use a BeforeRender event subscriber as per
       :ref:`beforerender_event`.

    If ``default_permission`` is passed, it should be a
    :term:`permission` string to be used as the default permission for
    all view configuration registrations performed against this
    Configurator.  An example of a permission string:``'view'``.
    Adding a default permission makes it unnecessary to protect each
    view configuration with an explicit permission, unless your
    application policy requires some exception for a particular view.
    By default, ``default_permission`` is ``None``, meaning that view
    configurations which do not explicitly declare a permission will
    always be executable by entirely anonymous users (any
    authorization policy in effect is ignored).  See also
    :ref:`setting_a_default_permission`.

    If ``session_factory`` is passed, it should be an object which
    implements the :term:`session factory` interface.  If a nondefault
    value is passed, the ``session_factory`` will be used to create a
    session object when ``request.session`` is accessed.  Note that
    the same outcome can be achieved by calling
    :meth:`pyramid.config.Configurator.set_session_factory`.  By
    default, this argument is ``None``, indicating that no session
    factory will be configured (and thus accessing ``request.session``
    will throw an error) unless ``set_session_factory`` is called later
    during configuration.

    If ``autocommit`` is ``True``, every method called on the configurator
    will cause an immediate action, and no configuration conflict detection
    will be used. If ``autocommit`` is ``False``, most methods of the
    configurator will defer their action until
    :meth:`pyramid.config.Configurator.commit` is called.  When
    :meth:`pyramid.config.Configurator.commit` is called, the actions implied
    by the called methods will be checked for configuration conflicts unless
    ``autocommit`` is ``True``.  If a conflict is detected a
    ``ConfigurationConflictError`` will be raised.  Calling
    :meth:`pyramid.config.Configurator.make_wsgi_app` always implies a final
    commit.

    If ``default_view_mapper`` is passed, it will be used as the default
    :term:`view mapper` factory for view configurations that don't otherwise
    specify one (see :class:`pyramid.interfaces.IViewMapperFactory`).  If a
    default_view_mapper is not passed, a superdefault view mapper will be
    used.

    If ``exceptionresponse_view`` is passed, it must be a :term:`view
    callable` or ``None``.  If it is a view callable, it will be used as an
    exception view callable when an :term:`exception response` is raised. If
    ``exceptionresponse_view`` is ``None``, no exception response view will
    be registered, and all raised exception responses will be bubbled up to
    Pyramid's caller.  By
    default, the ``pyramid.httpexceptions.default_exceptionresponse_view``
    function is used as the ``exceptionresponse_view``.  This argument is new
    in Pyramid 1.1.  """

    manager = manager # for testing injection
    venusian = venusian # for testing injection
    _ctx = None
    _ainfo = None

    def __init__(self,
                 registry=None,
                 package=None,
                 settings=None,
                 root_factory=None,
                 authentication_policy=None,
                 authorization_policy=None,
                 renderers=DEFAULT_RENDERERS,
                 debug_logger=None,
                 locale_negotiator=None,
                 request_factory=None,
                 renderer_globals_factory=None,
                 default_permission=None,
                 session_factory=None,
                 default_view_mapper=None,
                 autocommit=False,
                 exceptionresponse_view=default_exceptionresponse_view,
                 root_route_name=None,
                 ):
        if package is None:
            package = caller_package()
        name_resolver = DottedNameResolver(package)
        self.name_resolver = name_resolver
        self.package_name = name_resolver.package_name
        self.package = name_resolver.package
        self.registry = registry
        self.autocommit = autocommit
        self.root_route_name = root_route_name
        if registry is None:
            registry = Registry(self.package_name)
            self.registry = registry
            self.setup_registry(
                settings=settings,
                root_factory=root_factory,
                authentication_policy=authentication_policy,
                authorization_policy=authorization_policy,
                renderers=renderers,
                debug_logger=debug_logger,
                locale_negotiator=locale_negotiator,
                request_factory=request_factory,
                renderer_globals_factory=renderer_globals_factory,
                default_permission=default_permission,
                session_factory=session_factory,
                default_view_mapper=default_view_mapper,
                exceptionresponse_view=exceptionresponse_view,
                )

    def _set_settings(self, mapping):
        if not mapping:
            mapping = {}
        settings = Settings(mapping)
        self.registry.settings = settings
        return settings

    @action_method
    def _set_root_factory(self, factory):
        """ Add a :term:`root factory` to the current configuration
        state.  If the ``factory`` argument is ``None`` a default root
        factory will be registered."""
        factory = self.maybe_dotted(factory)
        if factory is None:
            factory = DefaultRootFactory
        def register():
            self.registry.registerUtility(factory, IRootFactory)
            self.registry.registerUtility(factory, IDefaultRootFactory) # b/c
        self.action(IRootFactory, register)

    @action_method
    def _set_authentication_policy(self, policy):
        """ Add a :app:`Pyramid` :term:`authentication policy` to
        the current configuration."""
        policy = self.maybe_dotted(policy)
        self.registry.registerUtility(policy, IAuthenticationPolicy)
        self.action(IAuthenticationPolicy)

    @action_method
    def _set_authorization_policy(self, policy):
        """ Add a :app:`Pyramid` :term:`authorization policy` to
        the current configuration state (also accepts a :term:`dotted
        Python name`."""
        policy = self.maybe_dotted(policy)
        self.registry.registerUtility(policy, IAuthorizationPolicy)
        self.action(IAuthorizationPolicy, None)
            
    def _make_spec(self, path_or_spec):
        package, filename = resolve_asset_spec(path_or_spec,
                                               self.package_name)
        if package is None:
            return filename # absolute filename
        return '%s:%s' % (package, filename)

    def _split_spec(self, path_or_spec):
        return resolve_asset_spec(path_or_spec, self.package_name)

    # b/w compat
    def _derive_view(self, view, permission=None, predicates=(),
                     attr=None, renderer=None, wrapper_viewname=None,
                     viewname=None, accept=None, order=MAX_ORDER,
                     phash=DEFAULT_PHASH, decorator=None,
                     mapper=None, http_cache=None):
        view = self.maybe_dotted(view)
        mapper = self.maybe_dotted(mapper)
        if isinstance(renderer, basestring):
            renderer = RendererHelper(name=renderer, package=self.package,
                                      registry = self.registry)
        if renderer is None:
            # use default renderer if one exists
            if self.registry.queryUtility(IRendererFactory) is not None:
                renderer = RendererHelper(name=None,
                                          package=self.package,
                                          registry=self.registry)

        deriver = ViewDeriver(registry=self.registry,
                              permission=permission,
                              predicates=predicates,
                              attr=attr,
                              renderer=renderer,
                              wrapper_viewname=wrapper_viewname,
                              viewname=viewname,
                              accept=accept,
                              order=order,
                              phash=phash,
                              package=self.package,
                              mapper=mapper,
                              decorator=decorator,
                              http_cache=http_cache)
        
        return deriver(view)

    @action_method
    def _set_security_policies(self, authentication, authorization=None):
        if (authorization is not None) and (not authentication):
            raise ConfigurationError(
                'If the "authorization" is passed a value, '
                'the "authentication" argument must also be '
                'passed a value; authorization requires authentication.')
        if authorization is None:
            authorization = ACLAuthorizationPolicy() # default
        self._set_authentication_policy(authentication)
        self._set_authorization_policy(authorization)

    def _fix_registry(self):
        """ Fix up a ZCA component registry that is not a
        pyramid.registry.Registry by adding analogues of ``has_listeners``,
        ``notify``, ``queryAdapterOrSelf``, and ``registerSelfAdapter``
        through monkey-patching."""

        _registry = self.registry

        if not hasattr(_registry, 'notify'):
            def notify(*events):
                [ _ for _ in _registry.subscribers(events, None) ]
            _registry.notify = notify

        if not hasattr(_registry, 'has_listeners'):
            _registry.has_listeners = True

        if not hasattr(_registry, 'queryAdapterOrSelf'):
            def queryAdapterOrSelf(object, interface, default=None):
                if not interface.providedBy(object):
                    return _registry.queryAdapter(object, interface,
                                                  default=default)
                return object
            _registry.queryAdapterOrSelf = queryAdapterOrSelf

        if not hasattr(_registry, 'registerSelfAdapter'):
            def registerSelfAdapter(required=None, provided=None,
                                    name=u'', info=u'', event=True):
                return _registry.registerAdapter(lambda x: x,
                                                 required=required,
                                                 provided=provided, name=name,
                                                 info=info, event=event)
            _registry.registerSelfAdapter = registerSelfAdapter

    def _make_context(self, autocommit=False):
        context = PyramidConfigurationMachine()
        registerCommonDirectives(context)
        context.registry = self.registry
        context.autocommit = autocommit
        return context

    # API

    def action(self, discriminator, callable=None, args=(), kw=None, order=0):
        """ Register an action which will be executed when
        :meth:`pyramid.config.Configuration.commit` is called (or executed
        immediately if ``autocommit`` is ``True``).

        .. note:: This method is typically only used by :app:`Pyramid`
           framework extension authors, not by :app:`Pyramid` application
           developers.

        The ``discriminator`` uniquely identifies the action.  It must be
        given, but it can be ``None``, to indicate that the action never
        conflicts.  It must be a hashable value.

        The ``callable`` is a callable object which performs the action.  It
        is optional.  ``args`` and ``kw`` are tuple and dict objects
        respectively, which are passed to ``callable`` when this action is
        executed.

        ``order`` is a crude order control mechanism, only rarely used (has
        no effect when autocommit is ``True``).
        """
        if kw is None:
            kw = {}

        context = self._ctx

        if context is None:
            autocommit = self.autocommit
        else:
            autocommit = context.autocommit

        if autocommit:
            if callable is not None:
                callable(*args, **kw)
        else:
            if context is None: # defer expensive creation of context
                context = self._ctx = self._make_context(self.autocommit)
            if not context.info:
                # Try to provide more accurate info for conflict reports by
                # wrapping the context in a decorator and attaching caller info
                # to it, unless the context already has info (if it already has
                # info, it's likely a context generated by a ZCML directive).
                context = GroupingContextDecorator(context)
                if self._ainfo:
                    info = self._ainfo[0]
                else:
                    info = ''
                context.info = info
            context.action(discriminator, callable, args, kw, order)

    def commit(self):
        """ Commit any pending configuration actions. If a configuration
        conflict is detected in the pending configuration actins, this method
        will raise a :exc:`ConfigurationConflictError`; within the traceback
        of this error will be information about the source of the conflict,
        usually including file names and line numbers of the cause of the
        configuration conflicts."""
        if self._ctx is None:
            return
        self._ctx.execute_actions()
        # unwrap and reset the context
        self._ctx = None

    def include(self, *callables):
        """Include one or more configuration callables, to support imperative
        application extensibility.

        A configuration callable should be a callable that accepts a single
        argument named ``config``, which will be an instance of a
        :term:`Configurator`  (be warned that it will not be the same
        configurator instance on which you call this method, however).  The
        code which runs as the result of calling the callable should invoke
        methods on the configurator passed to it which add configuration
        state.  The return value of a callable will be ignored.

        Values allowed to be presented via the ``*callables`` argument to
        this method: any callable Python object or any :term:`dotted Python
        name` which resolves to a callable Python object.  It may also be a
        Python :term:`module`, in which case, the module will be searched for
        a callable named ``includeme``, which will be treated as the
        configuration callable.
        
        For example, if the ``includeme`` function below lives in a module
        named ``myapp.myconfig``:

        .. code-block:: python
           :linenos:

           # myapp.myconfig module

           def my_view(request):
               from pyramid.response import Response
               return Response('OK')

           def includeme(config):
               config.add_view(my_view)

        You might cause it be included within your Pyramid application like
        so:

        .. code-block:: python
           :linenos:

           from pyramid.config import Configurator

           def main(global_config, **settings):
               config = Configurator()
               config.include('myapp.myconfig.includeme')

        Because the function is named ``includeme``, the function name can
        also be omitted from the dotted name reference:

        .. code-block:: python
           :linenos:

           from pyramid.config import Configurator

           def main(global_config, **settings):
               config = Configurator()
               config.include('myapp.myconfig')

        Included configuration statements will be overridden by local
        configuration statements if an included callable causes a
        configuration conflict by registering something with the same
        configuration parameters."""

        _context = self._ctx
        if _context is None:
            _context = self._ctx = self._make_context(self.autocommit)

        for c in callables:
            c = self.maybe_dotted(c)
            module = inspect.getmodule(c)
            if module is c:
                c = getattr(module, 'includeme')
            spec = module.__name__ + ':' + c.__name__
            sourcefile = inspect.getsourcefile(c)
            if _context.processSpec(spec):
                context = GroupingContextDecorator(_context)
                context.basepath = os.path.dirname(sourcefile)
                context.includepath = _context.includepath + (spec,)
                context.package = package_of(module)
                config = self.__class__.with_context(context)
                c(config)

<<<<<<< HEAD
    def with_root_route(self, route_name):
        mapper = self.get_routes_mapper()
        route = mapper.get_route(route_name)
        if route is None:
            raise ConfigurationError
        configurator = self.__class__(registry=self.registry,
                package=self.package,
                autocommit=self.autocommit,
                root_route_name=route_name)
        return configurator

    def mount(self, function, route_name):
        """ mount subapplication on route named ``route_name``.
=======
    def with_route_prefix(self, route_prefix):
        configurator = self.__class__(registry=self.registry,
                package=self.package,
                autocommit=self.autocommit)
        configurator.route_prefix = route_prefix
        return configurator

    def mount_subapplication(self, function, route_prefix):
        """ mount subapplication with ``route_prefix``
>>>>>>> d46cd6ad


        .. code-block:: python
           :linenos:

           from pyramid.config import Configurator

           def main(global_config, **settings):
               config = Configurator()
<<<<<<< HEAD
               config.add_route('admin', '/admin')
               config.mount('myapp.myconfig.includeme', 'admin')

        Because the function is named ``includeme``, the function name can
        also be omitted from the dotted name reference:
=======
               config.mount('myapp.myconfig.includeme', '/admin')

        ``myapp.myconfig`` is subapplication 
        and ``includeme`` is that mount point.
>>>>>>> d46cd6ad

        .. code-block:: python
            :linenos:

           from pyramid.config import Configurator

           def includeme(config):
<<<<<<< HEAD
               config.add_route('projects', 'projects')


        Subapplication's routes are registerd under the ``root_route``.
        In this case, ``projects`` route is registered with ``/admin/projects`` pattern.
        """
        function = self.maybe_dotted(function)
        config = self.with_root_route(route_name)
=======
               config.add_route('projects', '/projects')


        Subapplication's routes are registerd with the ``route_prefix``
        In this case, ``projects`` route is registered with ``/admin/projects`` pattern.
        """
        function = self.maybe_dotted(function)
        config = self.with_route_prefix(route_prefix)
>>>>>>> d46cd6ad
        function(config)

    def add_directive(self, name, directive, action_wrap=True):
        """
        Add a directive method to the configurator.

        Framework extenders can add directive methods to a configurator by
        instructing their users to call ``config.add_directive('somename',
        'some.callable')``.  This will make ``some.callable`` accessible as
        ``config.somename``.  ``some.callable`` should be a function which
        accepts ``config`` as a first argument, and arbitrary positional and
        keyword arguments following.  It should use config.action as
        necessary to perform actions.  Directive methods can then be invoked
        like 'built-in' directives such as ``add_view``, ``add_route``, etc.

        The ``action_wrap`` argument should be ``True`` for directives which
        perform ``config.action`` with potentially conflicting
        discriminators.  ``action_wrap`` will cause the directive to be
        wrapped in a decorator which provides more accurate conflict
        cause information.
        
        ``add_directive`` does not participate in conflict detection, and
        later calls to ``add_directive`` will override earlier calls.
        """
        c = self.maybe_dotted(directive)
        if not hasattr(self.registry, '_directives'):
            self.registry._directives = {}
        self.registry._directives[name] = (c, action_wrap)

    def __getattr__(self, name):
        # allow directive extension names to work
        directives = getattr(self.registry, '_directives', {})
        c = directives.get(name)
        if c is None:
            raise AttributeError(name)
        c, action_wrap = c
        if action_wrap:
            c = action_method(c)
        m = types.MethodType(c, self, self.__class__)
        return m

    @classmethod
    def with_context(cls, context):
        """A classmethod used by ZCML directives,
        :meth:`pyramid.config.Configurator.with_package`, and
        :meth:`pyramid.config.Configurator.include` to obtain a configurator
        with 'the right' context.  Returns a new Configurator instance."""
        configurator = cls(registry=context.registry, package=context.package,
                           autocommit=context.autocommit)
        configurator._ctx = context
        return configurator

    def with_package(self, package):
        """ Return a new Configurator instance with the same registry
        as this configurator using the package supplied as the
        ``package`` argument to the new configurator.  ``package`` may
        be an actual Python package object or a Python dotted name
        representing a package."""
        context = self._ctx
        if context is None:
            context = self._ctx = self._make_context(self.autocommit)
        context = GroupingContextDecorator(context)
        context.package = package
        return self.__class__.with_context(context)

    def maybe_dotted(self, dotted):
        """ Resolve the :term:`dotted Python name` ``dotted`` to a
        global Python object.  If ``dotted`` is not a string, return
        it without attempting to do any name resolution.  If
        ``dotted`` is a relative dotted name (e.g. ``.foo.bar``,
        consider it relative to the ``package`` argument supplied to
        this Configurator's constructor."""
        return self.name_resolver.maybe_resolve(dotted)

    def absolute_asset_spec(self, relative_spec):
        """ Resolve the potentially relative :term:`asset
        specification` string passed as ``relative_spec`` into an
        absolute asset specification string and return the string.
        Use the ``package`` of this configurator as the package to
        which the asset specification will be considered relative
        when generating an absolute asset specification.  If the
        provided ``relative_spec`` argument is already absolute, or if
        the ``relative_spec`` is not a string, it is simply returned."""
        if not isinstance(relative_spec, basestring):
            return relative_spec
        return self._make_spec(relative_spec)

    absolute_resource_spec = absolute_asset_spec # b/w compat forever

    def setup_registry(self, settings=None, root_factory=None,
                       authentication_policy=None, authorization_policy=None,
                       renderers=DEFAULT_RENDERERS, debug_logger=None,
                       locale_negotiator=None, request_factory=None,
                       renderer_globals_factory=None, default_permission=None,
                       session_factory=None, default_view_mapper=None,
                       exceptionresponse_view=default_exceptionresponse_view):
        """ When you pass a non-``None`` ``registry`` argument to the
        :term:`Configurator` constructor, no initial 'setup' is performed
        against the registry.  This is because the registry you pass in may
        have already been initialized for use under :app:`Pyramid` via a
        different configurator.  However, in some circumstances (such as when
        you want to use the Zope 'global` registry instead of a registry
        created as a result of the Configurator constructor), or when you
        want to reset the initial setup of a registry, you *do* want to
        explicitly initialize the registry associated with a Configurator for
        use under :app:`Pyramid`.  Use ``setup_registry`` to do this
        initialization.

        ``setup_registry`` configures settings, a root factory, security
        policies, renderers, a debug logger, a locale negotiator, and various
        other settings using the configurator's current registry, as per the
        descriptions in the Configurator constructor."""
        registry = self.registry
        self._fix_registry()
        self._set_settings(settings)
        self._set_root_factory(root_factory)
        # cope with WebOb response objects that aren't decorated with IResponse
        from webob import Response as WebobResponse
        # cope with WebOb exc objects not decoratored with IExceptionResponse
        from webob.exc import WSGIHTTPException as WebobWSGIHTTPException
        registry.registerSelfAdapter((WebobResponse,), IResponse)
        debug_logger = self.maybe_dotted(debug_logger)
        if debug_logger is None:
            debug_logger = make_stream_logger('pyramid.debug', sys.stderr)
        registry.registerUtility(debug_logger, IDebugLogger)
        if authentication_policy or authorization_policy:
            self._set_security_policies(authentication_policy,
                                        authorization_policy)
        for name, renderer in renderers:
            self.add_renderer(name, renderer)
        if exceptionresponse_view is not None:
            exceptionresponse_view = self.maybe_dotted(exceptionresponse_view)
            self.add_view(exceptionresponse_view, context=IExceptionResponse)
            self.add_view(exceptionresponse_view,context=WebobWSGIHTTPException)
        if locale_negotiator:
            locale_negotiator = self.maybe_dotted(locale_negotiator)
            registry.registerUtility(locale_negotiator, ILocaleNegotiator)
        if request_factory:
            request_factory = self.maybe_dotted(request_factory)
            self.set_request_factory(request_factory)
        if renderer_globals_factory:
            warnings.warn(
                'Passing ``renderer_globals_factory`` as a Configurator '
                'constructor parameter is deprecated as of Pyramid 1.1. '
                'Use a BeforeRender event subscriber as documented in the '
                '"Hooks" chapter of the Pyramid narrative documentation '
                'instead',
                DeprecationWarning,
                2)
            renderer_globals_factory = self.maybe_dotted(
                renderer_globals_factory)
            self.set_renderer_globals_factory(renderer_globals_factory,
                                              warn=False)
        if default_permission:
            self.set_default_permission(default_permission)
        if session_factory is not None:
            self.set_session_factory(session_factory)
        # commit before adding default_view_mapper, as the
        # exceptionresponse_view above requires the superdefault view
        # mapper
        self.commit()
        if default_view_mapper is not None:
            self.set_view_mapper(default_view_mapper)
            self.commit()
        
    def hook_zca(self):
        """ Call :func:`zope.component.getSiteManager.sethook` with
        the argument
        :data:`pyramid.threadlocal.get_current_registry`, causing
        the :term:`Zope Component Architecture` 'global' APIs such as
        :func:`zope.component.getSiteManager`,
        :func:`zope.component.getAdapter` and others to use the
        :app:`Pyramid` :term:`application registry` rather than the
        Zope 'global' registry.  If :mod:`zope.component` cannot be
        imported, this method will raise an :exc:`ImportError`."""
        from zope.component import getSiteManager
        getSiteManager.sethook(get_current_registry)

    def unhook_zca(self):
        """ Call :func:`zope.component.getSiteManager.reset` to undo
        the action of
        :meth:`pyramid.config.Configurator.hook_zca`.  If
        :mod:`zope.component` cannot be imported, this method will
        raise an :exc:`ImportError`."""
        from zope.component import getSiteManager
        getSiteManager.reset()

    def begin(self, request=None):
        """ Indicate that application or test configuration has begun.
        This pushes a dictionary containing the :term:`application
        registry` implied by ``registry`` attribute of this
        configurator and the :term:`request` implied by the
        ``request`` argument on to the :term:`thread local` stack
        consulted by various :mod:`pyramid.threadlocal` API
        functions."""
        self.manager.push({'registry':self.registry, 'request':request})

    def end(self):
        """ Indicate that application or test configuration has ended.
        This pops the last value pushed on to the :term:`thread local`
        stack (usually by the ``begin`` method) and returns that
        value.
        """
        return self.manager.pop()

    def derive_view(self, view, attr=None, renderer=None):
        """

        Create a :term:`view callable` using the function, instance,
        or class (or :term:`dotted Python name` referring to the same)
        provided as ``view`` object.

        This is API is useful to framework extenders who create
        pluggable systems which need to register 'proxy' view
        callables for functions, instances, or classes which meet the
        requirements of being a :app:`Pyramid` view callable.  For
        example, a ``some_other_framework`` function in another
        framework may want to allow a user to supply a view callable,
        but he may want to wrap the view callable in his own before
        registering the wrapper as a :app:`Pyramid` view callable.
        Because a :app:`Pyramid` view callable can be any of a
        number of valid objects, the framework extender will not know
        how to call the user-supplied object.  Running it through
        ``derive_view`` normalizes it to a callable which accepts two
        arguments: ``context`` and ``request``.

        For example:

        .. code-block:: python

           def some_other_framework(user_supplied_view):
               config = Configurator(reg)
               proxy_view = config.derive_view(user_supplied_view)
               def my_wrapper(context, request):
                   do_something_that_mutates(request)
                   return proxy_view(context, request)
               config.add_view(my_wrapper)

        The ``view`` object provided should be one of the following:

        - A function or another non-class callable object that accepts
          a :term:`request` as a single positional argument and which
          returns a :term:`response` object.

        - A function or other non-class callable object that accepts
          two positional arguments, ``context, request`` and which
          returns a :term:`response` object.

        - A class which accepts a single positional argument in its
          constructor named ``request``, and which has a ``__call__``
          method that accepts no arguments that returns a
          :term:`response` object.

        - A class which accepts two positional arguments named
          ``context, request``, and which has a ``__call__`` method
          that accepts no arguments that returns a :term:`response`
          object.

        - A :term:`dotted Python name` which refers to any of the
          kinds of objects above.

        This API returns a callable which accepts the arguments
        ``context, request`` and which returns the result of calling
        the provided ``view`` object.

        The ``attr`` keyword argument is most useful when the view
        object is a class.  It names the method that should be used as
        the callable.  If ``attr`` is not provided, the attribute
        effectively defaults to ``__call__``.  See
        :ref:`class_as_view` for more information.

        The ``renderer`` keyword argument should be a renderer
        name. If supplied, it will cause the returned callable to use
        a :term:`renderer` to convert the user-supplied view result to
        a :term:`response` object.  If a ``renderer`` argument is not
        supplied, the user-supplied view must itself return a
        :term:`response` object.  """
        return self._derive_view(view, attr=attr, renderer=renderer)

    @action_method
    def add_subscriber(self, subscriber, iface=None):
        """Add an event :term:`subscriber` for the event stream
        implied by the supplied ``iface`` interface.  The
        ``subscriber`` argument represents a callable object (or a
        :term:`dotted Python name` which identifies a callable); it
        will be called with a single object ``event`` whenever
        :app:`Pyramid` emits an :term:`event` associated with the
        ``iface``, which may be an :term:`interface` or a class or a
        :term:`dotted Python name` to a global object representing an
        interface or a class.  Using the default ``iface`` value,
        ``None`` will cause the subscriber to be registered for all
        event types. See :ref:`events_chapter` for more information
        about events and subscribers."""
        dotted = self.maybe_dotted
        subscriber, iface = dotted(subscriber), dotted(iface)
        if iface is None:
            iface = (Interface,)
        if not isinstance(iface, (tuple, list)):
            iface = (iface,)
        def register():
            self.registry.registerHandler(subscriber, iface)
        self.action(None, register)
        return subscriber

    @action_method
    def add_response_adapter(self, adapter, type_or_iface):
        """ When an object of type (or interface) ``type_or_iface`` is
        returned from a view callable, Pyramid will use the adapter
        ``adapter`` to convert it into an object which implements the
        :class:`pyramid.interfaces.IResponse` interface.  If ``adapter`` is
        None, an object returned of type (or interface) ``type_or_iface``
        will itself be used as a response object.

        ``adapter`` and ``type_or_interface`` may be Python objects or
        strings representing dotted names to importable Python global
        objects.

        See :ref:`using_iresponse` for more information."""
        adapter = self.maybe_dotted(adapter)
        type_or_iface = self.maybe_dotted(type_or_iface)
        def register():
            reg = self.registry
            if adapter is None:
                reg.registerSelfAdapter((type_or_iface,), IResponse)
            else:
                reg.registerAdapter(adapter, (type_or_iface,), IResponse)
        self.action((IResponse, type_or_iface), register)

    def add_settings(self, settings=None, **kw):
        """Augment the ``settings`` argument passed in to the Configurator
        constructor with one or more 'setting' key/value pairs.  A setting is
        a single key/value pair in the dictionary-ish object returned from
        the API :attr:`pyramid.registry.Registry.settings` and
        :meth:`pyramid.config.Configurator.get_settings`.

        You may pass a dictionary::

           config.add_settings({'external_uri':'http://example.com'})

        Or a set of key/value pairs::

           config.add_settings(external_uri='http://example.com')

        This function is useful when you need to test code that accesses the
        :attr:`pyramid.registry.Registry.settings` API (or the
        :meth:`pyramid.config.Configurator.get_settings` API) and
        which uses values from that API.
        """
        if settings is None:
            settings = {}
        utility = self.registry.settings
        if utility is None:
            utility = self._set_settings(settings)
        utility.update(settings)
        utility.update(kw)

    def get_settings(self):
        """
        Return a :term:`deployment settings` object for the current
        application.  A deployment settings object is a dictionary-like
        object that contains key/value pairs based on the dictionary passed
        as the ``settings`` argument to the
        :class:`pyramid.config.Configurator` constructor or the
        :func:`pyramid.router.make_app` API.

        .. note:: For backwards compatibility, dictionary keys can also be
           looked up as attributes of the settings object.

        .. note:: the :attr:`pyramid.registry.Registry.settings` API
           performs the same duty.
           """
        return self.registry.settings

    def make_wsgi_app(self):
        """ Commits any pending configuration statements, sends a
        :class:`pyramid.events.ApplicationCreated` event to all listeners,
        and returns a :app:`Pyramid` WSGI application representing the
        committed configuration state."""
        self.commit()
        from pyramid.router import Router # avoid circdep
        app = Router(self.registry)
        # We push the registry on to the stack here in case any code
        # that depends on the registry threadlocal APIs used in
        # listeners subscribed to the IApplicationCreated event.
        self.manager.push({'registry':self.registry, 'request':None})
        try:
            self.registry.notify(ApplicationCreated(app))
        finally:
            self.manager.pop()
        return app

    @action_method
    def add_view(self, view=None, name="", for_=None, permission=None,
                 request_type=None, route_name=None, request_method=None,
                 request_param=None, containment=None, attr=None,
                 renderer=None, wrapper=None, xhr=False, accept=None,
                 header=None, path_info=None, custom_predicates=(),
                 context=None, decorator=None, mapper=None, http_cache=None):
        """ Add a :term:`view configuration` to the current
        configuration state.  Arguments to ``add_view`` are broken
        down below into *predicate* arguments and *non-predicate*
        arguments.  Predicate arguments narrow the circumstances in
        which the view callable will be invoked when a request is
        presented to :app:`Pyramid`; non-predicate arguments are
        informational.

        Non-Predicate Arguments

        view

          A :term:`view callable` or a :term:`dotted Python name`
          which refers to a view callable.  This argument is required
          unless a ``renderer`` argument also exists.  If a
          ``renderer`` argument is passed, and a ``view`` argument is
          not provided, the view callable defaults to a callable that
          returns an empty dictionary (see
          :ref:`views_which_use_a_renderer`).

        permission

          The name of a :term:`permission` that the user must possess
          in order to invoke the :term:`view callable`.  See
          :ref:`view_security_section` for more information about view
          security and permissions.  If ``permission`` is omitted, a
          *default* permission may be used for this view registration
          if one was named as the
          :class:`pyramid.config.Configurator` constructor's
          ``default_permission`` argument, or if
          :meth:`pyramid.config.Configurator.set_default_permission`
          was used prior to this view registration.  Pass the string
          ``__no_permission_required__`` as the permission argument to
          explicitly indicate that the view should always be
          executable by entirely anonymous users, regardless of the
          default permission, bypassing any :term:`authorization
          policy` that may be in effect.

        attr

          The view machinery defaults to using the ``__call__`` method
          of the :term:`view callable` (or the function itself, if the
          view callable is a function) to obtain a response.  The
          ``attr`` value allows you to vary the method attribute used
          to obtain the response.  For example, if your view was a
          class, and the class has a method named ``index`` and you
          wanted to use this method instead of the class' ``__call__``
          method to return the response, you'd say ``attr="index"`` in the
          view configuration for the view.  This is
          most useful when the view definition is a class.

        renderer

          This is either a single string term (e.g. ``json``) or a
          string implying a path or :term:`asset specification`
          (e.g. ``templates/views.pt``) naming a :term:`renderer`
          implementation.  If the ``renderer`` value does not contain
          a dot ``.``, the specified string will be used to look up a
          renderer implementation, and that renderer implementation
          will be used to construct a response from the view return
          value.  If the ``renderer`` value contains a dot (``.``),
          the specified term will be treated as a path, and the
          filename extension of the last element in the path will be
          used to look up the renderer implementation, which will be
          passed the full path.  The renderer implementation will be
          used to construct a :term:`response` from the view return
          value.

          Note that if the view itself returns a :term:`response` (see
          :ref:`the_response`), the specified renderer implementation
          is never called.

          When the renderer is a path, although a path is usually just
          a simple relative pathname (e.g. ``templates/foo.pt``,
          implying that a template named "foo.pt" is in the
          "templates" directory relative to the directory of the
          current :term:`package` of the Configurator), a path can be
          absolute, starting with a slash on UNIX or a drive letter
          prefix on Windows.  The path can alternately be a
          :term:`asset specification` in the form
          ``some.dotted.package_name:relative/path``, making it
          possible to address template assets which live in a
          separate package.

          The ``renderer`` attribute is optional.  If it is not
          defined, the "null" renderer is assumed (no rendering is
          performed and the value is passed back to the upstream
          :app:`Pyramid` machinery unmodified).

        http_cache

          When you supply an ``http_cache`` value to a view configuration,
          the ``Expires`` and ``Cache-Control`` headers of a response
          generated by the associated view callable are modified.  The value
          for ``http_cache`` may be one of the following:

          - A nonzero integer.  If it's a nonzero integer, it's treated as a
            number of seconds.  This number of seconds will be used to
            compute the ``Expires`` header and the ``Cache-Control:
            max-age`` parameter of responses to requests which call this view.
            For example: ``http_cache=3600`` instructs the requesting browser
            to 'cache this response for an hour, please'.

          - A ``datetime.timedelta`` instance.  If it's a
            ``datetime.timedelta`` instance, it will be converted into a
            number of seconds, and that number of seconds will be used to
            compute the ``Expires`` header and the ``Cache-Control:
            max-age`` parameter of responses to requests which call this view.
            For example: ``http_cache=datetime.timedelta(days=1)`` instructs
            the requesting browser to 'cache this response for a day, please'.

          - Zero (``0``).  If the value is zero, the ``Cache-Control`` and
            ``Expires`` headers present in all responses from this view will
            be composed such that client browser cache (and any intermediate
            caches) are instructed to never cache the response.

          - A two-tuple.  If it's a two tuple (e.g. ``http_cache=(1,
            {'public':True})``), the first value in the tuple may be a
            nonzero integer or a ``datetime.timedelta`` instance; in either
            case this value will be used as the number of seconds to cache
            the response.  The second value in the tuple must be a
            dictionary.  The values present in the dictionary will be used as
            input to the ``Cache-Control`` response header.  For example:
            ``http_cache=(3600, {'public':True})`` means 'cache for an hour,
            and add ``public`` to the Cache-Control header of the response'.
            All keys and values supported by the
            ``webob.cachecontrol.CacheControl`` interface may be added to the
            dictionary.  Supplying ``{'public':True}`` is equivalent to
            calling ``response.cache_control.public = True``.

          Providing a non-tuple value as ``http_cache`` is equivalent to
          calling ``response.cache_expires(value)`` within your view's body.

          Providing a two-tuple value as ``http_cache`` is equivalent to
          calling ``response.cache_expires(value[0], **value[1])`` within your
          view's body.

          If you wish to avoid influencing, the ``Expires`` header, and
          instead wish to only influence ``Cache-Control`` headers, pass a
          tuple as ``http_cache`` with the first element of ``None``, e.g.:
          ``(None, {'public':True})``.

        wrapper

          The :term:`view name` of a different :term:`view
          configuration` which will receive the response body of this
          view as the ``request.wrapped_body`` attribute of its own
          :term:`request`, and the :term:`response` returned by this
          view as the ``request.wrapped_response`` attribute of its
          own request.  Using a wrapper makes it possible to "chain"
          views together to form a composite response.  The response
          of the outermost wrapper view will be returned to the user.
          The wrapper view will be found as any view is found: see
          :ref:`view_lookup`.  The "best" wrapper view will be found
          based on the lookup ordering: "under the hood" this wrapper
          view is looked up via
          ``pyramid.view.render_view_to_response(context, request,
          'wrapper_viewname')``. The context and request of a wrapper
          view is the same context and request of the inner view.  If
          this attribute is unspecified, no view wrapping is done.

        decorator

          A :term:`dotted Python name` to function (or the function itself)
          which will be used to decorate the registered :term:`view
          callable`.  The decorator function will be called with the view
          callable as a single argument.  The view callable it is passed will
          accept ``(context, request)``.  The decorator must return a
          replacement view callable which also accepts ``(context,
          request)``.
          
        mapper

          A Python object or :term:`dotted Python name` which refers to a
          :term:`view mapper`, or ``None``.  By default it is ``None``, which
          indicates that the view should use the default view mapper.  This
          plug-point is useful for Pyramid extension developers, but it's not
          very useful for 'civilians' who are just developing stock Pyramid
          applications. Pay no attention to the man behind the curtain.
          
        Predicate Arguments

        name

          The :term:`view name`.  Read :ref:`traversal_chapter` to
          understand the concept of a view name.

        context

          An object or a :term:`dotted Python name` referring to an
          interface or class object that the :term:`context` must be
          an instance of, *or* the :term:`interface` that the
          :term:`context` must provide in order for this view to be
          found and called.  This predicate is true when the
          :term:`context` is an instance of the represented class or
          if the :term:`context` provides the represented interface;
          it is otherwise false.  This argument may also be provided
          to ``add_view`` as ``for_`` (an older, still-supported
          spelling).

        route_name

          This value must match the ``name`` of a :term:`route
          configuration` declaration (see :ref:`urldispatch_chapter`)
          that must match before this view will be called.  Note that
          the ``route`` configuration referred to by ``route_name``
          usually has a ``*traverse`` token in the value of its
          ``path``, representing a part of the path that will be used
          by :term:`traversal` against the result of the route's
          :term:`root factory`.

          .. warning:: Using this argument services an advanced
             feature that isn't often used unless you want to perform
             traversal *after* a route has matched. See
             :ref:`hybrid_chapter` for more information on using this
             advanced feature.

        request_type

          This value should be an :term:`interface` that the
          :term:`request` must provide in order for this view to be
          found and called.  This value exists only for backwards
          compatibility purposes.

        request_method

          This value can be one of the strings ``GET``,
          ``POST``, ``PUT``, ``DELETE``, or ``HEAD`` representing an
          HTTP ``REQUEST_METHOD``.  A view declaration with this
          argument ensures that the view will only be called when the
          request's ``method`` attribute (aka the ``REQUEST_METHOD`` of
          the WSGI environment) string matches the supplied value.

        request_param

          This value can be any string.  A view declaration with this
          argument ensures that the view will only be called when the
          :term:`request` has a key in the ``request.params``
          dictionary (an HTTP ``GET`` or ``POST`` variable) that has a
          name which matches the supplied value.  If the value
          supplied has a ``=`` sign in it,
          e.g. ``request_param="foo=123"``, then the key (``foo``)
          must both exist in the ``request.params`` dictionary, *and*
          the value must match the right hand side of the expression
          (``123``) for the view to "match" the current request.

        containment

          This value should be a Python class or :term:`interface` (or a
          :term:`dotted Python name`) that an object in the
          :term:`lineage` of the context must provide in order for this view
          to be found and called.  The nodes in your object graph must be
          "location-aware" to use this feature.  See
          :ref:`location_aware` for more information about
          location-awareness.

        xhr

          This value should be either ``True`` or ``False``.  If this
          value is specified and is ``True``, the :term:`request`
          must possess an ``HTTP_X_REQUESTED_WITH`` (aka
          ``X-Requested-With``) header that has the value
          ``XMLHttpRequest`` for this view to be found and called.
          This is useful for detecting AJAX requests issued from
          jQuery, Prototype and other Javascript libraries.

        accept

          The value of this argument represents a match query for one
          or more mimetypes in the ``Accept`` HTTP request header.  If
          this value is specified, it must be in one of the following
          forms: a mimetype match token in the form ``text/plain``, a
          wildcard mimetype match token in the form ``text/*`` or a
          match-all wildcard mimetype match token in the form ``*/*``.
          If any of the forms matches the ``Accept`` header of the
          request, this predicate will be true.

        header

          This value represents an HTTP header name or a header
          name/value pair.  If the value contains a ``:`` (colon), it
          will be considered a name/value pair
          (e.g. ``User-Agent:Mozilla/.*`` or ``Host:localhost``).  The
          value portion should be a regular expression.  If the value
          does not contain a colon, the entire value will be
          considered to be the header name
          (e.g. ``If-Modified-Since``).  If the value evaluates to a
          header name only without a value, the header specified by
          the name must be present in the request for this predicate
          to be true.  If the value evaluates to a header name/value
          pair, the header specified by the name must be present in
          the request *and* the regular expression specified as the
          value must match the header value.  Whether or not the value
          represents a header name or a header name/value pair, the
          case of the header name is not significant.

        path_info

          This value represents a regular expression pattern that will
          be tested against the ``PATH_INFO`` WSGI environment
          variable.  If the regex matches, this predicate will be
          ``True``.


        custom_predicates

          This value should be a sequence of references to custom
          predicate callables.  Use custom predicates when no set of
          predefined predicates do what you need.  Custom predicates
          can be combined with predefined predicates as necessary.
          Each custom predicate callable should accept two arguments:
          ``context`` and ``request`` and should return either
          ``True`` or ``False`` after doing arbitrary evaluation of
          the context and/or the request.  If all callables return
          ``True``, the associated view callable will be considered
          viable for a given request.

        """
        view = self.maybe_dotted(view)
        context = self.maybe_dotted(context)
        for_ = self.maybe_dotted(for_)
        containment = self.maybe_dotted(containment)
        mapper = self.maybe_dotted(mapper)
        decorator = self.maybe_dotted(decorator)

        if not view:
            if renderer:
                def view(context, request):
                    return {}
            else:
                raise ConfigurationError('"view" was not specified and '
                                         'no "renderer" specified')

        if request_type is not None:
            request_type = self.maybe_dotted(request_type)
            if not IInterface.providedBy(request_type):
                raise ConfigurationError(
                    'request_type must be an interface, not %s' % request_type)

        request_iface = IRequest

        if route_name is not None:
            request_iface = self.registry.queryUtility(IRouteRequest,
                                                       name=route_name)
            if request_iface is None:
                deferred_views = getattr(self.registry,
                                         'deferred_route_views', None)
                if deferred_views is None:
                    deferred_views = self.registry.deferred_route_views = {}
                info = dict(
                    view=view, name=name, for_=for_, permission=permission,
                    request_type=request_type, route_name=route_name,
                    request_method=request_method, request_param=request_param,
                    containment=containment, attr=attr,
                    renderer=renderer, wrapper=wrapper, xhr=xhr, accept=accept,
                    header=header, path_info=path_info,
                    custom_predicates=custom_predicates, context=context,
                    mapper = mapper, http_cache = http_cache,
                    )
                view_info = deferred_views.setdefault(route_name, [])
                view_info.append(info)
                return

        order, predicates, phash = _make_predicates(xhr=xhr,
            request_method=request_method, path_info=path_info,
            request_param=request_param, header=header, accept=accept,
            containment=containment, request_type=request_type,
            custom=custom_predicates)

        if context is None:
            context = for_

        r_context = context
        if r_context is None:
            r_context = Interface
        if not IInterface.providedBy(r_context):
            r_context = implementedBy(r_context)

        if isinstance(renderer, basestring):
            renderer = RendererHelper(name=renderer, package=self.package,
                                      registry = self.registry)

        def register(permission=permission, renderer=renderer):
            if renderer is None:
                # use default renderer if one exists
                if self.registry.queryUtility(IRendererFactory) is not None:
                    renderer = RendererHelper(name=None,
                                              package=self.package,
                                              registry=self.registry)

            if permission is None:
                # intent: will be None if no default permission is registered
                permission = self.registry.queryUtility(IDefaultPermission)

            # __no_permission_required__ handled by _secure_view
            deriver = ViewDeriver(registry=self.registry,
                                  permission=permission,
                                  predicates=predicates,
                                  attr=attr,
                                  renderer=renderer,
                                  wrapper_viewname=wrapper,
                                  viewname=name,
                                  accept=accept,
                                  order=order,
                                  phash=phash,
                                  package=self.package,
                                  mapper=mapper,
                                  decorator=decorator,
                                  http_cache=http_cache)
            derived_view = deriver(view)

            registered = self.registry.adapters.registered

            # A multiviews is a set of views which are registered for
            # exactly the same context type/request type/name triad.  Each
            # consituent view in a multiview differs only by the
            # predicates which it possesses.

            # To find a previously registered view for a context
            # type/request type/name triad, we need to use the
            # ``registered`` method of the adapter registry rather than
            # ``lookup``.  ``registered`` ignores interface inheritance
            # for the required and provided arguments, returning only a
            # view registered previously with the *exact* triad we pass
            # in.

            # We need to do this three times, because we use three
            # different interfaces as the ``provided`` interface while
            # doing registrations, and ``registered`` performs exact
            # matches on all the arguments it receives.

            old_view = None

            for view_type in (IView, ISecuredView, IMultiView):
                old_view = registered((IViewClassifier, request_iface,
                                       r_context), view_type, name)
                if old_view is not None:
                    break

            isexc = isexception(context)

            def regclosure():
                if hasattr(derived_view, '__call_permissive__'):
                    view_iface = ISecuredView
                else:
                    view_iface = IView
                self.registry.registerAdapter(
                    derived_view,
                    (IViewClassifier, request_iface, context), view_iface, name
                    )
                if isexc:
                    self.registry.registerAdapter(
                        derived_view,
                        (IExceptionViewClassifier, request_iface, context),
                        view_iface, name)

            is_multiview = IMultiView.providedBy(old_view)
            old_phash = getattr(old_view, '__phash__', DEFAULT_PHASH)

            if old_view is None:
                # - No component was yet registered for any of our I*View
                #   interfaces exactly; this is the first view for this
                #   triad.
                regclosure()

            elif (not is_multiview) and (old_phash == phash):
                # - A single view component was previously registered with
                #   the same predicate hash as this view; this registration
                #   is therefore an override.
                regclosure()

            else:
                # - A view or multiview was already registered for this
                #   triad, and the new view is not an override.

                # XXX we could try to be more efficient here and register
                # a non-secured view for a multiview if none of the
                # multiview's consituent views have a permission
                # associated with them, but this code is getting pretty
                # rough already
                if is_multiview:
                    multiview = old_view
                else:
                    multiview = MultiView(name)
                    old_accept = getattr(old_view, '__accept__', None)
                    old_order = getattr(old_view, '__order__', MAX_ORDER)
                    multiview.add(old_view, old_order, old_accept, old_phash)
                multiview.add(derived_view, order, accept, phash)
                for view_type in (IView, ISecuredView):
                    # unregister any existing views
                    self.registry.adapters.unregister(
                        (IViewClassifier, request_iface, r_context),
                        view_type, name=name)
                    if isexc:
                        self.registry.adapters.unregister(
                            (IExceptionViewClassifier, request_iface,
                             r_context), view_type, name=name)
                self.registry.registerAdapter(
                    multiview,
                    (IViewClassifier, request_iface, context),
                    IMultiView, name=name)
                if isexc:
                    self.registry.registerAdapter(
                        multiview,
                        (IExceptionViewClassifier, request_iface, context),
                        IMultiView, name=name)

        discriminator = [
            'view', context, name, request_type, IView, containment,
            request_param, request_method, route_name, attr,
            xhr, accept, header, path_info]
        discriminator.extend(sorted(custom_predicates))
        discriminator = tuple(discriminator)
        self.action(discriminator, register)

    def _add_view_from_route(self,
                             route_name,
                             view,
                             context,
                             permission,
                             renderer,
                             attr,
                             ):
        if view:
            self.add_view(
                permission=permission,
                context=context,
                view=view,
                name='',
                route_name=route_name,
                renderer=renderer,
                attr=attr,
                )
        else:
            # prevent mistakes due to misunderstanding of how hybrid calls to
            # add_route and add_view interact
            if attr:
                raise ConfigurationError(
                    'view_attr argument not permitted without view '
                    'argument')
            if context:
                raise ConfigurationError(
                    'view_context argument not permitted without view '
                    'argument')
            if permission:
                raise ConfigurationError(
                    'view_permission argument not permitted without view '
                    'argument')
            if renderer:
                raise ConfigurationError(
                    'view_renderer argument not permitted without '
                    'view argument')

        warnings.warn(
            'Passing view-related arguments to add_route() is deprecated as of '
            'Pyramid 1.1.  Use add_view() to associate a view with a route '
            'instead.  See "Deprecations" in "What\'s New in Pyramid 1.1" '
            'within the general Pyramid documentation for further details.',
            DeprecationWarning,
            4)


    @action_method
    def add_route(self,
                  name,
                  pattern=None,
                  view=None,
                  view_for=None,
                  permission=None,
                  factory=None,
                  for_=None,
                  header=None,
                  xhr=False,
                  accept=None,
                  path_info=None,
                  request_method=None,
                  request_param=None,
                  traverse=None,
                  custom_predicates=(),
                  view_permission=None,
                  renderer=None,
                  view_renderer=None,
                  view_context=None,
                  view_attr=None,
                  use_global_views=False,
                  path=None,
                  pregenerator=None,
                  static=False,
                  ):
        """ Add a :term:`route configuration` to the current
        configuration state, as well as possibly a :term:`view
        configuration` to be used to specify a :term:`view callable`
        that will be invoked when this route matches.  The arguments
        to this method are divided into *predicate*, *non-predicate*,
        and *view-related* types.  :term:`Route predicate` arguments
        narrow the circumstances in which a route will be match a
        request; non-predicate arguments are informational.

        Non-Predicate Arguments

        name

          The name of the route, e.g. ``myroute``.  This attribute is
          required.  It must be unique among all defined routes in a given
          application.

        factory

          A Python object (often a function or a class) or a :term:`dotted
          Python name` which refers to the same object that will generate a
          :app:`Pyramid` root resource object when this route matches. For
          example, ``mypackage.resources.MyFactory``.  If this argument is
          not specified, a default root factory will be used.

        traverse

          If you would like to cause the :term:`context` to be
          something other than the :term:`root` object when this route
          matches, you can spell a traversal pattern as the
          ``traverse`` argument.  This traversal pattern will be used
          as the traversal path: traversal will begin at the root
          object implied by this route (either the global root, or the
          object returned by the ``factory`` associated with this
          route).

          The syntax of the ``traverse`` argument is the same as it is
          for ``pattern``. For example, if the ``pattern`` provided to
          ``add_route`` is ``articles/{article}/edit``, and the
          ``traverse`` argument provided to ``add_route`` is
          ``/{article}``, when a request comes in that causes the route
          to match in such a way that the ``article`` match value is
          '1' (when the request URI is ``/articles/1/edit``), the
          traversal path will be generated as ``/1``.  This means that
          the root object's ``__getitem__`` will be called with the
          name ``1`` during the traversal phase.  If the ``1`` object
          exists, it will become the :term:`context` of the request.
          :ref:`traversal_chapter` has more information about
          traversal.

          If the traversal path contains segment marker names which
          are not present in the ``pattern`` argument, a runtime error
          will occur.  The ``traverse`` pattern should not contain
          segment markers that do not exist in the ``pattern``
          argument.

          A similar combining of routing and traversal is available
          when a route is matched which contains a ``*traverse``
          remainder marker in its pattern (see
          :ref:`using_traverse_in_a_route_pattern`).  The ``traverse``
          argument to add_route allows you to associate route patterns
          with an arbitrary traversal path without using a a
          ``*traverse`` remainder marker; instead you can use other
          match information.

          Note that the ``traverse`` argument to ``add_route`` is
          ignored when attached to a route that has a ``*traverse``
          remainder marker in its pattern.

        pregenerator

           This option should be a callable object that implements the
           :class:`pyramid.interfaces.IRoutePregenerator`
           interface.  A :term:`pregenerator` is a callable called by
           the :mod:`pyramid.url.route_url` function to augment or
           replace the arguments it is passed when generating a URL
           for the route.  This is a feature not often used directly
           by applications, it is meant to be hooked by frameworks
           that use :app:`Pyramid` as a base.

        use_global_views

          When a request matches this route, and view lookup cannot
          find a view which has a ``route_name`` predicate argument
          that matches the route, try to fall back to using a view
          that otherwise matches the context, request, and view name
          (but which does not match the route_name predicate).

        static

          If ``static`` is ``True``, this route will never match an incoming
          request; it will only be useful for URL generation.  By default,
          ``static`` is ``False``.  See :ref:`static_route_narr`.

          .. note:: New in :app:`Pyramid` 1.1.

        Predicate Arguments

        pattern

          The pattern of the route e.g. ``ideas/{idea}``.  This
          argument is required.  See :ref:`route_pattern_syntax`
          for information about the syntax of route patterns.  If the
          pattern doesn't match the current URL, route matching
          continues.

          .. note:: For backwards compatibility purposes (as of
             :app:`Pyramid` 1.0), a ``path`` keyword argument passed
             to this function will be used to represent the pattern
             value if the ``pattern`` argument is ``None``.  If both
             ``path`` and ``pattern`` are passed, ``pattern`` wins.
        
        xhr

          This value should be either ``True`` or ``False``.  If this
          value is specified and is ``True``, the :term:`request` must
          possess an ``HTTP_X_REQUESTED_WITH`` (aka
          ``X-Requested-With``) header for this route to match.  This
          is useful for detecting AJAX requests issued from jQuery,
          Prototype and other Javascript libraries.  If this predicate
          returns ``False``, route matching continues.

        request_method

          A string representing an HTTP method name, e.g. ``GET``,
          ``POST``, ``HEAD``, ``DELETE``, ``PUT``.  If this argument
          is not specified, this route will match if the request has
          *any* request method.  If this predicate returns ``False``,
          route matching continues.

        path_info

          This value represents a regular expression pattern that will
          be tested against the ``PATH_INFO`` WSGI environment
          variable.  If the regex matches, this predicate will return
          ``True``.  If this predicate returns ``False``, route
          matching continues.

        request_param

          This value can be any string.  A view declaration with this
          argument ensures that the associated route will only match
          when the request has a key in the ``request.params``
          dictionary (an HTTP ``GET`` or ``POST`` variable) that has a
          name which matches the supplied value.  If the value
          supplied as the argument has a ``=`` sign in it,
          e.g. ``request_param="foo=123"``, then the key
          (``foo``) must both exist in the ``request.params`` dictionary, and
          the value must match the right hand side of the expression (``123``)
          for the route to "match" the current request.  If this predicate
          returns ``False``, route matching continues.

        header

          This argument represents an HTTP header name or a header
          name/value pair.  If the argument contains a ``:`` (colon),
          it will be considered a name/value pair
          (e.g. ``User-Agent:Mozilla/.*`` or ``Host:localhost``).  If
          the value contains a colon, the value portion should be a
          regular expression.  If the value does not contain a colon,
          the entire value will be considered to be the header name
          (e.g. ``If-Modified-Since``).  If the value evaluates to a
          header name only without a value, the header specified by
          the name must be present in the request for this predicate
          to be true.  If the value evaluates to a header name/value
          pair, the header specified by the name must be present in
          the request *and* the regular expression specified as the
          value must match the header value.  Whether or not the value
          represents a header name or a header name/value pair, the
          case of the header name is not significant.  If this
          predicate returns ``False``, route matching continues.

        accept

          This value represents a match query for one or more
          mimetypes in the ``Accept`` HTTP request header.  If this
          value is specified, it must be in one of the following
          forms: a mimetype match token in the form ``text/plain``, a
          wildcard mimetype match token in the form ``text/*`` or a
          match-all wildcard mimetype match token in the form ``*/*``.
          If any of the forms matches the ``Accept`` header of the
          request, this predicate will be true.  If this predicate
          returns ``False``, route matching continues.

        custom_predicates

          This value should be a sequence of references to custom
          predicate callables.  Use custom predicates when no set of
          predefined predicates does what you need.  Custom predicates
          can be combined with predefined predicates as necessary.
          Each custom predicate callable should accept two arguments:
          ``info`` and ``request`` and should return either ``True``
          or ``False`` after doing arbitrary evaluation of the info
          and/or the request.  If all custom and non-custom predicate
          callables return ``True`` the associated route will be
          considered viable for a given request.  If any predicate
          callable returns ``False``, route matching continues.  Note
          that the value ``info`` passed to a custom route predicate
          is a dictionary containing matching information; see
          :ref:`custom_route_predicates` for more information about
          ``info``.

        View-Related Arguments

        .. warning:: The arguments described below have been deprecated as of
           :app:`Pyramid` 1.1. *Do not use these for new development; they
           should only be used to support older code bases which depend upon
           them.* Use a separate call to
           :meth:`pyramid.config.Configurator.add_view` to associate a view
           with a route.  See :ref:`add_route_view_config` for more info.

        view

          .. warning:: Deprecated as of :app:`Pyramid` 1.1; see
             :ref:`add_route_view_config`.

          A Python object or :term:`dotted Python name` to the same
          object that will be used as a view callable when this route
          matches. e.g. ``mypackage.views.my_view``.

        view_context

          .. warning:: Deprecated as of :app:`Pyramid` 1.1; see
             :ref:`add_route_view_config`.

          A class or an :term:`interface` or :term:`dotted Python
          name` to the same object which the :term:`context` of the
          view should match for the view named by the route to be
          used.  This argument is only useful if the ``view``
          attribute is used.  If this attribute is not specified, the
          default (``None``) will be used.

          If the ``view`` argument is not provided, this argument has
          no effect.

          This attribute can also be spelled as ``for_`` or ``view_for``.

        view_permission

          .. warning:: Deprecated as of :app:`Pyramid` 1.1; see
             :ref:`add_route_view_config`.

          The permission name required to invoke the view associated
          with this route.  e.g. ``edit``. (see
          :ref:`using_security_with_urldispatch` for more information
          about permissions).

          If the ``view`` attribute is not provided, this argument has
          no effect.

          This argument can also be spelled as ``permission``.

        view_renderer

          .. warning:: Deprecated as of :app:`Pyramid` 1.1; see
             :ref:`add_route_view_config`.

          This is either a single string term (e.g. ``json``) or a
          string implying a path or :term:`asset specification`
          (e.g. ``templates/views.pt``).  If the renderer value is a
          single term (does not contain a dot ``.``), the specified
          term will be used to look up a renderer implementation, and
          that renderer implementation will be used to construct a
          response from the view return value.  If the renderer term
          contains a dot (``.``), the specified term will be treated
          as a path, and the filename extension of the last element in
          the path will be used to look up the renderer
          implementation, which will be passed the full path.  The
          renderer implementation will be used to construct a response
          from the view return value.  See
          :ref:`views_which_use_a_renderer` for more information.

          If the ``view`` argument is not provided, this argument has
          no effect.

          This argument can also be spelled as ``renderer``.

        view_attr

          .. warning:: Deprecated as of :app:`Pyramid` 1.1; see
             :ref:`add_route_view_config`.

          The view machinery defaults to using the ``__call__`` method
          of the view callable (or the function itself, if the view
          callable is a function) to obtain a response dictionary.
          The ``attr`` value allows you to vary the method attribute
          used to obtain the response.  For example, if your view was
          a class, and the class has a method named ``index`` and you
          wanted to use this method instead of the class' ``__call__``
          method to return the response, you'd say ``attr="index"`` in
          the view configuration for the view.  This is
          most useful when the view definition is a class.

          If the ``view`` argument is not provided, this argument has no
          effect.

        """
        # these are route predicates; if they do not match, the next route
        # in the routelist will be tried
        ignored, predicates, ignored = _make_predicates(
            xhr=xhr,
            request_method=request_method,
            path_info=path_info,
            request_param=request_param,
            header=header,
            accept=accept,
            traverse=traverse,
            custom=custom_predicates
            )

        request_iface = self.registry.queryUtility(IRouteRequest, name=name)
        if request_iface is None:
            if use_global_views:
                bases = (IRequest,)
            else:
                bases = ()
            request_iface = route_request_iface(name, bases)
            self.registry.registerUtility(
                request_iface, IRouteRequest, name=name)
            deferred_views = getattr(self.registry, 'deferred_route_views', {})
            view_info = deferred_views.pop(name, ())
            for info in view_info:
                self.add_view(**info)

        # deprecated adding views from add_route
        if any([view, view_context, view_permission, view_renderer,
                view_for, for_, permission, renderer, view_attr]):
            self._add_view_from_route(
                route_name=name,
                view=view,
                permission=view_permission or permission,
                context=view_context or view_for or for_,
                renderer=view_renderer or renderer,
                attr=view_attr,
            )

        mapper = self.get_routes_mapper()

        factory = self.maybe_dotted(factory)
        if pattern is None:
            pattern = path
        if pattern is None:
            raise ConfigurationError('"pattern" argument may not be None')

<<<<<<< HEAD
        if self.root_route_name is not None:
            root_route = mapper.get_route(self.root_route_name)
            if root_route is None:
                raise ConfigurationError('route %s is not registered' % self.root_route_name)
            pattern = root_route.pattern.rstrip() + '/' + pattern.lstrip()
=======
        if hasattr(self, "route_prefix"):
            pattern = self.route_prefix.rstrip('/') + '/' + pattern.lstrip('/')
>>>>>>> d46cd6ad

        discriminator = ['route', name, xhr, request_method, path_info,
                         request_param, header, accept]
        discriminator.extend(sorted(custom_predicates))
        discriminator = tuple(discriminator)

        self.action(discriminator, None)

        return mapper.connect(name, pattern, factory, predicates=predicates,
                              pregenerator=pregenerator, static=static)

    def get_routes_mapper(self):
        """ Return the :term:`routes mapper` object associated with
        this configurator's :term:`registry`."""
        mapper = self.registry.queryUtility(IRoutesMapper)
        if mapper is None:
            mapper = RoutesMapper()
            self.registry.registerUtility(mapper, IRoutesMapper)
        return mapper

    # this is *not* an action method (uses caller_package)
    def scan(self, package=None, categories=None):
        """Scan a Python package and any of its subpackages for objects
        marked with :term:`configuration decoration` such as
        :class:`pyramid.view.view_config`.  Any decorated object found will
        influence the current configuration state.

        The ``package`` argument should be a Python :term:`package` or module
        object (or a :term:`dotted Python name` which refers to such a
        package or module).  If ``package`` is ``None``, the package of the
        *caller* is used.

        The ``categories`` argument, if provided, should be the
        :term:`Venusian` 'scan categories' to use during scanning.  Providing
        this argument is not often necessary; specifying scan categories is
        an extremely advanced usage.  By default, ``categories`` is ``None``
        which will execute *all* Venusian decorator callbacks including
        :app:`Pyramid`-related decorators such as
        :class:`pyramid.view.view_config`.  See the :term:`Venusian`
        documentation for more information about limiting a scan by using an
        explicit set of categories.
        """
        package = self.maybe_dotted(package)
        if package is None: # pragma: no cover
            package = caller_package()

        scanner = self.venusian.Scanner(config=self)
        scanner.scan(package, categories=categories)

    @action_method
    def add_renderer(self, name, factory):
        """
        Add a :app:`Pyramid` :term:`renderer` factory to the
        current configuration state.

        The ``name`` argument is the renderer name.  Use ``None`` to
        represent the default renderer (a renderer which will be used for all
        views unless they name another renderer specifically).

        The ``factory`` argument is Python reference to an
        implementation of a :term:`renderer` factory or a
        :term:`dotted Python name` to same.

        Note that this function must be called *before* any
        ``add_view`` invocation that names the renderer name as an
        argument.  As a result, it's usually a better idea to pass
        globally used renderers into the ``Configurator`` constructor
        in the sequence of renderers passed as ``renderer`` than it is
        to use this method.
        """
        factory = self.maybe_dotted(factory)
        # if name is None or the empty string, we're trying to register
        # a default renderer, but registerUtility is too dumb to accept None
        # as a name
        if not name: 
            name = ''
        # we need to register renderers eagerly because they are used during
        # view configuration
        self.registry.registerUtility(factory, IRendererFactory, name=name)
        self.action((IRendererFactory, name), None)

    def _override(self, package, path, override_package, override_prefix,
                  PackageOverrides=PackageOverrides):
        pkg_name = package.__name__
        override_pkg_name = override_package.__name__
        override = self.registry.queryUtility(IPackageOverrides, name=pkg_name)
        if override is None:
            override = PackageOverrides(package)
            self.registry.registerUtility(override, IPackageOverrides,
                                          name=pkg_name)
        override.insert(path, override_pkg_name, override_prefix)

    @action_method
    def override_asset(self, to_override, override_with, _override=None):
        """ Add a :app:`Pyramid` asset override to the current
        configuration state.

        ``to_override`` is a :term:`asset specification` to the
        asset being overridden.

        ``override_with`` is a :term:`asset specification` to the
        asset that is performing the override.

        See :ref:`assets_chapter` for more
        information about asset overrides."""
        if to_override == override_with:
            raise ConfigurationError('You cannot override an asset with itself')

        package = to_override
        path = ''
        if ':' in to_override:
            package, path = to_override.split(':', 1)

        override_package = override_with
        override_prefix = ''
        if ':' in override_with:
            override_package, override_prefix = override_with.split(':', 1)

        # *_isdir = override is package or directory
        overridden_isdir = path=='' or path.endswith('/') 
        override_isdir = override_prefix=='' or override_prefix.endswith('/')

        if overridden_isdir and (not override_isdir):
            raise ConfigurationError(
                'A directory cannot be overridden with a file (put a '
                'slash at the end of override_with if necessary)')

        if (not overridden_isdir) and override_isdir:
            raise ConfigurationError(
                'A file cannot be overridden with a directory (put a '
                'slash at the end of to_override if necessary)')

        override = _override or self._override # test jig

        def register():
            __import__(package)
            __import__(override_package)
            from_package = sys.modules[package]
            to_package = sys.modules[override_package]
            override(from_package, path, to_package, override_prefix)
        self.action(None, register)

    override_resource = override_asset # bw compat

    @action_method
    def set_forbidden_view(self, view=None, attr=None, renderer=None,
                           wrapper=None):
        """ Add a default forbidden view to the current configuration
        state.

        .. warning:: This method has been deprecated in :app:`Pyramid`
           1.0.  *Do not use it for new development; it should only be
           used to support older code bases which depend upon it.* See
           :ref:`changing_the_forbidden_view` to see how a forbidden
           view should be registered in new projects.

        The ``view`` argument should be a :term:`view callable` or a
        :term:`dotted Python name` which refers to a view callable.

        The ``attr`` argument should be the attribute of the view
        callable used to retrieve the response (see the ``add_view``
        method's ``attr`` argument for a description).

        The ``renderer`` argument should be the name of (or path to) a
        :term:`renderer` used to generate a response for this view
        (see the
        :meth:`pyramid.config.Configurator.add_view`
        method's ``renderer`` argument for information about how a
        configurator relates to a renderer).

        The ``wrapper`` argument should be the name of another view
        which will wrap this view when rendered (see the ``add_view``
        method's ``wrapper`` argument for a description)."""
        if isinstance(renderer, basestring):
            renderer = RendererHelper(name=renderer, package=self.package,
                                      registry = self.registry)
        view = self._derive_view(view, attr=attr, renderer=renderer)
        def bwcompat_view(context, request):
            context = getattr(request, 'context', None)
            return view(context, request)
        return self.add_view(bwcompat_view, context=HTTPForbidden,
                             wrapper=wrapper)

    @action_method
    def set_notfound_view(self, view=None, attr=None, renderer=None,
                          wrapper=None):
        """ Add a default not found view to the current configuration
        state.

        .. warning:: This method has been deprecated in
           :app:`Pyramid` 1.0.  *Do not use it for new development;
           it should only be used to support older code bases which
           depend upon it.* See :ref:`changing_the_notfound_view` to
           see how a not found view should be registered in new
           projects.

        The ``view`` argument should be a :term:`view callable` or a
        :term:`dotted Python name` which refers to a view callable.

        The ``attr`` argument should be the attribute of the view
        callable used to retrieve the response (see the ``add_view``
        method's ``attr`` argument for a description).

        The ``renderer`` argument should be the name of (or path to) a
        :term:`renderer` used to generate a response for this view
        (see the
        :meth:`pyramid.config.Configurator.add_view`
        method's ``renderer`` argument for information about how a
        configurator relates to a renderer).

        The ``wrapper`` argument should be the name of another view
        which will wrap this view when rendered (see the ``add_view``
        method's ``wrapper`` argument for a description).
        """
        if isinstance(renderer, basestring):
            renderer = RendererHelper(name=renderer, package=self.package,
                                      registry=self.registry)
        view = self._derive_view(view, attr=attr, renderer=renderer)
        def bwcompat_view(context, request):
            context = getattr(request, 'context', None)
            return view(context, request)
        return self.add_view(bwcompat_view, context=HTTPNotFound,
                             wrapper=wrapper)

    @action_method
    def set_request_factory(self, factory):
        """ The object passed as ``factory`` should be an object (or a
        :term:`dotted Python name` which refers to an object) which
        will be used by the :app:`Pyramid` router to create all
        request objects.  This factory object must have the same
        methods and attributes as the
        :class:`pyramid.request.Request` class (particularly
        ``__call__``, and ``blank``).

        .. note:: Using the ``request_factory`` argument to the
           :class:`pyramid.config.Configurator` constructor
           can be used to achieve the same purpose.
        """
        factory = self.maybe_dotted(factory)
        def register():
            self.registry.registerUtility(factory, IRequestFactory)
        self.action(IRequestFactory, register)

    @action_method
    def set_renderer_globals_factory(self, factory, warn=True):
        """ The object passed as ``factory`` should be an callable (or
        a :term:`dotted Python name` which refers to an callable) that
        will be used by the :app:`Pyramid` rendering machinery as a
        renderers global factory (see :ref:`adding_renderer_globals`).

        The ``factory`` callable must accept a single argument named
        ``system`` (which will be a dictionary) and it must return a
        dictionary.  When an application uses a renderer, the
        factory's return dictionary will be merged into the ``system``
        dictionary, and therefore will be made available to the code
        which uses the renderer.

        .. warning:: This method is deprecated as of Pyramid 1.1.

        .. note:: Using the ``renderer_globals_factory`` argument
           to the :class:`pyramid.config.Configurator` constructor
           can be used to achieve the same purpose.
        """
        if warn:
            warnings.warn(
                'Calling the ``set_renderer_globals`` method of a Configurator '
                'is deprecated as of Pyramid 1.1. Use a BeforeRender event '
                'subscriber as documented in the "Hooks" chapter of the '
                'Pyramid narrative documentation instead',
                DeprecationWarning,
                3)

        factory = self.maybe_dotted(factory)
        def register():
            self.registry.registerUtility(factory, IRendererGlobalsFactory)
        self.action(IRendererGlobalsFactory, register)

    @action_method
    def set_locale_negotiator(self, negotiator):
        """
        Set the :term:`locale negotiator` for this application.  The
        :term:`locale negotiator` is a callable which accepts a
        :term:`request` object and which returns a :term:`locale
        name`.  The ``negotiator`` argument should be the locale
        negotiator implementation or a :term:`dotted Python name`
        which refers to such an implementation.

        Later calls to this method override earlier calls; there can
        be only one locale negotiator active at a time within an
        application.  See :ref:`activating_translation` for more
        information.

        .. note:: Using the ``locale_negotiator`` argument to the
           :class:`pyramid.config.Configurator` constructor
           can be used to achieve the same purpose.
        """
        negotiator = self.maybe_dotted(negotiator)
        def register():
            self.registry.registerUtility(negotiator, ILocaleNegotiator)
        self.action(ILocaleNegotiator, register)

    @action_method
    def set_default_permission(self, permission):
        """
        Set the default permission to be used by all subsequent
        :term:`view configuration` registrations.  ``permission``
        should be a :term:`permission` string to be used as the
        default permission.  An example of a permission
        string:``'view'``.  Adding a default permission makes it
        unnecessary to protect each view configuration with an
        explicit permission, unless your application policy requires
        some exception for a particular view.

        If a default permission is *not* set, views represented by
        view configuration registrations which do not explicitly
        declare a permission will be executable by entirely anonymous
        users (any authorization policy is ignored).

        Later calls to this method override will conflict with earlier calls;
        there can be only one default permission active at a time within an
        application.

        .. warning::

          If a default permission is in effect, view configurations meant to
          create a truly anonymously accessible view (even :term:`exception
          view` views) *must* use the explicit permission string
          ``__no_permission_required__`` as the permission.  When this string
          is used as the ``permission`` for a view configuration, the default
          permission is ignored, and the view is registered, making it
          available to all callers regardless of their credentials.

        See also :ref:`setting_a_default_permission`.

        .. note:: Using the ``default_permission`` argument to the
           :class:`pyramid.config.Configurator` constructor
           can be used to achieve the same purpose.
        """
        # default permission used during view registration
        self.registry.registerUtility(permission, IDefaultPermission)
        self.action(IDefaultPermission, None)

    @action_method
    def set_view_mapper(self, mapper):
        """
        Setting a :term:`view mapper` makes it possible to make use of
        :term:`view callable` objects which implement different call
        signatures than the ones supported by :app:`Pyramid` as described in
        its narrative documentation.

        The ``mapper`` should argument be an object implementing
        :class:`pyramid.interfaces.IViewMapperFactory` or a :term:`dotted
        Python name` to such an object.

        The provided ``mapper`` will become the default view mapper to be
        used by all subsequent :term:`view configuration` registrations, as
        if you had passed a ``default_view_mapper`` argument to the
        :class:`pyramid.config.Configurator` constructor.
        
        See also :ref:`using_a_view_mapper`.
        """
        mapper = self.maybe_dotted(mapper)
        self.registry.registerUtility(mapper, IViewMapperFactory)
        self.action(IViewMapperFactory, None)

    @action_method
    def set_session_factory(self, session_factory):
        """
        Configure the application with a :term:`session factory`.  If
        this method is called, the ``session_factory`` argument must
        be a session factory callable.

        .. note:: Using the ``session_factory`` argument to the
           :class:`pyramid.config.Configurator` constructor
           can be used to achieve the same purpose.
        """
        def register():
            self.registry.registerUtility(session_factory, ISessionFactory)
        self.action(ISessionFactory, register)

    def add_translation_dirs(self, *specs):
        """ Add one or more :term:`translation directory` paths to the
        current configuration state.  The ``specs`` argument is a
        sequence that may contain absolute directory paths
        (e.g. ``/usr/share/locale``) or :term:`asset specification`
        names naming a directory path (e.g. ``some.package:locale``)
        or a combination of the two.

        Example:

        .. code-block:: python

           config.add_translation_dirs('/usr/share/locale',
                                       'some.package:locale')

        Later calls to ``add_translation_dir`` insert directories into the
        beginning of the list of translation directories created by earlier
        calls.  This means that the same translation found in a directory
        added later in the configuration process will be found before one
        added earlier in the configuration process.  However, if multiple
        specs are provided in a single call to ``add_translation_dirs``, the
        directories will be inserted into the beginning of the directory list
        in the order they're provided in the ``*specs`` list argument (items
        earlier in the list trump ones later in the list).
        """
        for spec in specs[::-1]: # reversed

            package_name, filename = self._split_spec(spec)
            if package_name is None: # absolute filename
                directory = filename
            else:
                __import__(package_name)
                package = sys.modules[package_name]
                directory = os.path.join(package_path(package), filename)

            if not os.path.isdir(os.path.realpath(directory)):
                raise ConfigurationError('"%s" is not a directory' % directory)

            tdirs = self.registry.queryUtility(ITranslationDirectories)
            if tdirs is None:
                tdirs = []
                self.registry.registerUtility(tdirs, ITranslationDirectories)

            tdirs.insert(0, directory)
            # XXX no action?

        if specs:

            # We actually only need an IChameleonTranslate function
            # utility to be registered zero or one times.  We register the
            # same function once for each added translation directory,
            # which does too much work, but has the same effect.

            ctranslate = ChameleonTranslate(translator)
            self.registry.registerUtility(ctranslate, IChameleonTranslate)

    @action_method
    def add_static_view(self, name, path, **kw):
        """ Add a view used to render static assets such as images
        and CSS files.

        The ``name`` argument is a string representing an
        application-relative local URL prefix.  It may alternately be a full
        URL.

        The ``path`` argument is the path on disk where the static files
        reside.  This can be an absolute path, a package-relative path, or a
        :term:`asset specification`.

        The ``cache_max_age`` keyword argument is input to set the
        ``Expires`` and ``Cache-Control`` headers for static assets served.
        Note that this argument has no effect when the ``name`` is a *url
        prefix*.  By default, this argument is ``None``, meaning that no
        particular Expires or Cache-Control headers are set in the response.

        The ``permission`` keyword argument is used to specify the
        :term:`permission` required by a user to execute the static view.  By
        default, it is the string ``__no_permission_required__``.  The
        ``__no_permission_required__`` string is a special sentinel which
        indicates that, even if a :term:`default permission` exists for the
        current application, the static view should be renderered to
        completely anonymous users.  This default value is permissive
        because, in most web apps, static assets seldom need protection from
        viewing.  If ``permission`` is specified, the security checking will
        be performed against the default root factory ACL.

        Any other keyword arguments sent to ``add_static_view`` are passed on
        to :meth:`pyramid.config.Configuration.add_route` (e.g. ``factory``,
        perhaps to define a custom factory with a custom ACL for this static
        view).

        *Usage*

        The ``add_static_view`` function is typically used in conjunction
        with the :func:`pyramid.url.static_url` function.
        ``add_static_view`` adds a view which renders a static asset when
        some URL is visited; :func:`pyramid.url.static_url` generates a URL
        to that asset.

        The ``name`` argument to ``add_static_view`` is usually a :term:`view
        name`.  When this is the case, the :func:`pyramid.url.static_url` API
        will generate a URL which points to a Pyramid view, which will serve
        up a set of assets that live in the package itself. For example:

        .. code-block:: python

           add_static_view('images', 'mypackage:images/')

        Code that registers such a view can generate URLs to the view via
        :func:`pyramid.url.static_url`:

        .. code-block:: python

           static_url('mypackage:images/logo.png', request)

        When ``add_static_view`` is called with a ``name`` argument that
        represents a URL prefix, as it is above, subsequent calls to
        :func:`pyramid.url.static_url` with paths that start with the
        ``path`` argument passed to ``add_static_view`` will generate a URL
        something like ``http://<Pyramid app URL>/images/logo.png``, which
        will cause the ``logo.png`` file in the ``images`` subdirectory of
        the ``mypackage`` package to be served.

        ``add_static_view`` can alternately be used with a ``name`` argument
        which is a *URL*, causing static assets to be served from an external
        webserver.  This happens when the ``name`` argument is a fully
        qualified URL (e.g. starts with ``http://`` or similar).  In this
        mode, the ``name`` is used as the prefix of the full URL when
        generating a URL using :func:`pyramid.url.static_url`.  For example,
        if ``add_static_view`` is called like so:

        .. code-block:: python

           add_static_view('http://example.com/images', 'mypackage:images/')

        Subsequently, the URLs generated by :func:`pyramid.url.static_url`
        for that static view will be prefixed with
        ``http://example.com/images``:

        .. code-block:: python

           static_url('mypackage:images/logo.png', request)

        When ``add_static_view`` is called with a ``name`` argument that is
        the URL ``http://example.com/images``, subsequent calls to
        :func:`pyramid.url.static_url` with paths that start with the
        ``path`` argument passed to ``add_static_view`` will generate a URL
        something like ``http://example.com/logo.png``.  The external
        webserver listening on ``example.com`` must be itself configured to
        respond properly to such a request.

        See :ref:`static_assets_section` for more information.
        """
        spec = self._make_spec(path)
        info = self.registry.queryUtility(IStaticURLInfo)
        if info is None:
            info = StaticURLInfo(self)
            self.registry.registerUtility(info, IStaticURLInfo)

        info.add(name, spec, **kw)

    # testing API
    def testing_securitypolicy(self, userid=None, groupids=(),
                               permissive=True):
        """Unit/integration testing helper: Registers a pair of faux
        :app:`Pyramid` security policies: a :term:`authentication
        policy` and a :term:`authorization policy`.

        The behavior of the registered :term:`authorization policy`
        depends on the ``permissive`` argument.  If ``permissive`` is
        true, a permissive :term:`authorization policy` is registered;
        this policy allows all access.  If ``permissive`` is false, a
        nonpermissive :term:`authorization policy` is registered; this
        policy denies all access.

        The behavior of the registered :term:`authentication policy`
        depends on the values provided for the ``userid`` and
        ``groupids`` argument.  The authentication policy will return
        the userid identifier implied by the ``userid`` argument and
        the group ids implied by the ``groupids`` argument when the
        :func:`pyramid.security.authenticated_userid` or
        :func:`pyramid.security.effective_principals` APIs are
        used.

        This function is most useful when testing code that uses
        the APIs named :func:`pyramid.security.has_permission`,
        :func:`pyramid.security.authenticated_userid`,
        :func:`pyramid.security.effective_principals`, and
        :func:`pyramid.security.principals_allowed_by_permission`.
        """
        from pyramid.testing import DummySecurityPolicy
        policy = DummySecurityPolicy(userid, groupids, permissive)
        self.registry.registerUtility(policy, IAuthorizationPolicy)
        self.registry.registerUtility(policy, IAuthenticationPolicy)

    def testing_resources(self, resources):
        """Unit/integration testing helper: registers a dictionary of
        :term:`resource` objects that can be resolved via the
        :func:`pyramid.traversal.find_resource` API.

        The :func:`pyramid.traversal.find_resource` API is called with
        a path as one of its arguments.  If the dictionary you
        register when calling this method contains that path as a
        string key (e.g. ``/foo/bar`` or ``foo/bar``), the
        corresponding value will be returned to ``find_resource`` (and
        thus to your code) when
        :func:`pyramid.traversal.find_resource` is called with an
        equivalent path string or tuple.
        """
        class DummyTraverserFactory:
            def __init__(self, context):
                self.context = context

            def __call__(self, request):
                path = request.environ['PATH_INFO']
                ob = resources[path]
                traversed = traversal_path(path)
                return {'context':ob, 'view_name':'','subpath':(),
                        'traversed':traversed, 'virtual_root':ob,
                        'virtual_root_path':(), 'root':ob}
        self.registry.registerAdapter(DummyTraverserFactory, (Interface,),
                                      ITraverser)
        return resources

    testing_models = testing_resources # b/w compat

    @action_method
    def testing_add_subscriber(self, event_iface=None):
        """Unit/integration testing helper: Registers a
        :term:`subscriber` which listens for events of the type
        ``event_iface``.  This method returns a list object which is
        appended to by the subscriber whenever an event is captured.

        When an event is dispatched that matches the value implied by
        the ``event_iface`` argument, that event will be appended to
        the list.  You can then compare the values in the list to
        expected event notifications.  This method is useful when
        testing code that wants to call
        :meth:`pyramid.registry.Registry.notify`,
        or :func:`zope.component.event.dispatch`.

        The default value of ``event_iface`` (``None``) implies a
        subscriber registered for *any* kind of event.
        """
        event_iface = self.maybe_dotted(event_iface)
        L = []
        def subscriber(*event):
            L.extend(event)
        self.add_subscriber(subscriber, event_iface)
        return L

    def testing_add_renderer(self, path, renderer=None):
        """Unit/integration testing helper: register a renderer at
        ``path`` (usually a relative filename ala ``templates/foo.pt``
        or an asset specification) and return the renderer object.
        If the ``renderer`` argument is None, a 'dummy' renderer will
        be used.  This function is useful when testing code that calls
        the :func:`pyramid.renderers.render` function or
        :func:`pyramid.renderers.render_to_response` function or
        any other ``render_*`` or ``get_*`` API of the
        :mod:`pyramid.renderers` module.

        Note that calling this method for with a ``path`` argument
        representing a renderer factory type (e.g. for ``foo.pt``
        usually implies the ``chameleon_zpt`` renderer factory)
        clobbers any existing renderer factory registered for that
        type.

        .. note:: This method is also available under the alias
           ``testing_add_template`` (an older name for it).

        """
        from pyramid.testing import DummyRendererFactory
        helper = RendererHelper(name=path, registry=self.registry)
        factory = self.registry.queryUtility(IRendererFactory, name=helper.type)
        if not isinstance(factory, DummyRendererFactory):
            factory = DummyRendererFactory(helper.type, factory)
            self.registry.registerUtility(factory, IRendererFactory,
                                          name=helper.type)

        from pyramid.testing import DummyTemplateRenderer
        if renderer is None:
            renderer = DummyTemplateRenderer()
        factory.add(path, renderer)
        return renderer

    testing_add_template = testing_add_renderer

def _make_predicates(xhr=None, request_method=None, path_info=None,
                     request_param=None, header=None, accept=None,
                     containment=None, request_type=None,
                     traverse=None, custom=()):

    # PREDICATES
    # ----------
    #
    # Given an argument list, a predicate list is computed.
    # Predicates are added to a predicate list in (presumed)
    # computation expense order.  All predicates associated with a
    # view or route must evaluate true for the view or route to
    # "match" during a request.  Elsewhere in the code, we evaluate
    # predicates using a generator expression.  The fastest predicate
    # should be evaluated first, then the next fastest, and so on, as
    # if one returns false, the remainder of the predicates won't need
    # to be evaluated.
    #
    # While we compute predicates, we also compute a predicate hash
    # (aka phash) that can be used by a caller to identify identical
    # predicate lists.
    #
    # ORDERING
    # --------
    #
    # A "order" is computed for the predicate list.  An order is
    # a scoring.
    #
    # Each predicate is associated with a weight value, which is a
    # multiple of 2.  The weight of a predicate symbolizes the
    # relative potential "importance" of the predicate to all other
    # predicates.  A larger weight indicates greater importance.
    #
    # All weights for a given predicate list are bitwise ORed together
    # to create a "score"; this score is then subtracted from
    # MAX_ORDER and divided by an integer representing the number of
    # predicates+1 to determine the order.
    #
    # The order represents the ordering in which a "multiview" ( a
    # collection of views that share the same context/request/name
    # triad but differ in other ways via predicates) will attempt to
    # call its set of views.  Views with lower orders will be tried
    # first.  The intent is to a) ensure that views with more
    # predicates are always evaluated before views with fewer
    # predicates and b) to ensure a stable call ordering of views that
    # share the same number of predicates.  Views which do not have
    # any predicates get an order of MAX_ORDER, meaning that they will
    # be tried very last.

    predicates = []
    weights = []
    h = md5()

    if xhr:
        def xhr_predicate(context, request):
            return request.is_xhr
        xhr_predicate.__text__ = "xhr = True"
        weights.append(1 << 1)
        predicates.append(xhr_predicate)
        h.update('xhr:%r' % bool(xhr))

    if request_method is not None:
        def request_method_predicate(context, request):
            return request.method == request_method
        text = "request method = %s"
        request_method_predicate.__text__ = text % request_method
        weights.append(1 << 2)
        predicates.append(request_method_predicate)
        h.update('request_method:%r' % request_method)

    if path_info is not None:
        try:
            path_info_val = re.compile(path_info)
        except re.error, why:
            raise ConfigurationError(why[0])
        def path_info_predicate(context, request):
            return path_info_val.match(request.path_info) is not None
        text = "path_info = %s"
        path_info_predicate.__text__ = text % path_info
        weights.append(1 << 3)
        predicates.append(path_info_predicate)
        h.update('path_info:%r' % path_info)

    if request_param is not None:
        request_param_val = None
        if '=' in request_param:
            request_param, request_param_val = request_param.split('=', 1)
        if request_param_val is None:
            text = "request_param %s" % request_param
        else:
            text = "request_param %s = %s" % (request_param, request_param_val)
        def request_param_predicate(context, request):
            if request_param_val is None:
                return request_param in request.params
            return request.params.get(request_param) == request_param_val
        request_param_predicate.__text__ = text
        weights.append(1 << 4)
        predicates.append(request_param_predicate)
        h.update('request_param:%r=%r' % (request_param, request_param_val))

    if header is not None:
        header_name = header
        header_val = None
        if ':' in header:
            header_name, header_val = header.split(':', 1)
            try:
                header_val = re.compile(header_val)
            except re.error, why:
                raise ConfigurationError(why[0])
        if header_val is None:
            text = "header %s" % header_name
        else:
            text = "header %s = %s" % (header_name, header_val)
        def header_predicate(context, request):
            if header_val is None:
                return header_name in request.headers
            val = request.headers.get(header_name)
            if val is None:
                return False
            return header_val.match(val) is not None
        header_predicate.__text__ = text
        weights.append(1 << 5)
        predicates.append(header_predicate)
        h.update('header:%r=%r' % (header_name, header_val))

    if accept is not None:
        def accept_predicate(context, request):
            return accept in request.accept
        accept_predicate.__text__ = "accept = %s" % accept
        weights.append(1 << 6)
        predicates.append(accept_predicate)
        h.update('accept:%r' % accept)

    if containment is not None:
        def containment_predicate(context, request):
            return find_interface(context, containment) is not None
        containment_predicate.__text__ = "containment = %s" % containment
        weights.append(1 << 7)
        predicates.append(containment_predicate)
        h.update('containment:%r' % hash(containment))

    if request_type is not None:
        def request_type_predicate(context, request):
            return request_type.providedBy(request)
        text = "request_type = %s"
        request_type_predicate.__text__ = text % request_type
        weights.append(1 << 8)
        predicates.append(request_type_predicate)
        h.update('request_type:%r' % hash(request_type))

    if traverse is not None:
        # ``traverse`` can only be used as a *route* "predicate"; it
        # adds 'traverse' to the matchdict if it's specified in the
        # routing args.  This causes the ResourceTreeTraverser to use
        # the resolved traverse pattern as the traversal path.
        from pyramid.urldispatch import _compile_route
        _, tgenerate = _compile_route(traverse)
        def traverse_predicate(context, request):
            if 'traverse' in context:
                return True
            m = context['match']
            tvalue = tgenerate(m)
            m['traverse'] = traversal_path(tvalue)
            return True
        # This isn't actually a predicate, it's just a infodict
        # modifier that injects ``traverse`` into the matchdict.  As a
        # result, the ``traverse_predicate`` function above always
        # returns True, and we don't need to update the hash or attach
        # a weight to it
        predicates.append(traverse_predicate)

    if custom:
        for num, predicate in enumerate(custom):
            if getattr(predicate, '__text__', None) is None:
                text = '<unknown custom predicate>'
                try:
                    predicate.__text__ = text
                except AttributeError:
                    # if this happens the predicate is probably a classmethod
                    if hasattr(predicate, '__func__'):
                        predicate.__func__.__text__ = text
                    else: # # pragma: no cover ; 2.5 doesn't have __func__ 
                        predicate.im_func.__text__ = text
            predicates.append(predicate)
            # using hash() here rather than id() is intentional: we
            # want to allow custom predicates that are part of
            # frameworks to be able to define custom __hash__
            # functions for custom predicates, so that the hash output
            # of predicate instances which are "logically the same"
            # may compare equal.
            h.update('custom%s:%r' % (num, hash(predicate)))
        weights.append(1 << 10)

    score = 0
    for bit in weights:
        score = score | bit
    order = (MAX_ORDER - score) / (len(predicates) + 1)
    phash = h.hexdigest()
    return order, predicates, phash

class MultiView(object):
    implements(IMultiView)

    def __init__(self, name):
        self.name = name
        self.media_views = {}
        self.views = []
        self.accepts = []

    def add(self, view, order, accept=None, phash=None):
        if phash is not None:
            for i, (s, v, h) in enumerate(list(self.views)):
                if phash == h:
                    self.views[i] = (order, view, phash)
                    return

        if accept is None or '*' in accept:
            self.views.append((order, view, phash))
            self.views.sort()
        else:
            subset = self.media_views.setdefault(accept, [])
            subset.append((order, view, phash))
            subset.sort()
            accepts = set(self.accepts)
            accepts.add(accept)
            self.accepts = list(accepts) # dedupe

    def get_views(self, request):
        if self.accepts and hasattr(request, 'accept'):
            accepts = self.accepts[:]
            views = []
            while accepts:
                match = request.accept.best_match(accepts)
                if match is None:
                    break
                subset = self.media_views[match]
                views.extend(subset)
                accepts.remove(match)
            views.extend(self.views)
            return views
        return self.views

    def match(self, context, request):
        for order, view, phash in self.get_views(request):
            if not hasattr(view, '__predicated__'):
                return view
            if view.__predicated__(context, request):
                return view
        raise PredicateMismatch(self.name)

    def __permitted__(self, context, request):
        view = self.match(context, request)
        if hasattr(view, '__permitted__'):
            return view.__permitted__(context, request)
        return True

    def __call_permissive__(self, context, request):
        view = self.match(context, request)
        view = getattr(view, '__call_permissive__', view)
        return view(context, request)

    def __call__(self, context, request):
        for order, view, phash in self.get_views(request):
            try:
                return view(context, request)
            except PredicateMismatch:
                continue
        raise PredicateMismatch(self.name)

def wraps_view(wrapped):
    def inner(self, view):
        wrapped_view = wrapped(self, view)
        return preserve_view_attrs(view, wrapped_view)
    return inner

def preserve_view_attrs(view, wrapped_view):
    if wrapped_view is view:
        return view
    original_view = getattr(view, '__original_view__', None)
    if original_view is None:
        original_view = view
    wrapped_view.__original_view__ = original_view
    wrapped_view.__module__ = view.__module__
    wrapped_view.__doc__ = view.__doc__
    try:
        wrapped_view.__name__ = view.__name__
    except AttributeError:
        wrapped_view.__name__ = repr(view)
    try:
        wrapped_view.__permitted__ = view.__permitted__
    except AttributeError:
        pass
    try:
        wrapped_view.__call_permissive__ = view.__call_permissive__
    except AttributeError:
        pass
    try:
        wrapped_view.__permission__ = view.__permission__
    except AttributeError:
        pass
    try:
        wrapped_view.__predicated__ = view.__predicated__
    except AttributeError:
        pass
    try:
        wrapped_view.__predicates__ = view.__predicates__
    except AttributeError:
        pass
    try:
        wrapped_view.__accept__ = view.__accept__
    except AttributeError:
        pass
    try:
        wrapped_view.__order__ = view.__order__
    except AttributeError:
        pass
    return wrapped_view

class ViewDeriver(object):
    def __init__(self, **kw):
        self.kw = kw
        self.registry = kw['registry']
        self.authn_policy = self.registry.queryUtility(IAuthenticationPolicy)
        self.authz_policy = self.registry.queryUtility(IAuthorizationPolicy)
        self.logger = self.registry.queryUtility(IDebugLogger)

    def __call__(self, view):
        return self.attr_wrapped_view(
            self.predicated_view(
                self.authdebug_view(
                    self.secured_view(
                        self.owrapped_view(
                            self.decorated_view(
                                self.http_cached_view(
                                    self.rendered_view(
                                        self.mapped_view(view)))))))))

    @wraps_view
    def mapped_view(self, view):
        mapper = self.kw.get('mapper')
        if mapper is None:
            mapper = getattr(view, '__view_mapper__', None)
            if mapper is None:
                mapper = self.registry.queryUtility(IViewMapperFactory)
                if mapper is None:
                    mapper = DefaultViewMapper

        mapped_view = mapper(**self.kw)(view)
        return mapped_view

    @wraps_view
    def owrapped_view(self, view):
        wrapper_viewname = self.kw.get('wrapper_viewname')
        viewname = self.kw.get('viewname')
        if not wrapper_viewname:
            return view
        def _owrapped_view(context, request):
            response = view(context, request)
            request.wrapped_response = response
            request.wrapped_body = response.body
            request.wrapped_view = view
            wrapped_response = render_view_to_response(context, request,
                                                       wrapper_viewname)
            if wrapped_response is None:
                raise ValueError(
                    'No wrapper view named %r found when executing view '
                    'named %r' % (wrapper_viewname, viewname))
            return wrapped_response
        return _owrapped_view

    @wraps_view
    def http_cached_view(self, view):
        seconds = self.kw.get('http_cache')
        options = {}

        if seconds is None:
            return view

        if isinstance(seconds, (tuple, list)):
            try:
                seconds, options = seconds
            except ValueError:
                raise ConfigurationError(
                    'If http_cache parameter is a tuple or list, it must be '
                    'in the form (seconds, options); not %s' % (seconds,))

        def wrapper(context, request):
            response = view(context, request)
            cache_expires = getattr(response, 'cache_expires', None)
            if cache_expires is not None:
                cache_expires(seconds, **options)
            return response

        return wrapper

    @wraps_view
    def secured_view(self, view):
        permission = self.kw.get('permission')
        if permission == '__no_permission_required__':
            # allow views registered within configurations that have a
            # default permission to explicitly override the default
            # permission, replacing it with no permission at all
            permission = None

        wrapped_view = view
        if self.authn_policy and self.authz_policy and (permission is not None):
            def _permitted(context, request):
                principals = self.authn_policy.effective_principals(request)
                return self.authz_policy.permits(context, principals,
                                                 permission)
            def _secured_view(context, request):
                result = _permitted(context, request)
                if result:
                    return view(context, request)
                msg = getattr(request, 'authdebug_message',
                              'Unauthorized: %s failed permission check' % view)
                raise HTTPForbidden(msg, result=result)
            _secured_view.__call_permissive__ = view
            _secured_view.__permitted__ = _permitted
            _secured_view.__permission__ = permission
            wrapped_view = _secured_view

        return wrapped_view

    @wraps_view
    def authdebug_view(self, view):
        wrapped_view = view
        settings = self.registry.settings
        permission = self.kw.get('permission')
        if settings and settings.get('debug_authorization', False):
            def _authdebug_view(context, request):
                view_name = getattr(request, 'view_name', None)

                if self.authn_policy and self.authz_policy:
                    if permission is None:
                        msg = 'Allowed (no permission registered)'
                    else:
                        principals = self.authn_policy.effective_principals(
                            request)
                        msg = str(self.authz_policy.permits(context, principals,
                                                            permission))
                else:
                    msg = 'Allowed (no authorization policy in use)'

                view_name = getattr(request, 'view_name', None)
                url = getattr(request, 'url', None)
                msg = ('debug_authorization of url %s (view name %r against '
                       'context %r): %s' % (url, view_name, context, msg))
                self.logger and self.logger.debug(msg)
                if request is not None:
                    request.authdebug_message = msg
                return view(context, request)

            wrapped_view = _authdebug_view

        return wrapped_view

    @wraps_view
    def predicated_view(self, view):
        predicates = self.kw.get('predicates', ())
        if not predicates:
            return view
        def predicate_wrapper(context, request):
            if all((predicate(context, request) for predicate in predicates)):
                return view(context, request)
            raise PredicateMismatch(
                'predicate mismatch for view %s' % view)
        def checker(context, request):
            return all((predicate(context, request) for predicate in
                        predicates))
        predicate_wrapper.__predicated__ = checker
        predicate_wrapper.__predicates__ = predicates
        return predicate_wrapper

    @wraps_view
    def attr_wrapped_view(self, view):
        kw = self.kw
        accept, order, phash = (kw.get('accept', None),
                                kw.get('order', MAX_ORDER),
                                kw.get('phash', DEFAULT_PHASH))
        # this is a little silly but we don't want to decorate the original
        # function with attributes that indicate accept, order, and phash,
        # so we use a wrapper
        if (
            (accept is None) and
            (order == MAX_ORDER) and
            (phash == DEFAULT_PHASH)
            ):
            return view # defaults
        def attr_view(context, request):
            return view(context, request)
        attr_view.__accept__ = accept
        attr_view.__order__ = order
        attr_view.__phash__ = phash
        attr_view.__view_attr__ = self.kw.get('attr')
        attr_view.__permission__ = self.kw.get('permission')
        return attr_view

    @wraps_view
    def rendered_view(self, view):
        wrapped_view = view
        static_renderer = self.kw.get('renderer')
        if static_renderer is None:
            # register a default renderer if you want super-dynamic
            # rendering.  registering a default renderer will also allow
            # override_renderer to work if a renderer is left unspecified for
            # a view registration.
            return view

        def _rendered_view(context, request):
            renderer = static_renderer
            result = wrapped_view(context, request)
            registry = self.kw['registry']
            response = registry.queryAdapterOrSelf(result, IResponse)
            if response is None:
                attrs = getattr(request, '__dict__', {})
                if 'override_renderer' in attrs:
                    # renderer overridden by newrequest event or other
                    renderer_name = attrs.pop('override_renderer')
                    renderer = RendererHelper(name=renderer_name,
                                              package=self.kw.get('package'),
                                              registry = registry)
                if '__view__' in attrs:
                    view_inst = attrs.pop('__view__')
                else:
                    view_inst = getattr(wrapped_view, '__original_view__',
                                        wrapped_view)
                response = renderer.render_view(request, result, view_inst,
                                                context)
            return response

        return _rendered_view

    @wraps_view
    def decorated_view(self, view):
        decorator = self.kw.get('decorator')
        if decorator is None:
            return view
        return decorator(view)

class DefaultViewMapper(object):
    classProvides(IViewMapperFactory)
    implements(IViewMapper)
    def __init__(self, **kw):
        self.attr = kw.get('attr')

    def __call__(self, view):
        if inspect.isclass(view):
            view = self.map_class(view)
        else:
            view = self.map_nonclass(view)
        return view

    def map_class(self, view):
        ronly = requestonly(view, self.attr)
        if ronly:
            mapped_view = self.map_class_requestonly(view)
        else:
            mapped_view = self.map_class_native(view)
        return mapped_view

    def map_nonclass(self, view):
        # We do more work here than appears necessary to avoid wrapping the
        # view unless it actually requires wrapping (to avoid function call
        # overhead).
        mapped_view = view
        ronly = requestonly(view, self.attr)
        if ronly:
            mapped_view = self.map_nonclass_requestonly(view)
        elif self.attr:
            mapped_view = self.map_nonclass_attr(view)
        return mapped_view
        
    def map_class_requestonly(self, view):
        # its a class that has an __init__ which only accepts request
        attr = self.attr
        def _class_requestonly_view(context, request):
            inst = view(request)
            request.__view__ = inst
            if attr is None:
                response = inst()
            else:
                response = getattr(inst, attr)()
            return response
        return _class_requestonly_view

    def map_class_native(self, view):
        # its a class that has an __init__ which accepts both context and
        # request
        attr = self.attr
        def _class_view(context, request):
            inst = view(context, request)
            request.__view__ = inst
            if attr is None:
                response = inst()
            else:
                response = getattr(inst, attr)()
            return response
        return _class_view

    def map_nonclass_requestonly(self, view):
        # its a function that has a __call__ which accepts only a single
        # request argument
        attr = self.attr
        def _requestonly_view(context, request):
            if attr is None:
                response = view(request)
            else:
                response = getattr(view, attr)(request)
            return response
        return _requestonly_view

    def map_nonclass_attr(self, view):
        # its a function that has a __call__ which accepts both context and
        # request, but still has an attr
        def _attr_view(context, request):
            response = getattr(view, self.attr)(context, request)
            return response
        return _attr_view

def requestonly(view, attr=None):
    if attr is None:
        attr = '__call__'
    if inspect.isfunction(view):
        fn = view
    elif inspect.isclass(view):
        try:
            fn = view.__init__
        except AttributeError:
            return False
    else:
        try:
            fn = getattr(view, attr)
        except AttributeError:
            return False

    try:
        argspec = inspect.getargspec(fn)
    except TypeError:
        return False

    args = argspec[0]

    if hasattr(fn, 'im_func'):
        # it's an instance method
        if not args:
            return False
        args = args[1:]
    if not args:
        return False

    if len(args) == 1:
        return True

    defaults = argspec[3]
    if defaults is None:
        defaults = ()

    if args[0] == 'request':
        if len(args) - len(defaults) == 1:
            return True

    return False

class PyramidConfigurationMachine(ConfigurationMachine):
    autocommit = False

    def processSpec(self, spec):
        """Check whether a callable needs to be processed.  The ``spec``
        refers to a unique identifier for the callable.

        Return True if processing is needed and False otherwise. If
        the callable needs to be processed, it will be marked as
        processed, assuming that the caller will procces the callable if
        it needs to be processed.
        """
        if spec in self._seen_files:
            return False
        self._seen_files.add(spec)
        return True

def translator(msg):
    request = get_current_request()
    localizer = get_localizer(request)
    return localizer.translate(msg)

def isexception(o):
    if IInterface.providedBy(o):
        if IException.isEqualOrExtendedBy(o):
            return True
    return (
        isinstance(o, Exception) or
        (inspect.isclass(o) and (issubclass(o, Exception)))
        )
<|MERGE_RESOLUTION|>--- conflicted
+++ resolved
@@ -604,21 +604,6 @@
                 config = self.__class__.with_context(context)
                 c(config)
 
-<<<<<<< HEAD
-    def with_root_route(self, route_name):
-        mapper = self.get_routes_mapper()
-        route = mapper.get_route(route_name)
-        if route is None:
-            raise ConfigurationError
-        configurator = self.__class__(registry=self.registry,
-                package=self.package,
-                autocommit=self.autocommit,
-                root_route_name=route_name)
-        return configurator
-
-    def mount(self, function, route_name):
-        """ mount subapplication on route named ``route_name``.
-=======
     def with_route_prefix(self, route_prefix):
         configurator = self.__class__(registry=self.registry,
                 package=self.package,
@@ -628,7 +613,6 @@
 
     def mount_subapplication(self, function, route_prefix):
         """ mount subapplication with ``route_prefix``
->>>>>>> d46cd6ad
 
 
         .. code-block:: python
@@ -638,18 +622,10 @@
 
            def main(global_config, **settings):
                config = Configurator()
-<<<<<<< HEAD
-               config.add_route('admin', '/admin')
-               config.mount('myapp.myconfig.includeme', 'admin')
-
-        Because the function is named ``includeme``, the function name can
-        also be omitted from the dotted name reference:
-=======
                config.mount('myapp.myconfig.includeme', '/admin')
 
         ``myapp.myconfig`` is subapplication 
         and ``includeme`` is that mount point.
->>>>>>> d46cd6ad
 
         .. code-block:: python
             :linenos:
@@ -657,16 +633,6 @@
            from pyramid.config import Configurator
 
            def includeme(config):
-<<<<<<< HEAD
-               config.add_route('projects', 'projects')
-
-
-        Subapplication's routes are registerd under the ``root_route``.
-        In this case, ``projects`` route is registered with ``/admin/projects`` pattern.
-        """
-        function = self.maybe_dotted(function)
-        config = self.with_root_route(route_name)
-=======
                config.add_route('projects', '/projects')
 
 
@@ -675,7 +641,6 @@
         """
         function = self.maybe_dotted(function)
         config = self.with_route_prefix(route_prefix)
->>>>>>> d46cd6ad
         function(config)
 
     def add_directive(self, name, directive, action_wrap=True):
@@ -2007,16 +1972,8 @@
         if pattern is None:
             raise ConfigurationError('"pattern" argument may not be None')
 
-<<<<<<< HEAD
-        if self.root_route_name is not None:
-            root_route = mapper.get_route(self.root_route_name)
-            if root_route is None:
-                raise ConfigurationError('route %s is not registered' % self.root_route_name)
-            pattern = root_route.pattern.rstrip() + '/' + pattern.lstrip()
-=======
         if hasattr(self, "route_prefix"):
             pattern = self.route_prefix.rstrip('/') + '/' + pattern.lstrip('/')
->>>>>>> d46cd6ad
 
         discriminator = ['route', name, xhr, request_method, path_info,
                          request_param, header, accept]
