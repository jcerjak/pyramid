import inspect
import platform
import sys
import types

if platform.system() == 'Windows': # pragma: no cover
    WIN = True
else: # pragma: no cover
    WIN = False

try: # pragma: no cover
    import __pypy__
    PYPY = True
except: # pragma: no cover
    __pypy__ = None
    PYPY = False

try:
    import cPickle as pickle
except ImportError: # pragma: no cover
    import pickle

# True if we are running on Python 3.
PY3 = sys.version_info[0] == 3

if PY3: # pragma: no cover
    string_types = str,
    integer_types = int,
    class_types = type,
    text_type = str
    binary_type = bytes
    long = int
else:
    string_types = basestring,
    integer_types = (int, long)
    class_types = (type, types.ClassType)
    text_type = unicode
    binary_type = str
    long = long

def text_(s, encoding='latin-1', errors='strict'):
    """ If ``s`` is an instance of ``binary_type``, return
    ``s.decode(encoding, errors)``, otherwise return ``s``"""
    if isinstance(s, binary_type):
        return s.decode(encoding, errors)
    return s # pragma: no cover

def bytes_(s, encoding='latin-1', errors='strict'):
    """ If ``s`` is an instance of ``text_type``, return
    ``s.encode(encoding, errors)``, otherwise return ``s``"""
    if isinstance(s, text_type): # pragma: no cover
        return s.encode(encoding, errors)
    return s

if PY3: # pragma: no cover
    def ascii_native_(s):
        if isinstance(s, text_type):
            s = s.encode('ascii')
        return str(s, 'ascii', 'strict')
else:
    def ascii_native_(s):
        if isinstance(s, text_type):
            s = s.encode('ascii')
        return str(s)

ascii_native_.__doc__ = """
Python 3: If ``s`` is an instance of ``text_type``, return
``s.encode('ascii')``, otherwise return ``str(s, 'ascii', 'strict')``

Python 2: If ``s`` is an instance of ``text_type``, return
``s.encode('ascii')``, otherwise return ``str(s)``
"""


if PY3: # pragma: no cover
    def native_(s, encoding='latin-1', errors='strict'):
        """ If ``s`` is an instance of ``text_type``, return
        ``s``, otherwise return ``str(s, encoding, errors)``"""
        if isinstance(s, text_type):
            return s
        return str(s, encoding, errors)
else:
    def native_(s, encoding='latin-1', errors='strict'):
        """ If ``s`` is an instance of ``text_type``, return
        ``s.encode(encoding, errors)``, otherwise return ``str(s)``"""
        if isinstance(s, text_type):
            return s.encode(encoding, errors)
        return str(s)

native_.__doc__ = """
Python 3: If ``s`` is an instance of ``text_type``, return ``s``, otherwise
return ``str(s, encoding, errors)``

Python 2: If ``s`` is an instance of ``text_type``, return
``s.encode(encoding, errors)``, otherwise return ``str(s)``
"""

if PY3: # pragma: no cover
    from urllib import parse
    urlparse = parse
    from urllib.parse import quote as url_quote
    from urllib.parse import quote_plus as url_quote_plus
    from urllib.parse import unquote as url_unquote
    from urllib.parse import urlencode as url_encode
    from urllib.request import urlopen as url_open
    url_unquote_text = url_unquote
    url_unquote_native = url_unquote
else:
    import urlparse
    from urllib import quote as url_quote
    from urllib import quote_plus as url_quote_plus
    from urllib import unquote as url_unquote
    from urllib import urlencode as url_encode
    from urllib2 import urlopen as url_open
    def url_unquote_text(v, encoding='utf-8', errors='replace'): # pragma: no cover
        v = url_unquote(v)
        return v.decode(encoding, errors)
    def url_unquote_native(v, encoding='utf-8', errors='replace'): # pragma: no cover
        return native_(url_unquote_text(v, encoding, errors))
        

if PY3: # pragma: no cover
    import builtins
    exec_ = getattr(builtins, "exec")


    def reraise(tp, value, tb=None):
        if value is None:
            value = tp
        if value.__traceback__ is not tb:
            raise value.with_traceback(tb)
        raise value


    del builtins

else: # pragma: no cover
    def exec_(code, globs=None, locs=None):
        """Execute code in a namespace."""
        if globs is None:
            frame = sys._getframe(1)
            globs = frame.f_globals
            if locs is None:
                locs = frame.f_locals
            del frame
        elif locs is None:
            locs = globs
        exec("""exec code in globs, locs""")


    exec_("""def reraise(tp, value, tb=None):
    raise tp, value, tb
""")


if PY3: # pragma: no cover
    def iteritems_(d):
        return d.items()
    def itervalues_(d):
        return d.values()
    def iterkeys_(d):
        return d.keys()
else: # pragma: no cover
    def iteritems_(d):
        return d.iteritems()
    def itervalues_(d):
        return d.itervalues()
    def iterkeys_(d):
        return d.iterkeys()


if PY3: # pragma: no cover
    def map_(*arg):
        return list(map(*arg))
else:
    map_ = map
    
if PY3: # pragma: no cover
    def is_nonstr_iter(v):
        if isinstance(v, str):
            return False
        return hasattr(v, '__iter__')
else:
    def is_nonstr_iter(v):
        return hasattr(v, '__iter__')
    
if PY3: # pragma: no cover
    im_func = '__func__'
    im_self = '__self__'
else:
    im_func = 'im_func'
    im_self = 'im_self'

try: # pragma: no cover
    import configparser
except ImportError: # pragma: no cover
    import ConfigParser as configparser

try:
    from Cookie import SimpleCookie
except ImportError: # pragma: no cover
    from http.cookies import SimpleCookie

if PY3: # pragma: no cover
    from html import escape
else:
    from cgi import escape

try: # pragma: no cover
    input_ = raw_input
except NameError: # pragma: no cover
    input_ = input


try: 
    from StringIO import StringIO as NativeIO
except ImportError: # pragma: no cover
    from io import StringIO as NativeIO

# "json" is not an API; it's here to support older pyramid_debugtoolbar
# versions which attempt to import it
import json

    
if PY3: # pragma: no cover
    # see PEP 3333 for why we encode WSGI PATH_INFO to latin-1 before
    # decoding it to utf-8
    def decode_path_info(path):
        return path.encode('latin-1').decode('utf-8')
else:
    def decode_path_info(path):
        return path.decode('utf-8')

if PY3: # pragma: no cover
    # see PEP 3333 for why we decode the path to latin-1 
    from urllib.parse import unquote_to_bytes
    def unquote_bytes_to_wsgi(bytestring):
        return unquote_to_bytes(bytestring).decode('latin-1')
else:
    from urlparse import unquote as unquote_to_bytes
    def unquote_bytes_to_wsgi(bytestring):
        return unquote_to_bytes(bytestring)

def is_bound_method(ob):
    return inspect.ismethod(ob) and getattr(ob, im_self, None) is not None

<<<<<<< HEAD
if PY3: # pragma: no cover
    from itertools import zip_longest
else:
    from itertools import izip_longest as zip_longest
=======
# support annotations and keyword-only arguments in PY3
if PY3: # pragma: no cover
    from inspect import getfullargspec as getargspec
else:
    from inspect import getargspec
>>>>>>> 4b13e0df
<|MERGE_RESOLUTION|>--- conflicted
+++ resolved
@@ -244,15 +244,13 @@
 def is_bound_method(ob):
     return inspect.ismethod(ob) and getattr(ob, im_self, None) is not None
 
-<<<<<<< HEAD
+# support annotations and keyword-only arguments in PY3
+if PY3: # pragma: no cover
+    from inspect import getfullargspec as getargspec
+else:
+    from inspect import getargspec
+
 if PY3: # pragma: no cover
     from itertools import zip_longest
 else:
-    from itertools import izip_longest as zip_longest
-=======
-# support annotations and keyword-only arguments in PY3
-if PY3: # pragma: no cover
-    from inspect import getfullargspec as getargspec
-else:
-    from inspect import getargspec
->>>>>>> 4b13e0df
+    from itertools import izip_longest as zip_longest