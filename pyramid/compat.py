import inspect
import platform
import sys
import types

if platform.system() == 'Windows':  # pragma: no cover
    WIN = True
else:  # pragma: no cover
    WIN = False

try:  # pragma: no cover
    import __pypy__
    PYPY = True
except:  # pragma: no cover
    __pypy__ = None
    PYPY = False

try:
    import cPickle as pickle
except ImportError:  # pragma: no cover
    import pickle

# True if we are running on Python 3.
PY3 = sys.version_info[0] == 3

if PY3:  # pragma: no cover
    string_types = str,
    integer_types = int,
    class_types = type,
    text_type = str
    binary_type = bytes
    long = int
else:
    string_types = basestring,
    integer_types = (int, long)
    class_types = (type, types.ClassType)
    text_type = unicode
    binary_type = str
    long = long


def text_(s, encoding='latin-1', errors='strict'):
    """ If ``s`` is an instance of ``binary_type``, return
    ``s.decode(encoding, errors)``, otherwise return ``s``"""
    if isinstance(s, binary_type):
        return s.decode(encoding, errors)
    return s  # pragma: no cover


def bytes_(s, encoding='latin-1', errors='strict'):
    """ If ``s`` is an instance of ``text_type``, return
    ``s.encode(encoding, errors)``, otherwise return ``s``"""
    if isinstance(s, text_type):  # pragma: no cover
        return s.encode(encoding, errors)
    return s

if PY3:  # pragma: no cover
    def ascii_native_(s):
        if isinstance(s, text_type):
            s = s.encode('ascii')
        return str(s, 'ascii', 'strict')
else:
    def ascii_native_(s):
        if isinstance(s, text_type):
            s = s.encode('ascii')
        return str(s)

ascii_native_.__doc__ = """
Python 3: If ``s`` is an instance of ``text_type``, return
``s.encode('ascii')``, otherwise return ``str(s, 'ascii', 'strict')``

Python 2: If ``s`` is an instance of ``text_type``, return
``s.encode('ascii')``, otherwise return ``str(s)``
"""


if PY3:  # pragma: no cover
    def native_(s, encoding='latin-1', errors='strict'):
        """ If ``s`` is an instance of ``text_type``, return
        ``s``, otherwise return ``str(s, encoding, errors)``"""
        if isinstance(s, text_type):
            return s
        return str(s, encoding, errors)
else:
    def native_(s, encoding='latin-1', errors='strict'):
        """ If ``s`` is an instance of ``text_type``, return
        ``s.encode(encoding, errors)``, otherwise return ``str(s)``"""
        if isinstance(s, text_type):
            return s.encode(encoding, errors)
        return str(s)

native_.__doc__ = """
Python 3: If ``s`` is an instance of ``text_type``, return ``s``, otherwise
return ``str(s, encoding, errors)``

Python 2: If ``s`` is an instance of ``text_type``, return
``s.encode(encoding, errors)``, otherwise return ``str(s)``
"""

if PY3:  # pragma: no cover
    from urllib import parse
    urlparse = parse
    from urllib.parse import quote as url_quote
    from urllib.parse import quote_plus as url_quote_plus
    from urllib.parse import unquote as url_unquote
    from urllib.parse import urlencode as url_encode
    from urllib.request import urlopen as url_open
    url_unquote_text = url_unquote
    url_unquote_native = url_unquote
else:
    import urlparse
    from urllib import quote as url_quote
    from urllib import quote_plus as url_quote_plus
    from urllib import unquote as url_unquote
    from urllib import urlencode as url_encode
    from urllib2 import urlopen as url_open

    def url_unquote_text(v, encoding='utf-8', errors='replace'): # pragma: no cover
        v = url_unquote(v)
        return v.decode(encoding, errors)

    def url_unquote_native(v, encoding='utf-8', errors='replace'): # pragma: no cover
        return native_(url_unquote_text(v, encoding, errors))


if PY3:  # pragma: no cover
    import builtins
    exec_ = getattr(builtins, "exec")

    def reraise(tp, value, tb=None):
        if value is None:
            value = tp
        if value.__traceback__ is not tb:
            raise value.with_traceback(tb)
        raise value

    del builtins

else:  # pragma: no cover
    def exec_(code, globs=None, locs=None):
        """Execute code in a namespace."""
        if globs is None:
            frame = sys._getframe(1)
            globs = frame.f_globals
            if locs is None:
                locs = frame.f_locals
            del frame
        elif locs is None:
            locs = globs
        exec("""exec code in globs, locs""")

    exec_("""def reraise(tp, value, tb=None):
    raise tp, value, tb
""")


if PY3:  # pragma: no cover
    def iteritems_(d):
        return d.items()

    def itervalues_(d):
        return d.values()

    def iterkeys_(d):
        return d.keys()
else:  # pragma: no cover
    def iteritems_(d):
        return d.iteritems()

    def itervalues_(d):
        return d.itervalues()

    def iterkeys_(d):
        return d.iterkeys()


if PY3:  # pragma: no cover
    def map_(*arg):
        return list(map(*arg))
else:
    map_ = map

if PY3:  # pragma: no cover
    def is_nonstr_iter(v):
        if isinstance(v, str):
            return False
        return hasattr(v, '__iter__')
else:
    def is_nonstr_iter(v):
        return hasattr(v, '__iter__')

if PY3:  # pragma: no cover
    im_func = '__func__'
    im_self = '__self__'
else:
    im_func = 'im_func'
    im_self = 'im_self'

try:  # pragma: no cover
    import configparser
except ImportError:  # pragma: no cover
    import ConfigParser as configparser

try:
    from Cookie import SimpleCookie
except ImportError:  # pragma: no cover
    from http.cookies import SimpleCookie

if PY3:  # pragma: no cover
    from html import escape
else:
    from cgi import escape

try:  # pragma: no cover
    input_ = raw_input
except NameError:  # pragma: no cover
    input_ = input


# support annotations and keyword-only arguments in PY3
if PY3:  # pragma: no cover
    from inspect import getfullargspec as getargspec
else:
    from inspect import getargspec

try:
    from StringIO import StringIO as NativeIO
except ImportError:  # pragma: no cover
    from io import StringIO as NativeIO

# "json" is not an API; it's here to support older pyramid_debugtoolbar
# versions which attempt to import it
import json


if PY3:  # pragma: no cover
    # see PEP 3333 for why we encode WSGI PATH_INFO to latin-1 before
    # decoding it to utf-8
    def decode_path_info(path):
        return path.encode('latin-1').decode('utf-8')
else:
    def decode_path_info(path):
        return path.decode('utf-8')

if PY3:  # pragma: no cover
    # see PEP 3333 for why we decode the path to latin-1
    from urllib.parse import unquote_to_bytes

    def unquote_bytes_to_wsgi(bytestring):
        return unquote_to_bytes(bytestring).decode('latin-1')
else:
    from urlparse import unquote as unquote_to_bytes

    def unquote_bytes_to_wsgi(bytestring):
        return unquote_to_bytes(bytestring)


def is_bound_method(ob):
    return inspect.ismethod(ob) and getattr(ob, im_self, None) is not None

<<<<<<< HEAD
# support annotations and keyword-only arguments in PY3
if PY3: # pragma: no cover
    from inspect import getfullargspec as getargspec
else:
    from inspect import getargspec

if PY3: # pragma: no cover
    from itertools import zip_longest
else:
    from itertools import izip_longest as zip_longest
=======

def is_unbound_method(fn):
    """
    This consistently verifies that the callable is bound to a
    class.
    """
    is_bound = is_bound_method(fn)

    if not is_bound and inspect.isroutine(fn):
        spec = inspect.getargspec(fn)
        has_self = len(spec.args) > 0 and spec.args[0] == 'self'

        if PY3 and inspect.isfunction(fn) and has_self:  # pragma: no cover
            return True
        elif inspect.ismethod(fn):
            return True

    return False
>>>>>>> 4dacb8c2
<|MERGE_RESOLUTION|>--- conflicted
+++ resolved
@@ -258,7 +258,6 @@
 def is_bound_method(ob):
     return inspect.ismethod(ob) and getattr(ob, im_self, None) is not None
 
-<<<<<<< HEAD
 # support annotations and keyword-only arguments in PY3
 if PY3: # pragma: no cover
     from inspect import getfullargspec as getargspec
@@ -269,7 +268,6 @@
     from itertools import zip_longest
 else:
     from itertools import izip_longest as zip_longest
-=======
 
 def is_unbound_method(fn):
     """
@@ -287,5 +285,4 @@
         elif inspect.ismethod(fn):
             return True
 
-    return False
->>>>>>> 4dacb8c2
+    return False