--- conflicted
+++ resolved
@@ -1720,12 +1720,12 @@
                 permission=permission,
                 context=context,
                 renderer=renderer,
-                )
+            )
 
         def register():
             registrations = self.registrations
 
-            names = [ t[0] for t in registrations ]
+            names = [t[0] for t in registrations]
 
             if name in names:
                 idx = names.index(name)
@@ -1742,8 +1742,6 @@
         intr['spec'] = spec
 
         config.action(None, callable=register, introspectables=(intr,))
-<<<<<<< HEAD
-=======
 
     def add_cache_buster(self, config, spec, cachebust, explicit=False):
         # ensure the spec always has a trailing slash as we only support
@@ -1827,5 +1825,4 @@
             ):
                 subpath, kw = cachebust(request, subpath, kw)
                 break
-        return subpath, kw
->>>>>>> 5558386f
+        return subpath, kw