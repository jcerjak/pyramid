import inspect

from zope.interface import Interface
from zope.interface import classProvides
from zope.interface import implementedBy
from zope.interface import implementer
from zope.interface.interfaces import IInterface

from pyramid.interfaces import IAuthenticationPolicy
from pyramid.interfaces import IAuthorizationPolicy
from pyramid.interfaces import IDebugLogger
from pyramid.interfaces import IDefaultPermission
from pyramid.interfaces import IException
from pyramid.interfaces import IExceptionViewClassifier
from pyramid.interfaces import IMultiView
from pyramid.interfaces import IRendererFactory
from pyramid.interfaces import IRequest
from pyramid.interfaces import IResponse
from pyramid.interfaces import IRouteRequest
from pyramid.interfaces import ISecuredView
from pyramid.interfaces import IStaticURLInfo
from pyramid.interfaces import IView
from pyramid.interfaces import IViewClassifier
from pyramid.interfaces import IViewMapper
from pyramid.interfaces import IViewMapperFactory
from pyramid.interfaces import PHASE1_CONFIG

from pyramid import renderers
from pyramid.compat import string_types
from pyramid.compat import urlparse
from pyramid.compat import im_func
from pyramid.exceptions import ConfigurationError
from pyramid.exceptions import PredicateMismatch
from pyramid.httpexceptions import HTTPForbidden
from pyramid.httpexceptions import HTTPNotFound
from pyramid.security import NO_PERMISSION_REQUIRED
from pyramid.static import static_view
from pyramid.threadlocal import get_current_registry
from pyramid.view import render_view_to_response

from pyramid.config.util import DEFAULT_PHASH
from pyramid.config.util import MAX_ORDER
from pyramid.config.util import action_method
from pyramid.config.util import as_sorted_tuple
from pyramid.config.util import make_predicates

urljoin = urlparse.urljoin
url_parse = urlparse.urlparse

def wraps_view(wrapper):
    def inner(self, view):
        wrapper_view = wrapper(self, view)
        return preserve_view_attrs(view, wrapper_view)
    return inner

def preserve_view_attrs(view, wrapper):
    if view is None:
        return wrapper

    if wrapper is view:
        return view

    original_view = getattr(view, '__original_view__', None)

    if original_view is None:
        original_view = view

    wrapper.__wraps__ = view
    wrapper.__original_view__ = original_view
    wrapper.__module__ = view.__module__
    wrapper.__doc__ = view.__doc__

    try:
        wrapper.__name__ = view.__name__
    except AttributeError:
        wrapper.__name__ = repr(view)

    # attrs that may not exist on "view", but, if so, must be attached to
    # "wrapped view"
    for attr in ('__permitted__', '__call_permissive__', '__permission__',
                 '__predicated__', '__predicates__', '__accept__',
                 '__order__'):
        try:
            setattr(wrapper, attr, getattr(view, attr))
        except AttributeError:
            pass

    return wrapper

class ViewDeriver(object):
    def __init__(self, **kw):
        self.kw = kw
        self.registry = kw['registry']
        self.authn_policy = self.registry.queryUtility(IAuthenticationPolicy)
        self.authz_policy = self.registry.queryUtility(IAuthorizationPolicy)
        self.logger = self.registry.queryUtility(IDebugLogger)

    def __call__(self, view):
        return self.attr_wrapped_view(
            self.predicated_view(
                self.authdebug_view(
                    self.secured_view(
                        self.owrapped_view(
                            self.http_cached_view(
                                self.decorated_view(
                                    self.rendered_view(
                                        self.mapped_view(view)))))))))

    @wraps_view
    def mapped_view(self, view):
        mapper = self.kw.get('mapper')
        if mapper is None:
            mapper = getattr(view, '__view_mapper__', None)
            if mapper is None:
                mapper = self.registry.queryUtility(IViewMapperFactory)
                if mapper is None:
                    mapper = DefaultViewMapper

        mapped_view = mapper(**self.kw)(view)
        return mapped_view

    @wraps_view
    def owrapped_view(self, view):
        wrapper_viewname = self.kw.get('wrapper_viewname')
        viewname = self.kw.get('viewname')
        if not wrapper_viewname:
            return view
        def _owrapped_view(context, request):
            response = view(context, request)
            request.wrapped_response = response
            request.wrapped_body = response.body
            request.wrapped_view = view
            wrapped_response = render_view_to_response(context, request,
                                                       wrapper_viewname)
            if wrapped_response is None:
                raise ValueError(
                    'No wrapper view named %r found when executing view '
                    'named %r' % (wrapper_viewname, viewname))
            return wrapped_response
        return _owrapped_view

    @wraps_view
    def http_cached_view(self, view):
        if self.registry.settings.get('prevent_http_cache', False):
            return view

        seconds = self.kw.get('http_cache')

        if seconds is None:
            return view

        options = {}

        if isinstance(seconds, (tuple, list)):
            try:
                seconds, options = seconds
            except ValueError:
                raise ConfigurationError(
                    'If http_cache parameter is a tuple or list, it must be '
                    'in the form (seconds, options); not %s' % (seconds,))

        def wrapper(context, request):
            response = view(context, request)
            prevent_caching = getattr(response.cache_control, 'prevent_auto',
                                      False)
            if not prevent_caching:
                response.cache_expires(seconds, **options)
            return response

        return wrapper

    @wraps_view
    def secured_view(self, view):
        permission = self.kw.get('permission')
        if permission == NO_PERMISSION_REQUIRED:
            # allow views registered within configurations that have a
            # default permission to explicitly override the default
            # permission, replacing it with no permission at all
            permission = None

        wrapped_view = view
        if self.authn_policy and self.authz_policy and (permission is not None):
            def _permitted(context, request):
                principals = self.authn_policy.effective_principals(request)
                return self.authz_policy.permits(context, principals,
                                                 permission)
            def _secured_view(context, request):
                result = _permitted(context, request)
                if result:
                    return view(context, request)
                view_name = getattr(view, '__name__', view)
                msg = getattr(
                    request, 'authdebug_message',
                    'Unauthorized: %s failed permission check' % view_name)
                raise HTTPForbidden(msg, result=result)
            _secured_view.__call_permissive__ = view
            _secured_view.__permitted__ = _permitted
            _secured_view.__permission__ = permission
            wrapped_view = _secured_view

        return wrapped_view

    @wraps_view
    def authdebug_view(self, view):
        wrapped_view = view
        settings = self.registry.settings
        permission = self.kw.get('permission')
        if settings and settings.get('debug_authorization', False):
            def _authdebug_view(context, request):
                view_name = getattr(request, 'view_name', None)

                if self.authn_policy and self.authz_policy:
                    if permission is None:
                        msg = 'Allowed (no permission registered)'
                    else:
                        principals = self.authn_policy.effective_principals(
                            request)
                        msg = str(self.authz_policy.permits(context, principals,
                                                            permission))
                else:
                    msg = 'Allowed (no authorization policy in use)'

                view_name = getattr(request, 'view_name', None)
                url = getattr(request, 'url', None)
                msg = ('debug_authorization of url %s (view name %r against '
                       'context %r): %s' % (url, view_name, context, msg))
                self.logger and self.logger.debug(msg)
                if request is not None:
                    request.authdebug_message = msg
                return view(context, request)

            wrapped_view = _authdebug_view

        return wrapped_view

    @wraps_view
    def predicated_view(self, view):
        predicates = self.kw.get('predicates', ())
        if not predicates:
            return view
        def predicate_wrapper(context, request):
            if all((predicate(context, request) for predicate in predicates)):
                return view(context, request)
            view_name = getattr(view, '__name__', view)
            raise PredicateMismatch(
                'predicate mismatch for view %s' % view_name)
        def checker(context, request):
            return all((predicate(context, request) for predicate in
                        predicates))
        predicate_wrapper.__predicated__ = checker
        predicate_wrapper.__predicates__ = predicates
        return predicate_wrapper

    @wraps_view
    def attr_wrapped_view(self, view):
        kw = self.kw
        accept, order, phash = (kw.get('accept', None),
                                kw.get('order', MAX_ORDER),
                                kw.get('phash', DEFAULT_PHASH))
        # this is a little silly but we don't want to decorate the original
        # function with attributes that indicate accept, order, and phash,
        # so we use a wrapper
        if (
            (accept is None) and
            (order == MAX_ORDER) and
            (phash == DEFAULT_PHASH)
            ):
            return view # defaults
        def attr_view(context, request):
            return view(context, request)
        attr_view.__accept__ = accept
        attr_view.__order__ = order
        attr_view.__phash__ = phash
        attr_view.__view_attr__ = self.kw.get('attr')
        attr_view.__permission__ = self.kw.get('permission')
        return attr_view

    @wraps_view
    def rendered_view(self, view):
        # one way or another this wrapper must produce a Response (unless
        # the renderer is a NullRendererHelper)
        renderer = self.kw.get('renderer')
        if renderer is None:
            # register a default renderer if you want super-dynamic
            # rendering.  registering a default renderer will also allow
            # override_renderer to work if a renderer is left unspecified for
            # a view registration.
            return self._response_resolved_view(view)
        if renderer is renderers.null_renderer:
            return view
        return self._rendered_view(view, renderer)

    def _rendered_view(self, view, view_renderer):
        def rendered_view(context, request):
            renderer = view_renderer
            result = view(context, request)
            registry = self.registry
            # this must adapt, it can't do a simple interface check
            # (avoid trying to render webob responses)
            response = registry.queryAdapterOrSelf(result, IResponse)
            if response is None:
                attrs = getattr(request, '__dict__', {})
                if 'override_renderer' in attrs:
                    # renderer overridden by newrequest event or other
                    renderer_name = attrs.pop('override_renderer')
                    renderer = renderers.RendererHelper(
                        name=renderer_name,
                        package=self.kw.get('package'),
                        registry = registry)
                if '__view__' in attrs:
                    view_inst = attrs.pop('__view__')
                else:
                    view_inst = getattr(view, '__original_view__', view)
                response = renderer.render_view(request, result, view_inst,
                                                context)
            return response

        return rendered_view

    def _response_resolved_view(self, view):
        registry = self.registry
        def viewresult_to_response(context, request):
            result = view(context, request)
            response = registry.queryAdapterOrSelf(result, IResponse)
            if response is None:
                raise ValueError(
                    'Could not convert view return value "%s" into a '
                    'response object' % (result,))
            return response

        return viewresult_to_response

    @wraps_view
    def decorated_view(self, view):
        decorator = self.kw.get('decorator')
        if decorator is None:
            return view
        return decorator(view)

@implementer(IViewMapper)
class DefaultViewMapper(object):
    classProvides(IViewMapperFactory)
    def __init__(self, **kw):
        self.attr = kw.get('attr')

    def __call__(self, view):
        if inspect.isclass(view):
            view = self.map_class(view)
        else:
            view = self.map_nonclass(view)
        return view

    def map_class(self, view):
        ronly = requestonly(view, self.attr)
        if ronly:
            mapped_view = self.map_class_requestonly(view)
        else:
            mapped_view = self.map_class_native(view)
        return mapped_view

    def map_nonclass(self, view):
        # We do more work here than appears necessary to avoid wrapping the
        # view unless it actually requires wrapping (to avoid function call
        # overhead).
        mapped_view = view
        ronly = requestonly(view, self.attr)
        if ronly:
            mapped_view = self.map_nonclass_requestonly(view)
        elif self.attr:
            mapped_view = self.map_nonclass_attr(view)
        return mapped_view

    def map_class_requestonly(self, view):
        # its a class that has an __init__ which only accepts request
        attr = self.attr
        def _class_requestonly_view(context, request):
            inst = view(request)
            request.__view__ = inst
            if attr is None:
                response = inst()
            else:
                response = getattr(inst, attr)()
            return response
        return _class_requestonly_view

    def map_class_native(self, view):
        # its a class that has an __init__ which accepts both context and
        # request
        attr = self.attr
        def _class_view(context, request):
            inst = view(context, request)
            request.__view__ = inst
            if attr is None:
                response = inst()
            else:
                response = getattr(inst, attr)()
            return response
        return _class_view

    def map_nonclass_requestonly(self, view):
        # its a function that has a __call__ which accepts only a single
        # request argument
        attr = self.attr
        def _requestonly_view(context, request):
            if attr is None:
                response = view(request)
            else:
                response = getattr(view, attr)(request)
            return response
        return _requestonly_view

    def map_nonclass_attr(self, view):
        # its a function that has a __call__ which accepts both context and
        # request, but still has an attr
        def _attr_view(context, request):
            response = getattr(view, self.attr)(context, request)
            return response
        return _attr_view

def requestonly(view, attr=None):
    ismethod = False
    if attr is None:
        attr = '__call__'
    if inspect.isroutine(view):
        fn = view
    elif inspect.isclass(view):
        try:
            fn = view.__init__
        except AttributeError:
            return False
        ismethod = hasattr(fn, '__call__')
    else:
        try:
            fn = getattr(view, attr)
        except AttributeError:
            return False

    try:
        argspec = inspect.getargspec(fn)
    except TypeError:
        return False

    args = argspec[0]

<<<<<<< HEAD
    if inspect.ismethod(fn):
=======
    if hasattr(fn, im_func) or ismethod:
        # it's an instance method (or unbound method on py2)
>>>>>>> fd266a8f
        if not args:
            return False
        args = args[1:]
    if not args:
        return False

    if len(args) == 1:
        return True

    defaults = argspec[3]
    if defaults is None:
        defaults = ()

    if args[0] == 'request':
        if len(args) - len(defaults) == 1:
            return True

    return False

@implementer(IMultiView)
class MultiView(object):

    def __init__(self, name):
        self.name = name
        self.media_views = {}
        self.views = []
        self.accepts = []

    def add(self, view, order, accept=None, phash=None):
        if phash is not None:
            for i, (s, v, h) in enumerate(list(self.views)):
                if phash == h:
                    self.views[i] = (order, view, phash)
                    return

        if accept is None or '*' in accept:
            self.views.append((order, view, phash))
            self.views.sort()
        else:
            subset = self.media_views.setdefault(accept, [])
            subset.append((order, view, phash))
            subset.sort()
            accepts = set(self.accepts)
            accepts.add(accept)
            self.accepts = list(accepts) # dedupe

    def get_views(self, request):
        if self.accepts and hasattr(request, 'accept'):
            accepts = self.accepts[:]
            views = []
            while accepts:
                match = request.accept.best_match(accepts)
                if match is None:
                    break
                subset = self.media_views[match]
                views.extend(subset)
                accepts.remove(match)
            views.extend(self.views)
            return views
        return self.views

    def match(self, context, request):
        for order, view, phash in self.get_views(request):
            if not hasattr(view, '__predicated__'):
                return view
            if view.__predicated__(context, request):
                return view
        raise PredicateMismatch(self.name)

    def __permitted__(self, context, request):
        view = self.match(context, request)
        if hasattr(view, '__permitted__'):
            return view.__permitted__(context, request)
        return True

    def __call_permissive__(self, context, request):
        view = self.match(context, request)
        view = getattr(view, '__call_permissive__', view)
        return view(context, request)

    def __call__(self, context, request):
        for order, view, phash in self.get_views(request):
            try:
                return view(context, request)
            except PredicateMismatch:
                continue
        raise PredicateMismatch(self.name)

class ViewsConfiguratorMixin(object):
    @action_method
    def add_view(self, view=None, name="", for_=None, permission=None,
                 request_type=None, route_name=None, request_method=None,
                 request_param=None, containment=None, attr=None,
                 renderer=None, wrapper=None, xhr=False, accept=None,
                 header=None, path_info=None, custom_predicates=(),
                 context=None, decorator=None, mapper=None, http_cache=None,
                 match_param=None):
        """ Add a :term:`view configuration` to the current
        configuration state.  Arguments to ``add_view`` are broken
        down below into *predicate* arguments and *non-predicate*
        arguments.  Predicate arguments narrow the circumstances in
        which the view callable will be invoked when a request is
        presented to :app:`Pyramid`; non-predicate arguments are
        informational.

        Non-Predicate Arguments

        view

          A :term:`view callable` or a :term:`dotted Python name`
          which refers to a view callable.  This argument is required
          unless a ``renderer`` argument also exists.  If a
          ``renderer`` argument is passed, and a ``view`` argument is
          not provided, the view callable defaults to a callable that
          returns an empty dictionary (see
          :ref:`views_which_use_a_renderer`).

        permission

          The name of a :term:`permission` that the user must possess
          in order to invoke the :term:`view callable`.  See
          :ref:`view_security_section` for more information about view
          security and permissions.  If ``permission`` is omitted, a
          *default* permission may be used for this view registration
          if one was named as the
          :class:`pyramid.config.Configurator` constructor's
          ``default_permission`` argument, or if
          :meth:`pyramid.config.Configurator.set_default_permission`
          was used prior to this view registration.  Pass the string
          :data:`pyramid.security.NO_PERMISSION_REQUIRED` as the
          permission argument to explicitly indicate that the view should
          always be executable by entirely anonymous users, regardless of
          the default permission, bypassing any :term:`authorization
          policy` that may be in effect.

        attr

          The view machinery defaults to using the ``__call__`` method
          of the :term:`view callable` (or the function itself, if the
          view callable is a function) to obtain a response.  The
          ``attr`` value allows you to vary the method attribute used
          to obtain the response.  For example, if your view was a
          class, and the class has a method named ``index`` and you
          wanted to use this method instead of the class' ``__call__``
          method to return the response, you'd say ``attr="index"`` in the
          view configuration for the view.  This is
          most useful when the view definition is a class.

        renderer

          This is either a single string term (e.g. ``json``) or a
          string implying a path or :term:`asset specification`
          (e.g. ``templates/views.pt``) naming a :term:`renderer`
          implementation.  If the ``renderer`` value does not contain
          a dot ``.``, the specified string will be used to look up a
          renderer implementation, and that renderer implementation
          will be used to construct a response from the view return
          value.  If the ``renderer`` value contains a dot (``.``),
          the specified term will be treated as a path, and the
          filename extension of the last element in the path will be
          used to look up the renderer implementation, which will be
          passed the full path.  The renderer implementation will be
          used to construct a :term:`response` from the view return
          value.

          Note that if the view itself returns a :term:`response` (see
          :ref:`the_response`), the specified renderer implementation
          is never called.

          When the renderer is a path, although a path is usually just
          a simple relative pathname (e.g. ``templates/foo.pt``,
          implying that a template named "foo.pt" is in the
          "templates" directory relative to the directory of the
          current :term:`package` of the Configurator), a path can be
          absolute, starting with a slash on UNIX or a drive letter
          prefix on Windows.  The path can alternately be a
          :term:`asset specification` in the form
          ``some.dotted.package_name:relative/path``, making it
          possible to address template assets which live in a
          separate package.

          The ``renderer`` attribute is optional.  If it is not
          defined, the "null" renderer is assumed (no rendering is
          performed and the value is passed back to the upstream
          :app:`Pyramid` machinery unmodified).

        http_cache

          .. note:: This feature is new as of Pyramid 1.1.

          When you supply an ``http_cache`` value to a view configuration,
          the ``Expires`` and ``Cache-Control`` headers of a response
          generated by the associated view callable are modified.  The value
          for ``http_cache`` may be one of the following:

          - A nonzero integer.  If it's a nonzero integer, it's treated as a
            number of seconds.  This number of seconds will be used to
            compute the ``Expires`` header and the ``Cache-Control:
            max-age`` parameter of responses to requests which call this view.
            For example: ``http_cache=3600`` instructs the requesting browser
            to 'cache this response for an hour, please'.

          - A ``datetime.timedelta`` instance.  If it's a
            ``datetime.timedelta`` instance, it will be converted into a
            number of seconds, and that number of seconds will be used to
            compute the ``Expires`` header and the ``Cache-Control:
            max-age`` parameter of responses to requests which call this view.
            For example: ``http_cache=datetime.timedelta(days=1)`` instructs
            the requesting browser to 'cache this response for a day, please'.

          - Zero (``0``).  If the value is zero, the ``Cache-Control`` and
            ``Expires`` headers present in all responses from this view will
            be composed such that client browser cache (and any intermediate
            caches) are instructed to never cache the response.

          - A two-tuple.  If it's a two tuple (e.g. ``http_cache=(1,
            {'public':True})``), the first value in the tuple may be a
            nonzero integer or a ``datetime.timedelta`` instance; in either
            case this value will be used as the number of seconds to cache
            the response.  The second value in the tuple must be a
            dictionary.  The values present in the dictionary will be used as
            input to the ``Cache-Control`` response header.  For example:
            ``http_cache=(3600, {'public':True})`` means 'cache for an hour,
            and add ``public`` to the Cache-Control header of the response'.
            All keys and values supported by the
            ``webob.cachecontrol.CacheControl`` interface may be added to the
            dictionary.  Supplying ``{'public':True}`` is equivalent to
            calling ``response.cache_control.public = True``.

          Providing a non-tuple value as ``http_cache`` is equivalent to
          calling ``response.cache_expires(value)`` within your view's body.

          Providing a two-tuple value as ``http_cache`` is equivalent to
          calling ``response.cache_expires(value[0], **value[1])`` within your
          view's body.

          If you wish to avoid influencing, the ``Expires`` header, and
          instead wish to only influence ``Cache-Control`` headers, pass a
          tuple as ``http_cache`` with the first element of ``None``, e.g.:
          ``(None, {'public':True})``.

          If you wish to prevent a view that uses ``http_cache`` in its
          configuration from having its caching response headers changed by
          this machinery, set ``response.cache_control.prevent_auto = True``
          before returning the response from the view.  This effectively
          disables any HTTP caching done by ``http_cache`` for that response.

        wrapper

          The :term:`view name` of a different :term:`view
          configuration` which will receive the response body of this
          view as the ``request.wrapped_body`` attribute of its own
          :term:`request`, and the :term:`response` returned by this
          view as the ``request.wrapped_response`` attribute of its
          own request.  Using a wrapper makes it possible to "chain"
          views together to form a composite response.  The response
          of the outermost wrapper view will be returned to the user.
          The wrapper view will be found as any view is found: see
          :ref:`view_lookup`.  The "best" wrapper view will be found
          based on the lookup ordering: "under the hood" this wrapper
          view is looked up via
          ``pyramid.view.render_view_to_response(context, request,
          'wrapper_viewname')``. The context and request of a wrapper
          view is the same context and request of the inner view.  If
          this attribute is unspecified, no view wrapping is done.

        decorator

          A :term:`dotted Python name` to function (or the function itself)
          which will be used to decorate the registered :term:`view
          callable`.  The decorator function will be called with the view
          callable as a single argument.  The view callable it is passed will
          accept ``(context, request)``.  The decorator must return a
          replacement view callable which also accepts ``(context,
          request)``.

        mapper

          A Python object or :term:`dotted Python name` which refers to a
          :term:`view mapper`, or ``None``.  By default it is ``None``, which
          indicates that the view should use the default view mapper.  This
          plug-point is useful for Pyramid extension developers, but it's not
          very useful for 'civilians' who are just developing stock Pyramid
          applications. Pay no attention to the man behind the curtain.

        Predicate Arguments

        name

          The :term:`view name`.  Read :ref:`traversal_chapter` to
          understand the concept of a view name.

        context

          An object or a :term:`dotted Python name` referring to an
          interface or class object that the :term:`context` must be
          an instance of, *or* the :term:`interface` that the
          :term:`context` must provide in order for this view to be
          found and called.  This predicate is true when the
          :term:`context` is an instance of the represented class or
          if the :term:`context` provides the represented interface;
          it is otherwise false.  This argument may also be provided
          to ``add_view`` as ``for_`` (an older, still-supported
          spelling).

        route_name

          This value must match the ``name`` of a :term:`route
          configuration` declaration (see :ref:`urldispatch_chapter`)
          that must match before this view will be called.

        request_type

          This value should be an :term:`interface` that the
          :term:`request` must provide in order for this view to be
          found and called.  This value exists only for backwards
          compatibility purposes.

        request_method

          This value can be one of the strings ``GET``, ``POST``, ``PUT``,
          ``DELETE``, or ``HEAD`` representing an HTTP ``REQUEST_METHOD``, or
          a tuple containing one or more of these strings.  A view
          declaration with this argument ensures that the view will only be
          called when the request's ``method`` attribute (aka the
          ``REQUEST_METHOD`` of the WSGI environment) string matches a
          supplied value.

          .. note:: The ability to pass a tuple of items as
                   ``request_method`` is new as of Pyramid 1.2.  Previous
                   versions allowed only a string.

        request_param

          This value can be any string.  A view declaration with this
          argument ensures that the view will only be called when the
          :term:`request` has a key in the ``request.params``
          dictionary (an HTTP ``GET`` or ``POST`` variable) that has a
          name which matches the supplied value.  If the value
          supplied has a ``=`` sign in it,
          e.g. ``request_param="foo=123"``, then the key (``foo``)
          must both exist in the ``request.params`` dictionary, *and*
          the value must match the right hand side of the expression
          (``123``) for the view to "match" the current request.

        match_param

          .. note:: This feature is new as of :app:`Pyramid` 1.2.

          This param may be either a single string of the format "key=value"
          or a dict of key/value pairs.

          A view declaration with this argument ensures that the view will
          only be called when the :term:`request` has key/value pairs in its
          :term:`matchdict` that equal those supplied in the predicate.
          e.g. ``match_param="action=edit" would require the ``action``
          parameter in the :term:`matchdict` match the right hande side of
          the expression (``edit``) for the view to "match" the current
          request.

          If the ``match_param`` is a dict, every key/value pair must match
          for the predicate to pass.

        containment

          This value should be a Python class or :term:`interface` (or a
          :term:`dotted Python name`) that an object in the
          :term:`lineage` of the context must provide in order for this view
          to be found and called.  The nodes in your object graph must be
          "location-aware" to use this feature.  See
          :ref:`location_aware` for more information about
          location-awareness.

        xhr

          This value should be either ``True`` or ``False``.  If this
          value is specified and is ``True``, the :term:`request`
          must possess an ``HTTP_X_REQUESTED_WITH`` (aka
          ``X-Requested-With``) header that has the value
          ``XMLHttpRequest`` for this view to be found and called.
          This is useful for detecting AJAX requests issued from
          jQuery, Prototype and other Javascript libraries.

        accept

          The value of this argument represents a match query for one
          or more mimetypes in the ``Accept`` HTTP request header.  If
          this value is specified, it must be in one of the following
          forms: a mimetype match token in the form ``text/plain``, a
          wildcard mimetype match token in the form ``text/*`` or a
          match-all wildcard mimetype match token in the form ``*/*``.
          If any of the forms matches the ``Accept`` header of the
          request, this predicate will be true.

        header

          This value represents an HTTP header name or a header
          name/value pair.  If the value contains a ``:`` (colon), it
          will be considered a name/value pair
          (e.g. ``User-Agent:Mozilla/.*`` or ``Host:localhost``).  The
          value portion should be a regular expression.  If the value
          does not contain a colon, the entire value will be
          considered to be the header name
          (e.g. ``If-Modified-Since``).  If the value evaluates to a
          header name only without a value, the header specified by
          the name must be present in the request for this predicate
          to be true.  If the value evaluates to a header name/value
          pair, the header specified by the name must be present in
          the request *and* the regular expression specified as the
          value must match the header value.  Whether or not the value
          represents a header name or a header name/value pair, the
          case of the header name is not significant.

        path_info

          This value represents a regular expression pattern that will
          be tested against the ``PATH_INFO`` WSGI environment
          variable.  If the regex matches, this predicate will be
          ``True``.

        custom_predicates

          This value should be a sequence of references to custom
          predicate callables.  Use custom predicates when no set of
          predefined predicates do what you need.  Custom predicates
          can be combined with predefined predicates as necessary.
          Each custom predicate callable should accept two arguments:
          ``context`` and ``request`` and should return either
          ``True`` or ``False`` after doing arbitrary evaluation of
          the context and/or the request.  If all callables return
          ``True``, the associated view callable will be considered
          viable for a given request.

        """
        view = self.maybe_dotted(view)
        context = self.maybe_dotted(context)
        for_ = self.maybe_dotted(for_)
        containment = self.maybe_dotted(containment)
        mapper = self.maybe_dotted(mapper)
        decorator = self.maybe_dotted(decorator)

        if not view:
            if renderer:
                def view(context, request):
                    return {}
            else:
                raise ConfigurationError('"view" was not specified and '
                                         'no "renderer" specified')

        if request_type is not None:
            request_type = self.maybe_dotted(request_type)
            if not IInterface.providedBy(request_type):
                raise ConfigurationError(
                    'request_type must be an interface, not %s' % request_type)

        if request_method is not None:
            request_method = as_sorted_tuple(request_method)

        order, predicates, phash = make_predicates(xhr=xhr,
            request_method=request_method, path_info=path_info,
            request_param=request_param, header=header, accept=accept,
            containment=containment, request_type=request_type,
            match_param=match_param, custom=custom_predicates)

        if context is None:
            context = for_

        r_context = context
        if r_context is None:
            r_context = Interface
        if not IInterface.providedBy(r_context):
            r_context = implementedBy(r_context)

        if isinstance(renderer, string_types):
            renderer = renderers.RendererHelper(
                name=renderer, package=self.package,
                registry = self.registry)

        def register(permission=permission, renderer=renderer):
            request_iface = IRequest
            if route_name is not None:
                request_iface = self.registry.queryUtility(IRouteRequest,
                                                           name=route_name)
                if request_iface is None:
                    # route configuration should have already happened in
                    # phase 2
                    raise ConfigurationError(
                        'No route named %s found for view registration' %
                        route_name)

            if renderer is None:
                # use default renderer if one exists (reg'd in phase 1)
                if self.registry.queryUtility(IRendererFactory) is not None:
                    renderer = renderers.RendererHelper(
                        name=None,
                        package=self.package,
                        registry=self.registry)

            if permission is None:
                # intent: will be None if no default permission is registered
                # (reg'd in phase 1)
                permission = self.registry.queryUtility(IDefaultPermission)

            # __no_permission_required__ handled by _secure_view
            deriver = ViewDeriver(registry=self.registry,
                                  permission=permission,
                                  predicates=predicates,
                                  attr=attr,
                                  renderer=renderer,
                                  wrapper_viewname=wrapper,
                                  viewname=name,
                                  accept=accept,
                                  order=order,
                                  phash=phash,
                                  package=self.package,
                                  mapper=mapper,
                                  decorator=decorator,
                                  http_cache=http_cache)
            derived_view = deriver(view)

            registered = self.registry.adapters.registered

            # A multiviews is a set of views which are registered for
            # exactly the same context type/request type/name triad.  Each
            # consituent view in a multiview differs only by the
            # predicates which it possesses.

            # To find a previously registered view for a context
            # type/request type/name triad, we need to use the
            # ``registered`` method of the adapter registry rather than
            # ``lookup``.  ``registered`` ignores interface inheritance
            # for the required and provided arguments, returning only a
            # view registered previously with the *exact* triad we pass
            # in.

            # We need to do this three times, because we use three
            # different interfaces as the ``provided`` interface while
            # doing registrations, and ``registered`` performs exact
            # matches on all the arguments it receives.

            old_view = None

            for view_type in (IView, ISecuredView, IMultiView):
                old_view = registered((IViewClassifier, request_iface,
                                       r_context), view_type, name)
                if old_view is not None:
                    break

            isexc = isexception(context)

            def regclosure():
                if hasattr(derived_view, '__call_permissive__'):
                    view_iface = ISecuredView
                else:
                    view_iface = IView
                self.registry.registerAdapter(
                    derived_view,
                    (IViewClassifier, request_iface, context), view_iface, name
                    )
                if isexc:
                    self.registry.registerAdapter(
                        derived_view,
                        (IExceptionViewClassifier, request_iface, context),
                        view_iface, name)

            is_multiview = IMultiView.providedBy(old_view)
            old_phash = getattr(old_view, '__phash__', DEFAULT_PHASH)

            if old_view is None:
                # - No component was yet registered for any of our I*View
                #   interfaces exactly; this is the first view for this
                #   triad.
                regclosure()

            elif (not is_multiview) and (old_phash == phash):
                # - A single view component was previously registered with
                #   the same predicate hash as this view; this registration
                #   is therefore an override.
                regclosure()

            else:
                # - A view or multiview was already registered for this
                #   triad, and the new view is not an override.

                # XXX we could try to be more efficient here and register
                # a non-secured view for a multiview if none of the
                # multiview's consituent views have a permission
                # associated with them, but this code is getting pretty
                # rough already
                if is_multiview:
                    multiview = old_view
                else:
                    multiview = MultiView(name)
                    old_accept = getattr(old_view, '__accept__', None)
                    old_order = getattr(old_view, '__order__', MAX_ORDER)
                    multiview.add(old_view, old_order, old_accept, old_phash)
                multiview.add(derived_view, order, accept, phash)
                for view_type in (IView, ISecuredView):
                    # unregister any existing views
                    self.registry.adapters.unregister(
                        (IViewClassifier, request_iface, r_context),
                        view_type, name=name)
                    if isexc:
                        self.registry.adapters.unregister(
                            (IExceptionViewClassifier, request_iface,
                             r_context), view_type, name=name)
                self.registry.registerAdapter(
                    multiview,
                    (IViewClassifier, request_iface, context),
                    IMultiView, name=name)
                if isexc:
                    self.registry.registerAdapter(
                        multiview,
                        (IExceptionViewClassifier, request_iface, context),
                        IMultiView, name=name)

        discriminator = [
            'view', context, name, request_type, IView, containment,
            request_param, request_method, route_name, attr,
            xhr, accept, header, path_info, match_param]
        discriminator.extend(sorted([hash(x) for x in custom_predicates]))
        discriminator = tuple(discriminator)
        self.action(discriminator, register)

    def derive_view(self, view, attr=None, renderer=None):
        """
        Create a :term:`view callable` using the function, instance,
        or class (or :term:`dotted Python name` referring to the same)
        provided as ``view`` object.

        .. warning::

           This method is typically only used by :app:`Pyramid` framework
           extension authors, not by :app:`Pyramid` application developers.

        This is API is useful to framework extenders who create
        pluggable systems which need to register 'proxy' view
        callables for functions, instances, or classes which meet the
        requirements of being a :app:`Pyramid` view callable.  For
        example, a ``some_other_framework`` function in another
        framework may want to allow a user to supply a view callable,
        but he may want to wrap the view callable in his own before
        registering the wrapper as a :app:`Pyramid` view callable.
        Because a :app:`Pyramid` view callable can be any of a
        number of valid objects, the framework extender will not know
        how to call the user-supplied object.  Running it through
        ``derive_view`` normalizes it to a callable which accepts two
        arguments: ``context`` and ``request``.

        For example:

        .. code-block:: python

           def some_other_framework(user_supplied_view):
               config = Configurator(reg)
               proxy_view = config.derive_view(user_supplied_view)
               def my_wrapper(context, request):
                   do_something_that_mutates(request)
                   return proxy_view(context, request)
               config.add_view(my_wrapper)

        The ``view`` object provided should be one of the following:

        - A function or another non-class callable object that accepts
          a :term:`request` as a single positional argument and which
          returns a :term:`response` object.

        - A function or other non-class callable object that accepts
          two positional arguments, ``context, request`` and which
          returns a :term:`response` object.

        - A class which accepts a single positional argument in its
          constructor named ``request``, and which has a ``__call__``
          method that accepts no arguments that returns a
          :term:`response` object.

        - A class which accepts two positional arguments named
          ``context, request``, and which has a ``__call__`` method
          that accepts no arguments that returns a :term:`response`
          object.

        - A :term:`dotted Python name` which refers to any of the
          kinds of objects above.

        This API returns a callable which accepts the arguments
        ``context, request`` and which returns the result of calling
        the provided ``view`` object.

        The ``attr`` keyword argument is most useful when the view
        object is a class.  It names the method that should be used as
        the callable.  If ``attr`` is not provided, the attribute
        effectively defaults to ``__call__``.  See
        :ref:`class_as_view` for more information.

        The ``renderer`` keyword argument should be a renderer
        name. If supplied, it will cause the returned callable to use
        a :term:`renderer` to convert the user-supplied view result to
        a :term:`response` object.  If a ``renderer`` argument is not
        supplied, the user-supplied view must itself return a
        :term:`response` object.  """
        return self._derive_view(view, attr=attr, renderer=renderer)

    # b/w compat
    def _derive_view(self, view, permission=None, predicates=(),
                     attr=None, renderer=None, wrapper_viewname=None,
                     viewname=None, accept=None, order=MAX_ORDER,
                     phash=DEFAULT_PHASH, decorator=None,
                     mapper=None, http_cache=None):
        view = self.maybe_dotted(view)
        mapper = self.maybe_dotted(mapper)
        if isinstance(renderer, string_types):
            renderer = renderers.RendererHelper(
                name=renderer, package=self.package,
                registry = self.registry)
        if renderer is None:
            # use default renderer if one exists
            if self.registry.queryUtility(IRendererFactory) is not None:
                renderer = renderers.RendererHelper(
                    name=None,
                    package=self.package,
                    registry=self.registry)

        deriver = ViewDeriver(registry=self.registry,
                              permission=permission,
                              predicates=predicates,
                              attr=attr,
                              renderer=renderer,
                              wrapper_viewname=wrapper_viewname,
                              viewname=viewname,
                              accept=accept,
                              order=order,
                              phash=phash,
                              package=self.package,
                              mapper=mapper,
                              decorator=decorator,
                              http_cache=http_cache)

        return deriver(view)

    @action_method
    def set_forbidden_view(self, view=None, attr=None, renderer=None,
                           wrapper=None):
        """ Add a default forbidden view to the current configuration
        state.

        .. warning::

           This method has been deprecated in :app:`Pyramid` 1.0.  *Do not use
           it for new development; it should only be used to support older code
           bases which depend upon it.* See :ref:`changing_the_forbidden_view`
           to see how a forbidden view should be registered in new projects.

        The ``view`` argument should be a :term:`view callable` or a
        :term:`dotted Python name` which refers to a view callable.

        The ``attr`` argument should be the attribute of the view
        callable used to retrieve the response (see the ``add_view``
        method's ``attr`` argument for a description).

        The ``renderer`` argument should be the name of (or path to) a
        :term:`renderer` used to generate a response for this view
        (see the
        :meth:`pyramid.config.Configurator.add_view`
        method's ``renderer`` argument for information about how a
        configurator relates to a renderer).

        The ``wrapper`` argument should be the name of another view
        which will wrap this view when rendered (see the ``add_view``
        method's ``wrapper`` argument for a description)."""
        if isinstance(renderer, string_types):
            renderer = renderers.RendererHelper(
                name=renderer, package=self.package,
                registry = self.registry)
        view = self._derive_view(view, attr=attr, renderer=renderer)
        def bwcompat_view(context, request):
            context = getattr(request, 'context', None)
            return view(context, request)
        return self.add_view(bwcompat_view, context=HTTPForbidden,
                             wrapper=wrapper, renderer=renderer)

    @action_method
    def set_notfound_view(self, view=None, attr=None, renderer=None,
                          wrapper=None):
        """ Add a default not found view to the current configuration
        state.

        .. warning::

           This method has been deprecated in :app:`Pyramid` 1.0.  *Do not use
           it for new development; it should only be used to support older code
           bases which depend upon it.* See :ref:`changing_the_notfound_view` to
           see how a not found view should be registered in new projects.

        The ``view`` argument should be a :term:`view callable` or a
        :term:`dotted Python name` which refers to a view callable.

        The ``attr`` argument should be the attribute of the view
        callable used to retrieve the response (see the ``add_view``
        method's ``attr`` argument for a description).

        The ``renderer`` argument should be the name of (or path to) a
        :term:`renderer` used to generate a response for this view
        (see the
        :meth:`pyramid.config.Configurator.add_view`
        method's ``renderer`` argument for information about how a
        configurator relates to a renderer).

        The ``wrapper`` argument should be the name of another view
        which will wrap this view when rendered (see the ``add_view``
        method's ``wrapper`` argument for a description).
        """
        if isinstance(renderer, string_types):
            renderer = renderers.RendererHelper(
                name=renderer, package=self.package,
                registry=self.registry)
        view = self._derive_view(view, attr=attr, renderer=renderer)
        def bwcompat_view(context, request):
            context = getattr(request, 'context', None)
            return view(context, request)
        return self.add_view(bwcompat_view, context=HTTPNotFound,
                             wrapper=wrapper, renderer=renderer)

    @action_method
    def set_view_mapper(self, mapper):
        """
        Setting a :term:`view mapper` makes it possible to make use of
        :term:`view callable` objects which implement different call
        signatures than the ones supported by :app:`Pyramid` as described in
        its narrative documentation.

        The ``mapper`` should argument be an object implementing
        :class:`pyramid.interfaces.IViewMapperFactory` or a :term:`dotted
        Python name` to such an object.  The provided ``mapper`` will become
        the default view mapper to be used by all subsequent :term:`view
        configuration` registrations.

        See also :ref:`using_a_view_mapper`.

        .. note::

           Using the ``default_view_mapper`` argument to the
           :class:`pyramid.config.Configurator` constructor
           can be used to achieve the same purpose.
        """
        mapper = self.maybe_dotted(mapper)
        def register():
            self.registry.registerUtility(mapper, IViewMapperFactory)
        # IViewMapperFactory is looked up as the result of view config
        # in phase 3
        self.action(IViewMapperFactory, register, order=PHASE1_CONFIG)

    @action_method
    def add_static_view(self, name, path, **kw):
        """ Add a view used to render static assets such as images
        and CSS files.

        The ``name`` argument is a string representing an
        application-relative local URL prefix.  It may alternately be a full
        URL.

        The ``path`` argument is the path on disk where the static files
        reside.  This can be an absolute path, a package-relative path, or a
        :term:`asset specification`.

        The ``cache_max_age`` keyword argument is input to set the
        ``Expires`` and ``Cache-Control`` headers for static assets served.
        Note that this argument has no effect when the ``name`` is a *url
        prefix*.  By default, this argument is ``None``, meaning that no
        particular Expires or Cache-Control headers are set in the response.

        The ``permission`` keyword argument is used to specify the
        :term:`permission` required by a user to execute the static view.  By
        default, it is the string
        :data:`pyramid.security.NO_PERMISSION_REQUIRED`, a special sentinel
        which indicates that, even if a :term:`default permission` exists for
        the current application, the static view should be renderered to
        completely anonymous users.  This default value is permissive
        because, in most web apps, static assets seldom need protection from
        viewing.  If ``permission`` is specified, the security checking will
        be performed against the default root factory ACL.

        Any other keyword arguments sent to ``add_static_view`` are passed on
        to :meth:`pyramid.config.Configurator.add_route` (e.g. ``factory``,
        perhaps to define a custom factory with a custom ACL for this static
        view).

        *Usage*

        The ``add_static_view`` function is typically used in conjunction
        with the :meth:`pyramid.request.Request.static_url` method.
        ``add_static_view`` adds a view which renders a static asset when
        some URL is visited; :meth:`pyramid.request.Request.static_url`
        generates a URL to that asset.

        The ``name`` argument to ``add_static_view`` is usually a :term:`view
        name`.  When this is the case, the
        :meth:`pyramid.request.Request.static_url` API will generate a URL
        which points to a Pyramid view, which will serve up a set of assets
        that live in the package itself. For example:

        .. code-block:: python

           add_static_view('images', 'mypackage:images/')

        Code that registers such a view can generate URLs to the view via
        :meth:`pyramid.request.Request.static_url`:

        .. code-block:: python

           request.static_url('mypackage:images/logo.png')

        When ``add_static_view`` is called with a ``name`` argument that
        represents a URL prefix, as it is above, subsequent calls to
        :meth:`pyramid.request.Request.static_url` with paths that start with
        the ``path`` argument passed to ``add_static_view`` will generate a
        URL something like ``http://<Pyramid app URL>/images/logo.png``,
        which will cause the ``logo.png`` file in the ``images`` subdirectory
        of the ``mypackage`` package to be served.

        ``add_static_view`` can alternately be used with a ``name`` argument
        which is a *URL*, causing static assets to be served from an external
        webserver.  This happens when the ``name`` argument is a fully
        qualified URL (e.g. starts with ``http://`` or similar).  In this
        mode, the ``name`` is used as the prefix of the full URL when
        generating a URL using :meth:`pyramid.request.Request.static_url`.
        For example, if ``add_static_view`` is called like so:

        .. code-block:: python

           add_static_view('http://example.com/images', 'mypackage:images/')

        Subsequently, the URLs generated by
        :meth:`pyramid.request.Request.static_url` for that static view will
        be prefixed with ``http://example.com/images``:

        .. code-block:: python

           static_url('mypackage:images/logo.png', request)

        When ``add_static_view`` is called with a ``name`` argument that is
        the URL ``http://example.com/images``, subsequent calls to
        :meth:`pyramid.request.Request.static_url` with paths that start with
        the ``path`` argument passed to ``add_static_view`` will generate a
        URL something like ``http://example.com/logo.png``.  The external
        webserver listening on ``example.com`` must be itself configured to
        respond properly to such a request.

        See :ref:`static_assets_section` for more information.
        """
        spec = self._make_spec(path)
        info = self.registry.queryUtility(IStaticURLInfo)
        if info is None:
            info = StaticURLInfo()
            self.registry.registerUtility(info, IStaticURLInfo)

        info.add(self, name, spec, **kw)

def isexception(o):
    if IInterface.providedBy(o):
        if IException.isEqualOrExtendedBy(o):
            return True
    return (
        isinstance(o, Exception) or
        (inspect.isclass(o) and (issubclass(o, Exception)))
        )


@implementer(IStaticURLInfo)
class StaticURLInfo(object):

    def _get_registrations(self, registry):
        try:
            reg = registry._static_url_registrations
        except AttributeError:
            reg = registry._static_url_registrations = []
        return reg

    def generate(self, path, request, **kw):
        try:
            registry = request.registry
        except AttributeError: # bw compat (for tests)
            registry = get_current_registry()
        for (url, spec, route_name) in self._get_registrations(registry):
            if path.startswith(spec):
                subpath = path[len(spec):]
                if url is None:
                    kw['subpath'] = subpath
                    return request.route_url(route_name, **kw)
                else:
                    return urljoin(url, subpath)

        raise ValueError('No static URL definition matching %s' % path)

    def add(self, config, name, spec, **extra):
        # This feature only allows for the serving of a directory and
        # the files contained within, not of a single asset;
        # appending a slash here if the spec doesn't have one is
        # required for proper prefix matching done in ``generate``
        # (``subpath = path[len(spec):]``).
        if not spec.endswith('/'):
            spec = spec + '/'

        # we also make sure the name ends with a slash, purely as a
        # convenience: a name that is a url is required to end in a
        # slash, so that ``urljoin(name, subpath))`` will work above
        # when the name is a URL, and it doesn't hurt things for it to
        # have a name that ends in a slash if it's used as a route
        # name instead of a URL.
        if not name.endswith('/'):
            # make sure it ends with a slash
            name = name + '/'

        if url_parse(name)[0]:
            # it's a URL
            # url, spec, route_name
            url = name
            route_name = None
        else:
            # it's a view name
            url = None
            cache_max_age = extra.pop('cache_max_age', None)
            # create a view
            view = static_view(spec, cache_max_age=cache_max_age,
                               use_subpath=True)

            # Mutate extra to allow factory, etc to be passed through here.
            # Treat permission specially because we'd like to default to
            # permissiveness (see docs of config.add_static_view).  We need
            # to deal with both ``view_permission`` and ``permission``
            # because ``permission`` is used in the docs for add_static_view,
            # but ``add_route`` prefers ``view_permission``
            permission = extra.pop('view_permission', None)
            if permission is None:
                permission = extra.pop('permission', None)
            if permission is None:
                permission = NO_PERMISSION_REQUIRED

            context = extra.pop('view_context', None)
            if context is None:
                context = extra.pop('view_for', None)
            if context is None:
                context = extra.pop('for_', None)

            renderer = extra.pop('view_renderer', None)
            if renderer is None:
                renderer = extra.pop('renderer', None)

            attr = extra.pop('view_attr', None)

            # register a route using the computed view, permission, and
            # pattern, plus any extras passed to us via add_static_view
            pattern = "%s*subpath" % name # name already ends with slash
            if config.route_prefix:
                route_name = '__%s/%s' % (config.route_prefix, name)
            else:
                route_name = '__%s' % name
            config.add_route(route_name, pattern, **extra)
            config.add_view(
                route_name=route_name,
                view=view,
                permission=permission,
                context=context,
                renderer=renderer,
                attr=attr
                )

        def register():
            registrations = self._get_registrations(config.registry)

            names = [ t[0] for t in  registrations ]

            if name in names:
                idx = names.index(name)
                registrations.pop(idx)

            # url, spec, route_name
            registrations.append((url, spec, route_name))

        config.action(None, callable=register)

<|MERGE_RESOLUTION|>--- conflicted
+++ resolved
@@ -442,12 +442,8 @@
 
     args = argspec[0]
 
-<<<<<<< HEAD
-    if inspect.ismethod(fn):
-=======
     if hasattr(fn, im_func) or ismethod:
         # it's an instance method (or unbound method on py2)
->>>>>>> fd266a8f
         if not args:
             return False
         args = args[1:]
