import inspect
from urlparse import urljoin
from urlparse import urlparse

from zope.interface import classProvides
from zope.interface import implements
from zope.interface import implementedBy
from zope.interface.interfaces import IInterface
from zope.interface import Interface

from pyramid.interfaces import IStaticURLInfo
from pyramid.interfaces import IException
from pyramid.interfaces import IViewMapper
from pyramid.interfaces import IAuthenticationPolicy
from pyramid.interfaces import IAuthorizationPolicy
from pyramid.interfaces import IDebugLogger
from pyramid.interfaces import IViewMapperFactory
from pyramid.interfaces import IResponse
from pyramid.interfaces import IMultiView
from pyramid.interfaces import IDefaultPermission
from pyramid.interfaces import IExceptionViewClassifier
from pyramid.interfaces import ISecuredView
from pyramid.interfaces import IView
from pyramid.interfaces import IViewClassifier
from pyramid.interfaces import IRequest
from pyramid.interfaces import IRouteRequest
from pyramid.interfaces import IRendererFactory
from pyramid.interfaces import PHASE1_CONFIG
from pyramid.interfaces import PHASE3_CONFIG

from pyramid.exceptions import ConfigurationError
from pyramid.exceptions import PredicateMismatch
from pyramid.httpexceptions import HTTPForbidden
from pyramid.httpexceptions import HTTPNotFound
from pyramid.security import NO_PERMISSION_REQUIRED
from pyramid.static import static_view
from pyramid.url import route_url
from pyramid.view import render_view_to_response
from pyramid import renderers

from pyramid.config.util import MAX_ORDER
from pyramid.config.util import DEFAULT_PHASH
from pyramid.config.util import action_method
from pyramid.config.util import make_predicates

def wraps_view(wrapper):
    def inner(self, view):
        wrapper_view = wrapper(self, view)
        return preserve_view_attrs(view, wrapper_view)
    return inner

def preserve_view_attrs(view, wrapper):
    if view is None:
        return wrapper

    if wrapper is view:
        return view

    original_view = getattr(view, '__original_view__', None)

    if original_view is None:
        original_view = view

    wrapper.__wraps__ = view
    wrapper.__original_view__ = original_view
    wrapper.__module__ = view.__module__
    wrapper.__doc__ = view.__doc__

    try:
        wrapper.__name__ = view.__name__
    except AttributeError:
        wrapper.__name__ = repr(view)

    # attrs that may not exist on "view", but, if so, must be attached to
    # "wrapped view"
    for attr in ('__permitted__', '__call_permissive__', '__permission__',
                 '__predicated__', '__predicates__', '__accept__',
                 '__order__'):
        try:
            setattr(wrapper, attr, getattr(view, attr))
        except AttributeError:
            pass

    return wrapper

class ViewDeriver(object):
    def __init__(self, **kw):
        self.kw = kw
        self.registry = kw['registry']
        self.authn_policy = self.registry.queryUtility(IAuthenticationPolicy)
        self.authz_policy = self.registry.queryUtility(IAuthorizationPolicy)
        self.logger = self.registry.queryUtility(IDebugLogger)

    def __call__(self, view):
        return self.attr_wrapped_view(
            self.predicated_view(
                self.authdebug_view(
                    self.secured_view(
                        self.owrapped_view(
                            self.http_cached_view(
                                self.decorated_view(
                                    self.rendered_view(
                                        self.mapped_view(view)))))))))

    @wraps_view
    def mapped_view(self, view):
        mapper = self.kw.get('mapper')
        if mapper is None:
            mapper = getattr(view, '__view_mapper__', None)
            if mapper is None:
                mapper = self.registry.queryUtility(IViewMapperFactory)
                if mapper is None:
                    mapper = DefaultViewMapper

        mapped_view = mapper(**self.kw)(view)
        return mapped_view

    @wraps_view
    def owrapped_view(self, view):
        wrapper_viewname = self.kw.get('wrapper_viewname')
        viewname = self.kw.get('viewname')
        if not wrapper_viewname:
            return view
        def _owrapped_view(context, request):
            response = view(context, request)
            request.wrapped_response = response
            request.wrapped_body = response.body
            request.wrapped_view = view
            wrapped_response = render_view_to_response(context, request,
                                                       wrapper_viewname)
            if wrapped_response is None:
                raise ValueError(
                    'No wrapper view named %r found when executing view '
                    'named %r' % (wrapper_viewname, viewname))
            return wrapped_response
        return _owrapped_view

    @wraps_view
    def http_cached_view(self, view):
        if self.registry.settings.get('prevent_http_cache', False):
            return view
        
        seconds = self.kw.get('http_cache')

        if seconds is None:
            return view

        options = {}

        if isinstance(seconds, (tuple, list)):
            try:
                seconds, options = seconds
            except ValueError:
                raise ConfigurationError(
                    'If http_cache parameter is a tuple or list, it must be '
                    'in the form (seconds, options); not %s' % (seconds,))

        def wrapper(context, request):
            response = view(context, request)
            prevent_caching = getattr(response.cache_control, 'prevent_auto',
                                      False)
            if not prevent_caching:
                response.cache_expires(seconds, **options)
            return response

        return wrapper

    @wraps_view
    def secured_view(self, view):
        permission = self.kw.get('permission')
        if permission == NO_PERMISSION_REQUIRED:
            # allow views registered within configurations that have a
            # default permission to explicitly override the default
            # permission, replacing it with no permission at all
            permission = None

        wrapped_view = view
        if self.authn_policy and self.authz_policy and (permission is not None):
            def _permitted(context, request):
                principals = self.authn_policy.effective_principals(request)
                return self.authz_policy.permits(context, principals,
                                                 permission)
            def _secured_view(context, request):
                result = _permitted(context, request)
                if result:
                    return view(context, request)
                view_name = getattr(view, '__name__', view)
                msg = getattr(
                    request, 'authdebug_message',
                    'Unauthorized: %s failed permission check' % view_name)
                raise HTTPForbidden(msg, result=result)
            _secured_view.__call_permissive__ = view
            _secured_view.__permitted__ = _permitted
            _secured_view.__permission__ = permission
            wrapped_view = _secured_view

        return wrapped_view

    @wraps_view
    def authdebug_view(self, view):
        wrapped_view = view
        settings = self.registry.settings
        permission = self.kw.get('permission')
        if settings and settings.get('debug_authorization', False):
            def _authdebug_view(context, request):
                view_name = getattr(request, 'view_name', None)

                if self.authn_policy and self.authz_policy:
                    if permission is None:
                        msg = 'Allowed (no permission registered)'
                    else:
                        principals = self.authn_policy.effective_principals(
                            request)
                        msg = str(self.authz_policy.permits(context, principals,
                                                            permission))
                else:
                    msg = 'Allowed (no authorization policy in use)'

                view_name = getattr(request, 'view_name', None)
                url = getattr(request, 'url', None)
                msg = ('debug_authorization of url %s (view name %r against '
                       'context %r): %s' % (url, view_name, context, msg))
                self.logger and self.logger.debug(msg)
                if request is not None:
                    request.authdebug_message = msg
                return view(context, request)

            wrapped_view = _authdebug_view

        return wrapped_view

    @wraps_view
    def predicated_view(self, view):
        predicates = self.kw.get('predicates', ())
        if not predicates:
            return view
        def predicate_wrapper(context, request):
            if all((predicate(context, request) for predicate in predicates)):
                return view(context, request)
            view_name = getattr(view, '__name__', view)
            raise PredicateMismatch(
                'predicate mismatch for view %s' % view_name)
        def checker(context, request):
            return all((predicate(context, request) for predicate in
                        predicates))
        predicate_wrapper.__predicated__ = checker
        predicate_wrapper.__predicates__ = predicates
        return predicate_wrapper

    @wraps_view
    def attr_wrapped_view(self, view):
        kw = self.kw
        accept, order, phash = (kw.get('accept', None),
                                kw.get('order', MAX_ORDER),
                                kw.get('phash', DEFAULT_PHASH))
        # this is a little silly but we don't want to decorate the original
        # function with attributes that indicate accept, order, and phash,
        # so we use a wrapper
        if (
            (accept is None) and
            (order == MAX_ORDER) and
            (phash == DEFAULT_PHASH)
            ):
            return view # defaults
        def attr_view(context, request):
            return view(context, request)
        attr_view.__accept__ = accept
        attr_view.__order__ = order
        attr_view.__phash__ = phash
        attr_view.__view_attr__ = self.kw.get('attr')
        attr_view.__permission__ = self.kw.get('permission')
        return attr_view

    @wraps_view
    def rendered_view(self, view):
        # one way or another this wrapper must produce a Response (unless
        # the renderer is a NullRendererHelper)
        renderer = self.kw.get('renderer')
        if renderer is None:
            # register a default renderer if you want super-dynamic
            # rendering.  registering a default renderer will also allow
            # override_renderer to work if a renderer is left unspecified for
            # a view registration.
            return self._response_resolved_view(view)
        if renderer is renderers.null_renderer:
            return view
        return self._rendered_view(view, renderer)

    def _rendered_view(self, view, view_renderer):
        def rendered_view(context, request):
            renderer = view_renderer
            result = view(context, request)
            registry = self.registry
            # this must adapt, it can't do a simple interface check
            # (avoid trying to render webob responses)
            response = registry.queryAdapterOrSelf(result, IResponse)
            if response is None:
                attrs = getattr(request, '__dict__', {})
                if 'override_renderer' in attrs:
                    # renderer overridden by newrequest event or other
                    renderer_name = attrs.pop('override_renderer')
                    renderer = renderers.RendererHelper(
                        name=renderer_name,
                        package=self.kw.get('package'),
                        registry = registry)
                if '__view__' in attrs:
                    view_inst = attrs.pop('__view__')
                else:
                    view_inst = getattr(view, '__original_view__', view)
                response = renderer.render_view(request, result, view_inst,
                                                context)
            return response

        return rendered_view

    def _response_resolved_view(self, view):
        registry = self.registry
        def viewresult_to_response(context, request):
            result = view(context, request)
            response = registry.queryAdapterOrSelf(result, IResponse)
            if response is None:
                raise ValueError(
                    'Could not convert view return value "%s" into a '
                    'response object' % (result,))
            return response

        return viewresult_to_response

    @wraps_view
    def decorated_view(self, view):
        decorator = self.kw.get('decorator')
        if decorator is None:
            return view
        return decorator(view)

class DefaultViewMapper(object):
    classProvides(IViewMapperFactory)
    implements(IViewMapper)
    def __init__(self, **kw):
        self.attr = kw.get('attr')

    def __call__(self, view):
        if inspect.isclass(view):
            view = self.map_class(view)
        else:
            view = self.map_nonclass(view)
        return view

    def map_class(self, view):
        ronly = requestonly(view, self.attr)
        if ronly:
            mapped_view = self.map_class_requestonly(view)
        else:
            mapped_view = self.map_class_native(view)
        return mapped_view

    def map_nonclass(self, view):
        # We do more work here than appears necessary to avoid wrapping the
        # view unless it actually requires wrapping (to avoid function call
        # overhead).
        mapped_view = view
        ronly = requestonly(view, self.attr)
        if ronly:
            mapped_view = self.map_nonclass_requestonly(view)
        elif self.attr:
            mapped_view = self.map_nonclass_attr(view)
        return mapped_view
        
    def map_class_requestonly(self, view):
        # its a class that has an __init__ which only accepts request
        attr = self.attr
        def _class_requestonly_view(context, request):
            inst = view(request)
            request.__view__ = inst
            if attr is None:
                response = inst()
            else:
                response = getattr(inst, attr)()
            return response
        return _class_requestonly_view

    def map_class_native(self, view):
        # its a class that has an __init__ which accepts both context and
        # request
        attr = self.attr
        def _class_view(context, request):
            inst = view(context, request)
            request.__view__ = inst
            if attr is None:
                response = inst()
            else:
                response = getattr(inst, attr)()
            return response
        return _class_view

    def map_nonclass_requestonly(self, view):
        # its a function that has a __call__ which accepts only a single
        # request argument
        attr = self.attr
        def _requestonly_view(context, request):
            if attr is None:
                response = view(request)
            else:
                response = getattr(view, attr)(request)
            return response
        return _requestonly_view

    def map_nonclass_attr(self, view):
        # its a function that has a __call__ which accepts both context and
        # request, but still has an attr
        def _attr_view(context, request):
            response = getattr(view, self.attr)(context, request)
            return response
        return _attr_view

def requestonly(view, attr=None):
    if attr is None:
        attr = '__call__'
    if inspect.isfunction(view):
        fn = view
    elif inspect.isclass(view):
        try:
            fn = view.__init__
        except AttributeError:
            return False
    else:
        try:
            fn = getattr(view, attr)
        except AttributeError:
            return False

    try:
        argspec = inspect.getargspec(fn)
    except TypeError:
        return False

    args = argspec[0]

    if hasattr(fn, 'im_func'):
        # it's an instance method
        if not args:
            return False
        args = args[1:]
    if not args:
        return False

    if len(args) == 1:
        return True

    defaults = argspec[3]
    if defaults is None:
        defaults = ()

    if args[0] == 'request':
        if len(args) - len(defaults) == 1:
            return True

    return False

class MultiView(object):
    implements(IMultiView)

    def __init__(self, name):
        self.name = name
        self.media_views = {}
        self.views = []
        self.accepts = []

    def add(self, view, order, accept=None, phash=None):
        if phash is not None:
            for i, (s, v, h) in enumerate(list(self.views)):
                if phash == h:
                    self.views[i] = (order, view, phash)
                    return

        if accept is None or '*' in accept:
            self.views.append((order, view, phash))
            self.views.sort()
        else:
            subset = self.media_views.setdefault(accept, [])
            subset.append((order, view, phash))
            subset.sort()
            accepts = set(self.accepts)
            accepts.add(accept)
            self.accepts = list(accepts) # dedupe

    def get_views(self, request):
        if self.accepts and hasattr(request, 'accept'):
            accepts = self.accepts[:]
            views = []
            while accepts:
                match = request.accept.best_match(accepts)
                if match is None:
                    break
                subset = self.media_views[match]
                views.extend(subset)
                accepts.remove(match)
            views.extend(self.views)
            return views
        return self.views

    def match(self, context, request):
        for order, view, phash in self.get_views(request):
            if not hasattr(view, '__predicated__'):
                return view
            if view.__predicated__(context, request):
                return view
        raise PredicateMismatch(self.name)

    def __permitted__(self, context, request):
        view = self.match(context, request)
        if hasattr(view, '__permitted__'):
            return view.__permitted__(context, request)
        return True

    def __call_permissive__(self, context, request):
        view = self.match(context, request)
        view = getattr(view, '__call_permissive__', view)
        return view(context, request)

    def __call__(self, context, request):
        for order, view, phash in self.get_views(request):
            try:
                return view(context, request)
            except PredicateMismatch:
                continue
        raise PredicateMismatch(self.name)

class ViewsConfiguratorMixin(object):
    @action_method
    def add_view(self, view=None, name="", for_=None, permission=None,
                 request_type=None, route_name=None, request_method=None,
                 request_param=None, containment=None, attr=None,
                 renderer=None, wrapper=None, xhr=False, accept=None,
                 header=None, path_info=None, custom_predicates=(),
                 context=None, decorator=None, mapper=None, http_cache=None,
                 match_param=None):
        """ Add a :term:`view configuration` to the current
        configuration state.  Arguments to ``add_view`` are broken
        down below into *predicate* arguments and *non-predicate*
        arguments.  Predicate arguments narrow the circumstances in
        which the view callable will be invoked when a request is
        presented to :app:`Pyramid`; non-predicate arguments are
        informational.

        Non-Predicate Arguments

        view

          A :term:`view callable` or a :term:`dotted Python name`
          which refers to a view callable.  This argument is required
          unless a ``renderer`` argument also exists.  If a
          ``renderer`` argument is passed, and a ``view`` argument is
          not provided, the view callable defaults to a callable that
          returns an empty dictionary (see
          :ref:`views_which_use_a_renderer`).

        permission

          The name of a :term:`permission` that the user must possess
          in order to invoke the :term:`view callable`.  See
          :ref:`view_security_section` for more information about view
          security and permissions.  If ``permission`` is omitted, a
          *default* permission may be used for this view registration
          if one was named as the
          :class:`pyramid.config.Configurator` constructor's
          ``default_permission`` argument, or if
          :meth:`pyramid.config.Configurator.set_default_permission`
          was used prior to this view registration.  Pass the string
          :data:`pyramid.security.NO_PERMISSION_REQUIRED` as the
          permission argument to explicitly indicate that the view should
          always be executable by entirely anonymous users, regardless of
          the default permission, bypassing any :term:`authorization
          policy` that may be in effect.

        attr

          The view machinery defaults to using the ``__call__`` method
          of the :term:`view callable` (or the function itself, if the
          view callable is a function) to obtain a response.  The
          ``attr`` value allows you to vary the method attribute used
          to obtain the response.  For example, if your view was a
          class, and the class has a method named ``index`` and you
          wanted to use this method instead of the class' ``__call__``
          method to return the response, you'd say ``attr="index"`` in the
          view configuration for the view.  This is
          most useful when the view definition is a class.

        renderer

          This is either a single string term (e.g. ``json``) or a
          string implying a path or :term:`asset specification`
          (e.g. ``templates/views.pt``) naming a :term:`renderer`
          implementation.  If the ``renderer`` value does not contain
          a dot ``.``, the specified string will be used to look up a
          renderer implementation, and that renderer implementation
          will be used to construct a response from the view return
          value.  If the ``renderer`` value contains a dot (``.``),
          the specified term will be treated as a path, and the
          filename extension of the last element in the path will be
          used to look up the renderer implementation, which will be
          passed the full path.  The renderer implementation will be
          used to construct a :term:`response` from the view return
          value.

          Note that if the view itself returns a :term:`response` (see
          :ref:`the_response`), the specified renderer implementation
          is never called.

          When the renderer is a path, although a path is usually just
          a simple relative pathname (e.g. ``templates/foo.pt``,
          implying that a template named "foo.pt" is in the
          "templates" directory relative to the directory of the
          current :term:`package` of the Configurator), a path can be
          absolute, starting with a slash on UNIX or a drive letter
          prefix on Windows.  The path can alternately be a
          :term:`asset specification` in the form
          ``some.dotted.package_name:relative/path``, making it
          possible to address template assets which live in a
          separate package.

          The ``renderer`` attribute is optional.  If it is not
          defined, the "null" renderer is assumed (no rendering is
          performed and the value is passed back to the upstream
          :app:`Pyramid` machinery unmodified).

        http_cache

          .. note:: This feature is new as of Pyramid 1.1.

          When you supply an ``http_cache`` value to a view configuration,
          the ``Expires`` and ``Cache-Control`` headers of a response
          generated by the associated view callable are modified.  The value
          for ``http_cache`` may be one of the following:

          - A nonzero integer.  If it's a nonzero integer, it's treated as a
            number of seconds.  This number of seconds will be used to
            compute the ``Expires`` header and the ``Cache-Control:
            max-age`` parameter of responses to requests which call this view.
            For example: ``http_cache=3600`` instructs the requesting browser
            to 'cache this response for an hour, please'.

          - A ``datetime.timedelta`` instance.  If it's a
            ``datetime.timedelta`` instance, it will be converted into a
            number of seconds, and that number of seconds will be used to
            compute the ``Expires`` header and the ``Cache-Control:
            max-age`` parameter of responses to requests which call this view.
            For example: ``http_cache=datetime.timedelta(days=1)`` instructs
            the requesting browser to 'cache this response for a day, please'.

          - Zero (``0``).  If the value is zero, the ``Cache-Control`` and
            ``Expires`` headers present in all responses from this view will
            be composed such that client browser cache (and any intermediate
            caches) are instructed to never cache the response.

          - A two-tuple.  If it's a two tuple (e.g. ``http_cache=(1,
            {'public':True})``), the first value in the tuple may be a
            nonzero integer or a ``datetime.timedelta`` instance; in either
            case this value will be used as the number of seconds to cache
            the response.  The second value in the tuple must be a
            dictionary.  The values present in the dictionary will be used as
            input to the ``Cache-Control`` response header.  For example:
            ``http_cache=(3600, {'public':True})`` means 'cache for an hour,
            and add ``public`` to the Cache-Control header of the response'.
            All keys and values supported by the
            ``webob.cachecontrol.CacheControl`` interface may be added to the
            dictionary.  Supplying ``{'public':True}`` is equivalent to
            calling ``response.cache_control.public = True``.

          Providing a non-tuple value as ``http_cache`` is equivalent to
          calling ``response.cache_expires(value)`` within your view's body.

          Providing a two-tuple value as ``http_cache`` is equivalent to
          calling ``response.cache_expires(value[0], **value[1])`` within your
          view's body.

          If you wish to avoid influencing, the ``Expires`` header, and
          instead wish to only influence ``Cache-Control`` headers, pass a
          tuple as ``http_cache`` with the first element of ``None``, e.g.:
          ``(None, {'public':True})``.

          If you wish to prevent a view that uses ``http_cache`` in its
          configuration from having its caching response headers changed by
          this machinery, set ``response.cache_control.prevent_auto = True``
          before returning the response from the view.  This effectively
          disables any HTTP caching done by ``http_cache`` for that response.

        wrapper

          The :term:`view name` of a different :term:`view
          configuration` which will receive the response body of this
          view as the ``request.wrapped_body`` attribute of its own
          :term:`request`, and the :term:`response` returned by this
          view as the ``request.wrapped_response`` attribute of its
          own request.  Using a wrapper makes it possible to "chain"
          views together to form a composite response.  The response
          of the outermost wrapper view will be returned to the user.
          The wrapper view will be found as any view is found: see
          :ref:`view_lookup`.  The "best" wrapper view will be found
          based on the lookup ordering: "under the hood" this wrapper
          view is looked up via
          ``pyramid.view.render_view_to_response(context, request,
          'wrapper_viewname')``. The context and request of a wrapper
          view is the same context and request of the inner view.  If
          this attribute is unspecified, no view wrapping is done.

        decorator

          A :term:`dotted Python name` to function (or the function itself)
          which will be used to decorate the registered :term:`view
          callable`.  The decorator function will be called with the view
          callable as a single argument.  The view callable it is passed will
          accept ``(context, request)``.  The decorator must return a
          replacement view callable which also accepts ``(context,
          request)``.
          
        mapper

          A Python object or :term:`dotted Python name` which refers to a
          :term:`view mapper`, or ``None``.  By default it is ``None``, which
          indicates that the view should use the default view mapper.  This
          plug-point is useful for Pyramid extension developers, but it's not
          very useful for 'civilians' who are just developing stock Pyramid
          applications. Pay no attention to the man behind the curtain.
          
        Predicate Arguments

        name

          The :term:`view name`.  Read :ref:`traversal_chapter` to
          understand the concept of a view name.

        context

          An object or a :term:`dotted Python name` referring to an
          interface or class object that the :term:`context` must be
          an instance of, *or* the :term:`interface` that the
          :term:`context` must provide in order for this view to be
          found and called.  This predicate is true when the
          :term:`context` is an instance of the represented class or
          if the :term:`context` provides the represented interface;
          it is otherwise false.  This argument may also be provided
          to ``add_view`` as ``for_`` (an older, still-supported
          spelling).

        route_name

          This value must match the ``name`` of a :term:`route
          configuration` declaration (see :ref:`urldispatch_chapter`)
          that must match before this view will be called.

        request_type

          This value should be an :term:`interface` that the
          :term:`request` must provide in order for this view to be
          found and called.  This value exists only for backwards
          compatibility purposes.

        request_method

          This value can be one of the strings ``GET``,
          ``POST``, ``PUT``, ``DELETE``, or ``HEAD`` representing an
          HTTP ``REQUEST_METHOD``.  A view declaration with this
          argument ensures that the view will only be called when the
          request's ``method`` attribute (aka the ``REQUEST_METHOD`` of
          the WSGI environment) string matches the supplied value.

        request_param

          This value can be any string.  A view declaration with this
          argument ensures that the view will only be called when the
          :term:`request` has a key in the ``request.params``
          dictionary (an HTTP ``GET`` or ``POST`` variable) that has a
          name which matches the supplied value.  If the value
          supplied has a ``=`` sign in it,
          e.g. ``request_param="foo=123"``, then the key (``foo``)
          must both exist in the ``request.params`` dictionary, *and*
          the value must match the right hand side of the expression
          (``123``) for the view to "match" the current request.

        match_param

          .. note:: This feature is new as of :app:`Pyramid` 1.2.

          This param may be either a single string of the format "key=value"
          or a dict of key/value pairs.

          A view declaration with this argument ensures that the view will
          only be called when the :term:`request` has key/value pairs in
          the ``matchdict`` that equal those supplied in the predicate.
          e.g. ``match_param="action=edit" would require the ``action``
          parameter in the ``matchdict`` match the right hande side of the
          expression (``edit``) for the view to "match" the current request.

          If the ``match_param`` is a dict, every key/value pair must match
          for the predicate to pass.

        containment

          This value should be a Python class or :term:`interface` (or a
          :term:`dotted Python name`) that an object in the
          :term:`lineage` of the context must provide in order for this view
          to be found and called.  The nodes in your object graph must be
          "location-aware" to use this feature.  See
          :ref:`location_aware` for more information about
          location-awareness.

        xhr

          This value should be either ``True`` or ``False``.  If this
          value is specified and is ``True``, the :term:`request`
          must possess an ``HTTP_X_REQUESTED_WITH`` (aka
          ``X-Requested-With``) header that has the value
          ``XMLHttpRequest`` for this view to be found and called.
          This is useful for detecting AJAX requests issued from
          jQuery, Prototype and other Javascript libraries.

        accept

          The value of this argument represents a match query for one
          or more mimetypes in the ``Accept`` HTTP request header.  If
          this value is specified, it must be in one of the following
          forms: a mimetype match token in the form ``text/plain``, a
          wildcard mimetype match token in the form ``text/*`` or a
          match-all wildcard mimetype match token in the form ``*/*``.
          If any of the forms matches the ``Accept`` header of the
          request, this predicate will be true.

        header

          This value represents an HTTP header name or a header
          name/value pair.  If the value contains a ``:`` (colon), it
          will be considered a name/value pair
          (e.g. ``User-Agent:Mozilla/.*`` or ``Host:localhost``).  The
          value portion should be a regular expression.  If the value
          does not contain a colon, the entire value will be
          considered to be the header name
          (e.g. ``If-Modified-Since``).  If the value evaluates to a
          header name only without a value, the header specified by
          the name must be present in the request for this predicate
          to be true.  If the value evaluates to a header name/value
          pair, the header specified by the name must be present in
          the request *and* the regular expression specified as the
          value must match the header value.  Whether or not the value
          represents a header name or a header name/value pair, the
          case of the header name is not significant.

        path_info

          This value represents a regular expression pattern that will
          be tested against the ``PATH_INFO`` WSGI environment
          variable.  If the regex matches, this predicate will be
          ``True``.

        custom_predicates

          This value should be a sequence of references to custom
          predicate callables.  Use custom predicates when no set of
          predefined predicates do what you need.  Custom predicates
          can be combined with predefined predicates as necessary.
          Each custom predicate callable should accept two arguments:
          ``context`` and ``request`` and should return either
          ``True`` or ``False`` after doing arbitrary evaluation of
          the context and/or the request.  If all callables return
          ``True``, the associated view callable will be considered
          viable for a given request.

        """
        view = self.maybe_dotted(view)
        context = self.maybe_dotted(context)
        for_ = self.maybe_dotted(for_)
        containment = self.maybe_dotted(containment)
        mapper = self.maybe_dotted(mapper)
        decorator = self.maybe_dotted(decorator)

        if not view:
            if renderer:
                def view(context, request):
                    return {}
            else:
                raise ConfigurationError('"view" was not specified and '
                                         'no "renderer" specified')

        if request_type is not None:
            request_type = self.maybe_dotted(request_type)
            if not IInterface.providedBy(request_type):
                raise ConfigurationError(
                    'request_type must be an interface, not %s' % request_type)

<<<<<<< HEAD
=======
        request_iface = IRequest

        if route_name is not None:
            request_iface = self.registry.queryUtility(IRouteRequest,
                                                       name=route_name)
            if request_iface is None:
                deferred_views = getattr(self.registry,
                                         'deferred_route_views', None)
                if deferred_views is None:
                    deferred_views = self.registry.deferred_route_views = {}
                info = dict(
                    view=view, name=name, for_=for_, permission=permission,
                    request_type=request_type, route_name=route_name,
                    request_method=request_method, request_param=request_param,
                    containment=containment, attr=attr,
                    renderer=renderer, wrapper=wrapper, xhr=xhr, accept=accept,
                    header=header, path_info=path_info,
                    match_param=match_param,
                    custom_predicates=custom_predicates, context=context,
                    mapper = mapper, http_cache = http_cache,
                    )
                view_info = deferred_views.setdefault(route_name, [])
                view_info.append(info)
                return

>>>>>>> 141f9058
        order, predicates, phash = make_predicates(xhr=xhr,
            request_method=request_method, path_info=path_info,
            request_param=request_param, header=header, accept=accept,
            containment=containment, request_type=request_type,
            match_param=match_param, custom=custom_predicates)

        if context is None:
            context = for_

        r_context = context
        if r_context is None:
            r_context = Interface
        if not IInterface.providedBy(r_context):
            r_context = implementedBy(r_context)

        if isinstance(renderer, basestring):
            renderer = renderers.RendererHelper(
                name=renderer, package=self.package,
                registry = self.registry)

        def register(permission=permission, renderer=renderer):
            request_iface = IRequest
            if route_name is not None:
                request_iface = self.registry.queryUtility(IRouteRequest,
                                                           name=route_name)
                if request_iface is None:
                    # route configuration should have already happened in
                    # phase 2
                    raise ConfigurationError(
                        'No route named %s found for view registration' %
                        route_name)

            if renderer is None:
                # use default renderer if one exists (reg'd in phase 1)
                if self.registry.queryUtility(IRendererFactory) is not None:
                    renderer = renderers.RendererHelper(
                        name=None,
                        package=self.package,
                        registry=self.registry)

            if permission is None:
                # intent: will be None if no default permission is registered
                # (reg'd in phase 1)
                permission = self.registry.queryUtility(IDefaultPermission)

            # __no_permission_required__ handled by _secure_view
            deriver = ViewDeriver(registry=self.registry,
                                  permission=permission,
                                  predicates=predicates,
                                  attr=attr,
                                  renderer=renderer,
                                  wrapper_viewname=wrapper,
                                  viewname=name,
                                  accept=accept,
                                  order=order,
                                  phash=phash,
                                  package=self.package,
                                  mapper=mapper,
                                  decorator=decorator,
                                  http_cache=http_cache)
            derived_view = deriver(view)

            registered = self.registry.adapters.registered

            # A multiviews is a set of views which are registered for
            # exactly the same context type/request type/name triad.  Each
            # consituent view in a multiview differs only by the
            # predicates which it possesses.

            # To find a previously registered view for a context
            # type/request type/name triad, we need to use the
            # ``registered`` method of the adapter registry rather than
            # ``lookup``.  ``registered`` ignores interface inheritance
            # for the required and provided arguments, returning only a
            # view registered previously with the *exact* triad we pass
            # in.

            # We need to do this three times, because we use three
            # different interfaces as the ``provided`` interface while
            # doing registrations, and ``registered`` performs exact
            # matches on all the arguments it receives.

            old_view = None

            for view_type in (IView, ISecuredView, IMultiView):
                old_view = registered((IViewClassifier, request_iface,
                                       r_context), view_type, name)
                if old_view is not None:
                    break

            isexc = isexception(context)

            def regclosure():
                if hasattr(derived_view, '__call_permissive__'):
                    view_iface = ISecuredView
                else:
                    view_iface = IView
                self.registry.registerAdapter(
                    derived_view,
                    (IViewClassifier, request_iface, context), view_iface, name
                    )
                if isexc:
                    self.registry.registerAdapter(
                        derived_view,
                        (IExceptionViewClassifier, request_iface, context),
                        view_iface, name)

            is_multiview = IMultiView.providedBy(old_view)
            old_phash = getattr(old_view, '__phash__', DEFAULT_PHASH)

            if old_view is None:
                # - No component was yet registered for any of our I*View
                #   interfaces exactly; this is the first view for this
                #   triad.
                regclosure()

            elif (not is_multiview) and (old_phash == phash):
                # - A single view component was previously registered with
                #   the same predicate hash as this view; this registration
                #   is therefore an override.
                regclosure()

            else:
                # - A view or multiview was already registered for this
                #   triad, and the new view is not an override.

                # XXX we could try to be more efficient here and register
                # a non-secured view for a multiview if none of the
                # multiview's consituent views have a permission
                # associated with them, but this code is getting pretty
                # rough already
                if is_multiview:
                    multiview = old_view
                else:
                    multiview = MultiView(name)
                    old_accept = getattr(old_view, '__accept__', None)
                    old_order = getattr(old_view, '__order__', MAX_ORDER)
                    multiview.add(old_view, old_order, old_accept, old_phash)
                multiview.add(derived_view, order, accept, phash)
                for view_type in (IView, ISecuredView):
                    # unregister any existing views
                    self.registry.adapters.unregister(
                        (IViewClassifier, request_iface, r_context),
                        view_type, name=name)
                    if isexc:
                        self.registry.adapters.unregister(
                            (IExceptionViewClassifier, request_iface,
                             r_context), view_type, name=name)
                self.registry.registerAdapter(
                    multiview,
                    (IViewClassifier, request_iface, context),
                    IMultiView, name=name)
                if isexc:
                    self.registry.registerAdapter(
                        multiview,
                        (IExceptionViewClassifier, request_iface, context),
                        IMultiView, name=name)

        discriminator = [
            'view', context, name, request_type, IView, containment,
            request_param, request_method, match_param, route_name, attr,
            xhr, accept, header, path_info]
        discriminator.extend(sorted(custom_predicates))
        discriminator = tuple(discriminator)
        self.action(discriminator, register, order=PHASE3_CONFIG)
    
    def derive_view(self, view, attr=None, renderer=None):
        """
        Create a :term:`view callable` using the function, instance,
        or class (or :term:`dotted Python name` referring to the same)
        provided as ``view`` object.

        .. warning:: This method is typically only used by :app:`Pyramid`
           framework extension authors, not by :app:`Pyramid` application
           developers.

        This is API is useful to framework extenders who create
        pluggable systems which need to register 'proxy' view
        callables for functions, instances, or classes which meet the
        requirements of being a :app:`Pyramid` view callable.  For
        example, a ``some_other_framework`` function in another
        framework may want to allow a user to supply a view callable,
        but he may want to wrap the view callable in his own before
        registering the wrapper as a :app:`Pyramid` view callable.
        Because a :app:`Pyramid` view callable can be any of a
        number of valid objects, the framework extender will not know
        how to call the user-supplied object.  Running it through
        ``derive_view`` normalizes it to a callable which accepts two
        arguments: ``context`` and ``request``.

        For example:

        .. code-block:: python

           def some_other_framework(user_supplied_view):
               config = Configurator(reg)
               proxy_view = config.derive_view(user_supplied_view)
               def my_wrapper(context, request):
                   do_something_that_mutates(request)
                   return proxy_view(context, request)
               config.add_view(my_wrapper)

        The ``view`` object provided should be one of the following:

        - A function or another non-class callable object that accepts
          a :term:`request` as a single positional argument and which
          returns a :term:`response` object.

        - A function or other non-class callable object that accepts
          two positional arguments, ``context, request`` and which
          returns a :term:`response` object.

        - A class which accepts a single positional argument in its
          constructor named ``request``, and which has a ``__call__``
          method that accepts no arguments that returns a
          :term:`response` object.

        - A class which accepts two positional arguments named
          ``context, request``, and which has a ``__call__`` method
          that accepts no arguments that returns a :term:`response`
          object.

        - A :term:`dotted Python name` which refers to any of the
          kinds of objects above.

        This API returns a callable which accepts the arguments
        ``context, request`` and which returns the result of calling
        the provided ``view`` object.

        The ``attr`` keyword argument is most useful when the view
        object is a class.  It names the method that should be used as
        the callable.  If ``attr`` is not provided, the attribute
        effectively defaults to ``__call__``.  See
        :ref:`class_as_view` for more information.

        The ``renderer`` keyword argument should be a renderer
        name. If supplied, it will cause the returned callable to use
        a :term:`renderer` to convert the user-supplied view result to
        a :term:`response` object.  If a ``renderer`` argument is not
        supplied, the user-supplied view must itself return a
        :term:`response` object.  """
        return self._derive_view(view, attr=attr, renderer=renderer)

    # b/w compat
    def _derive_view(self, view, permission=None, predicates=(),
                     attr=None, renderer=None, wrapper_viewname=None,
                     viewname=None, accept=None, order=MAX_ORDER,
                     phash=DEFAULT_PHASH, decorator=None,
                     mapper=None, http_cache=None):
        view = self.maybe_dotted(view)
        mapper = self.maybe_dotted(mapper)
        if isinstance(renderer, basestring):
            renderer = renderers.RendererHelper(
                name=renderer, package=self.package,
                registry = self.registry)
        if renderer is None:
            # use default renderer if one exists
            if self.registry.queryUtility(IRendererFactory) is not None:
                renderer = renderers.RendererHelper(
                    name=None,
                    package=self.package,
                    registry=self.registry)

        deriver = ViewDeriver(registry=self.registry,
                              permission=permission,
                              predicates=predicates,
                              attr=attr,
                              renderer=renderer,
                              wrapper_viewname=wrapper_viewname,
                              viewname=viewname,
                              accept=accept,
                              order=order,
                              phash=phash,
                              package=self.package,
                              mapper=mapper,
                              decorator=decorator,
                              http_cache=http_cache)
        
        return deriver(view)

    @action_method
    def set_forbidden_view(self, view=None, attr=None, renderer=None,
                           wrapper=None):
        """ Add a default forbidden view to the current configuration
        state.

        .. warning:: This method has been deprecated in :app:`Pyramid`
           1.0.  *Do not use it for new development; it should only be
           used to support older code bases which depend upon it.* See
           :ref:`changing_the_forbidden_view` to see how a forbidden
           view should be registered in new projects.

        The ``view`` argument should be a :term:`view callable` or a
        :term:`dotted Python name` which refers to a view callable.

        The ``attr`` argument should be the attribute of the view
        callable used to retrieve the response (see the ``add_view``
        method's ``attr`` argument for a description).

        The ``renderer`` argument should be the name of (or path to) a
        :term:`renderer` used to generate a response for this view
        (see the
        :meth:`pyramid.config.Configurator.add_view`
        method's ``renderer`` argument for information about how a
        configurator relates to a renderer).

        The ``wrapper`` argument should be the name of another view
        which will wrap this view when rendered (see the ``add_view``
        method's ``wrapper`` argument for a description)."""
        if isinstance(renderer, basestring):
            renderer = renderers.RendererHelper(
                name=renderer, package=self.package,
                registry = self.registry)
        view = self._derive_view(view, attr=attr, renderer=renderer)
        def bwcompat_view(context, request):
            context = getattr(request, 'context', None)
            return view(context, request)
        return self.add_view(bwcompat_view, context=HTTPForbidden,
                             wrapper=wrapper, renderer=renderer)

    @action_method
    def set_notfound_view(self, view=None, attr=None, renderer=None,
                          wrapper=None):
        """ Add a default not found view to the current configuration
        state.

        .. warning:: This method has been deprecated in
           :app:`Pyramid` 1.0.  *Do not use it for new development;
           it should only be used to support older code bases which
           depend upon it.* See :ref:`changing_the_notfound_view` to
           see how a not found view should be registered in new
           projects.

        The ``view`` argument should be a :term:`view callable` or a
        :term:`dotted Python name` which refers to a view callable.

        The ``attr`` argument should be the attribute of the view
        callable used to retrieve the response (see the ``add_view``
        method's ``attr`` argument for a description).

        The ``renderer`` argument should be the name of (or path to) a
        :term:`renderer` used to generate a response for this view
        (see the
        :meth:`pyramid.config.Configurator.add_view`
        method's ``renderer`` argument for information about how a
        configurator relates to a renderer).

        The ``wrapper`` argument should be the name of another view
        which will wrap this view when rendered (see the ``add_view``
        method's ``wrapper`` argument for a description).
        """
        if isinstance(renderer, basestring):
            renderer = renderers.RendererHelper(
                name=renderer, package=self.package,
                registry=self.registry)
        view = self._derive_view(view, attr=attr, renderer=renderer)
        def bwcompat_view(context, request):
            context = getattr(request, 'context', None)
            return view(context, request)
        return self.add_view(bwcompat_view, context=HTTPNotFound,
                             wrapper=wrapper, renderer=renderer)

    @action_method
    def set_view_mapper(self, mapper):
        """
        Setting a :term:`view mapper` makes it possible to make use of
        :term:`view callable` objects which implement different call
        signatures than the ones supported by :app:`Pyramid` as described in
        its narrative documentation.

        The ``mapper`` should argument be an object implementing
        :class:`pyramid.interfaces.IViewMapperFactory` or a :term:`dotted
        Python name` to such an object.  The provided ``mapper`` will become
        the default view mapper to be used by all subsequent :term:`view
        configuration` registrations.

        See also :ref:`using_a_view_mapper`.

        .. note:: Using the ``default_view_mapper`` argument to the
           :class:`pyramid.config.Configurator` constructor
           can be used to achieve the same purpose.
        """
        mapper = self.maybe_dotted(mapper)
        def register():
            self.registry.registerUtility(mapper, IViewMapperFactory)
        # IViewMapperFactory is looked up as the result of view config
        # in phase 3
        self.action(IViewMapperFactory, register, order=PHASE1_CONFIG)

    @action_method
    def add_static_view(self, name, path, **kw):
        """ Add a view used to render static assets such as images
        and CSS files.

        The ``name`` argument is a string representing an
        application-relative local URL prefix.  It may alternately be a full
        URL.

        The ``path`` argument is the path on disk where the static files
        reside.  This can be an absolute path, a package-relative path, or a
        :term:`asset specification`.

        The ``cache_max_age`` keyword argument is input to set the
        ``Expires`` and ``Cache-Control`` headers for static assets served.
        Note that this argument has no effect when the ``name`` is a *url
        prefix*.  By default, this argument is ``None``, meaning that no
        particular Expires or Cache-Control headers are set in the response.

        The ``permission`` keyword argument is used to specify the
        :term:`permission` required by a user to execute the static view.  By
        default, it is the string
        :data:`pyramid.security.NO_PERMISSION_REQUIRED`, a special sentinel
        which indicates that, even if a :term:`default permission` exists for
        the current application, the static view should be renderered to
        completely anonymous users.  This default value is permissive
        because, in most web apps, static assets seldom need protection from
        viewing.  If ``permission`` is specified, the security checking will
        be performed against the default root factory ACL.

        Any other keyword arguments sent to ``add_static_view`` are passed on
        to :meth:`pyramid.config.Configurator.add_route` (e.g. ``factory``,
        perhaps to define a custom factory with a custom ACL for this static
        view).

        *Usage*

        The ``add_static_view`` function is typically used in conjunction
        with the :meth:`pyramid.request.Request.static_url` method.
        ``add_static_view`` adds a view which renders a static asset when
        some URL is visited; :meth:`pyramid.request.Request.static_url`
        generates a URL to that asset.

        The ``name`` argument to ``add_static_view`` is usually a :term:`view
        name`.  When this is the case, the
        :meth:`pyramid.request.Request.static_url` API will generate a URL
        which points to a Pyramid view, which will serve up a set of assets
        that live in the package itself. For example:

        .. code-block:: python

           add_static_view('images', 'mypackage:images/')

        Code that registers such a view can generate URLs to the view via
        :meth:`pyramid.request.Request.static_url`:

        .. code-block:: python

           request.static_url('mypackage:images/logo.png')

        When ``add_static_view`` is called with a ``name`` argument that
        represents a URL prefix, as it is above, subsequent calls to
        :meth:`pyramid.request.Request.static_url` with paths that start with
        the ``path`` argument passed to ``add_static_view`` will generate a
        URL something like ``http://<Pyramid app URL>/images/logo.png``,
        which will cause the ``logo.png`` file in the ``images`` subdirectory
        of the ``mypackage`` package to be served.

        ``add_static_view`` can alternately be used with a ``name`` argument
        which is a *URL*, causing static assets to be served from an external
        webserver.  This happens when the ``name`` argument is a fully
        qualified URL (e.g. starts with ``http://`` or similar).  In this
        mode, the ``name`` is used as the prefix of the full URL when
        generating a URL using :meth:`pyramid.request.Request.static_url`.
        For example, if ``add_static_view`` is called like so:

        .. code-block:: python

           add_static_view('http://example.com/images', 'mypackage:images/')

        Subsequently, the URLs generated by
        :meth:`pyramid.request.Request.static_url` for that static view will
        be prefixed with ``http://example.com/images``:

        .. code-block:: python

           static_url('mypackage:images/logo.png', request)

        When ``add_static_view`` is called with a ``name`` argument that is
        the URL ``http://example.com/images``, subsequent calls to
        :meth:`pyramid.request.Request.static_url` with paths that start with
        the ``path`` argument passed to ``add_static_view`` will generate a
        URL something like ``http://example.com/logo.png``.  The external
        webserver listening on ``example.com`` must be itself configured to
        respond properly to such a request.

        See :ref:`static_assets_section` for more information.
        """
        spec = self._make_spec(path)
        info = self.registry.queryUtility(IStaticURLInfo)
        if info is None:
            info = StaticURLInfo(self)
            self.registry.registerUtility(info, IStaticURLInfo)

        info.add(name, spec, **kw)


def isexception(o):
    if IInterface.providedBy(o):
        if IException.isEqualOrExtendedBy(o):
            return True
    return (
        isinstance(o, Exception) or
        (inspect.isclass(o) and (issubclass(o, Exception)))
        )


class StaticURLInfo(object):
    implements(IStaticURLInfo)

    route_url = staticmethod(route_url) # for testing only

    def __init__(self, config):
        self.config = config
        self.registrations = []

    def generate(self, path, request, **kw):
        for (name, spec, is_url) in self.registrations:
            if path.startswith(spec):
                subpath = path[len(spec):]
                if is_url:
                    return urljoin(name, subpath)
                else:
                    kw['subpath'] = subpath
                    return self.route_url(name, request, **kw)

        raise ValueError('No static URL definition matching %s' % path)

    def add(self, name, spec, **extra):
        # This feature only allows for the serving of a directory and
        # the files contained within, not of a single asset;
        # appending a slash here if the spec doesn't have one is
        # required for proper prefix matching done in ``generate``
        # (``subpath = path[len(spec):]``).
        if not spec.endswith('/'):
            spec = spec + '/'

        # we also make sure the name ends with a slash, purely as a
        # convenience: a name that is a url is required to end in a
        # slash, so that ``urljoin(name, subpath))`` will work above
        # when the name is a URL, and it doesn't hurt things for it to
        # have a name that ends in a slash if it's used as a route
        # name instead of a URL.
        if not name.endswith('/'):
            # make sure it ends with a slash
            name = name + '/'

        names = [ t[0] for t in self.registrations ]

        if name in names:
            idx = names.index(name)
            self.registrations.pop(idx)

        if urlparse(name)[0]:
            # it's a URL
            self.registrations.append((name, spec, True))
        else:
            # it's a view name
            cache_max_age = extra.pop('cache_max_age', None)
            # create a view
            view = static_view(spec, cache_max_age=cache_max_age,
                               use_subpath=True)

            # Mutate extra to allow factory, etc to be passed through here.
            # Treat permission specially because we'd like to default to
            # permissiveness (see docs of config.add_static_view).  We need
            # to deal with both ``view_permission`` and ``permission``
            # because ``permission`` is used in the docs for add_static_view,
            # but ``add_route`` prefers ``view_permission``
            permission = extra.pop('view_permission', None)
            if permission is None:
                permission = extra.pop('permission', None)
            if permission is None:
                permission = NO_PERMISSION_REQUIRED

            context = extra.pop('view_context', None)
            if context is None:
                context = extra.pop('view_for', None)
            if context is None:
                context = extra.pop('for_', None)

            renderer = extra.pop('view_renderer', None)
            if renderer is None:
                renderer = extra.pop('renderer', None)

            attr = extra.pop('view_attr', None)

            # register a route using the computed view, permission, and 
            # pattern, plus any extras passed to us via add_static_view
            pattern = "%s*subpath" % name # name already ends with slash
            self.config.add_route(name, pattern, **extra)
            self.config.add_view(route_name=name, view=view,
                                 permission=permission, context=context,
                                 renderer=renderer, attr=attr)
            self.registrations.append((name, spec, False))
<|MERGE_RESOLUTION|>--- conflicted
+++ resolved
@@ -887,34 +887,6 @@
                 raise ConfigurationError(
                     'request_type must be an interface, not %s' % request_type)
 
-<<<<<<< HEAD
-=======
-        request_iface = IRequest
-
-        if route_name is not None:
-            request_iface = self.registry.queryUtility(IRouteRequest,
-                                                       name=route_name)
-            if request_iface is None:
-                deferred_views = getattr(self.registry,
-                                         'deferred_route_views', None)
-                if deferred_views is None:
-                    deferred_views = self.registry.deferred_route_views = {}
-                info = dict(
-                    view=view, name=name, for_=for_, permission=permission,
-                    request_type=request_type, route_name=route_name,
-                    request_method=request_method, request_param=request_param,
-                    containment=containment, attr=attr,
-                    renderer=renderer, wrapper=wrapper, xhr=xhr, accept=accept,
-                    header=header, path_info=path_info,
-                    match_param=match_param,
-                    custom_predicates=custom_predicates, context=context,
-                    mapper = mapper, http_cache = http_cache,
-                    )
-                view_info = deferred_views.setdefault(route_name, [])
-                view_info.append(info)
-                return
-
->>>>>>> 141f9058
         order, predicates, phash = make_predicates(xhr=xhr,
             request_method=request_method, path_info=path_info,
             request_param=request_param, header=header, accept=accept,
