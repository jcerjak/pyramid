import inspect
import operator
import os
import warnings

from zope.interface import (
    Interface,
    implementedBy,
    implementer,
    provider,
    )

from zope.interface.interfaces import IInterface

from pyramid.interfaces import (
    IAuthenticationPolicy,
    IAuthorizationPolicy,
    IDebugLogger,
    IDefaultPermission,
    IException,
    IExceptionViewClassifier,
    IMultiView,
    IRendererFactory,
    IRequest,
    IResponse,
    IRouteRequest,
    ISecuredView,
    IStaticURLInfo,
    IView,
    IViewClassifier,
    IViewMapper,
    IViewMapperFactory,
    PHASE1_CONFIG,
    )

from pyramid import renderers
from pyramid.static import PathSegmentMd5CacheBuster

from pyramid.compat import (
    string_types,
    urlparse,
    url_quote,
    WIN,
    is_bound_method,
    is_unbound_method,
    is_nonstr_iter,
    )

from pyramid.exceptions import (
    ConfigurationError,
    PredicateMismatch,
    )

from pyramid.httpexceptions import (
    HTTPForbidden,
    HTTPNotFound,
    default_exceptionresponse_view,
    )

from pyramid.registry import (
    predvalseq,
    Deferred,
    )

from pyramid.response import Response

from pyramid.security import NO_PERMISSION_REQUIRED
from pyramid.static import static_view
from pyramid.threadlocal import get_current_registry

from pyramid.url import parse_url_overrides

from pyramid.view import (
    render_view_to_response,
    AppendSlashNotFoundViewFactory,
    )

from pyramid.util import (
    object_description,
    viewdefaults,
    action_method,
    )

import pyramid.config.predicates

from pyramid.config.util import (
    DEFAULT_PHASH,
    MAX_ORDER,
    takes_one_arg,
    )

urljoin = urlparse.urljoin
url_parse = urlparse.urlparse

def view_description(view):
    try:
        return view.__text__
    except AttributeError:
        # custom view mappers might not add __text__
        return object_description(view)

def wraps_view(wrapper):
    def inner(self, view):
        wrapper_view = wrapper(self, view)
        return preserve_view_attrs(view, wrapper_view)
    return inner

def preserve_view_attrs(view, wrapper):
    if view is None:
        return wrapper

    if wrapper is view:
        return view

    original_view = getattr(view, '__original_view__', None)

    if original_view is None:
        original_view = view

    wrapper.__wraps__ = view
    wrapper.__original_view__ = original_view
    wrapper.__module__ = view.__module__
    wrapper.__doc__ = view.__doc__

    try:
        wrapper.__name__ = view.__name__
    except AttributeError:
        wrapper.__name__ = repr(view)

    # attrs that may not exist on "view", but, if so, must be attached to
    # "wrapped view"
    for attr in ('__permitted__', '__call_permissive__', '__permission__',
                 '__predicated__', '__predicates__', '__accept__',
                 '__order__', '__text__'):
        try:
            setattr(wrapper, attr, getattr(view, attr))
        except AttributeError:
            pass

    return wrapper

class ViewDeriver(object):
    def __init__(self, **kw):
        self.kw = kw
        self.registry = kw['registry']
        self.authn_policy = self.registry.queryUtility(IAuthenticationPolicy)
        self.authz_policy = self.registry.queryUtility(IAuthorizationPolicy)
        self.logger = self.registry.queryUtility(IDebugLogger)

    def __call__(self, view):
        return self.attr_wrapped_view(
            self.predicated_view(
                self.authdebug_view(
                    self.secured_view(
                        self.owrapped_view(
                            self.http_cached_view(
                                self.decorated_view(
                                    self.rendered_view(
                                        self.mapped_view(
                                            view)))))))))

    @wraps_view
    def mapped_view(self, view):
        mapper = self.kw.get('mapper')
        if mapper is None:
            mapper = getattr(view, '__view_mapper__', None)
            if mapper is None:
                mapper = self.registry.queryUtility(IViewMapperFactory)
                if mapper is None:
                    mapper = DefaultViewMapper

        mapped_view = mapper(**self.kw)(view)
        return mapped_view

    @wraps_view
    def owrapped_view(self, view):
        wrapper_viewname = self.kw.get('wrapper_viewname')
        viewname = self.kw.get('viewname')
        if not wrapper_viewname:
            return view
        def _owrapped_view(context, request):
            response = view(context, request)
            request.wrapped_response = response
            request.wrapped_body = response.body
            request.wrapped_view = view
            wrapped_response = render_view_to_response(context, request,
                                                       wrapper_viewname)
            if wrapped_response is None:
                raise ValueError(
                    'No wrapper view named %r found when executing view '
                    'named %r' % (wrapper_viewname, viewname))
            return wrapped_response
        return _owrapped_view

    @wraps_view
    def http_cached_view(self, view):
        if self.registry.settings.get('prevent_http_cache', False):
            return view

        seconds = self.kw.get('http_cache')

        if seconds is None:
            return view

        options = {}

        if isinstance(seconds, (tuple, list)):
            try:
                seconds, options = seconds
            except ValueError:
                raise ConfigurationError(
                    'If http_cache parameter is a tuple or list, it must be '
                    'in the form (seconds, options); not %s' % (seconds,))

        def wrapper(context, request):
            response = view(context, request)
            prevent_caching = getattr(response.cache_control, 'prevent_auto',
                                      False)
            if not prevent_caching:
                response.cache_expires(seconds, **options)
            return response

        return wrapper

    @wraps_view
    def secured_view(self, view):
        permission = self.kw.get('permission')
        if permission == NO_PERMISSION_REQUIRED:
            # allow views registered within configurations that have a
            # default permission to explicitly override the default
            # permission, replacing it with no permission at all
            permission = None

        wrapped_view = view
        if (
                self.authn_policy and
                self.authz_policy and
                (permission is not None)
        ):
            def _permitted(context, request):
                principals = self.authn_policy.effective_principals(request)
                return self.authz_policy.permits(context, principals,
                                                 permission)
            def _secured_view(context, request):
                result = _permitted(context, request)
                if result:
                    return view(context, request)
                view_name = getattr(view, '__name__', view)
                msg = getattr(
                    request, 'authdebug_message',
                    'Unauthorized: %s failed permission check' % view_name)
                raise HTTPForbidden(msg, result=result)
            _secured_view.__call_permissive__ = view
            _secured_view.__permitted__ = _permitted
            _secured_view.__permission__ = permission
            wrapped_view = _secured_view

        return wrapped_view

    @wraps_view
    def authdebug_view(self, view):
        wrapped_view = view
        settings = self.registry.settings
        permission = self.kw.get('permission')
        if settings and settings.get('debug_authorization', False):
            def _authdebug_view(context, request):
                view_name = getattr(request, 'view_name', None)

                if self.authn_policy and self.authz_policy:
                    if permission is NO_PERMISSION_REQUIRED:
                        msg = 'Allowed (NO_PERMISSION_REQUIRED)'
                    elif permission is None:
                        msg = 'Allowed (no permission registered)'
                    else:
                        principals = self.authn_policy.effective_principals(
                            request)
                        msg = str(self.authz_policy.permits(context,
                                                            principals,
                                                            permission))
                else:
                    msg = 'Allowed (no authorization policy in use)'

                view_name = getattr(request, 'view_name', None)
                url = getattr(request, 'url', None)
                msg = ('debug_authorization of url %s (view name %r against '
                       'context %r): %s' % (url, view_name, context, msg))
                self.logger and self.logger.debug(msg)
                if request is not None:
                    request.authdebug_message = msg
                return view(context, request)

            wrapped_view = _authdebug_view

        return wrapped_view

    @wraps_view
    def predicated_view(self, view):
        preds = self.kw.get('predicates', ())
        if not preds:
            return view

        def predicate_wrapper(context, request):
            for predicate in preds:
                if not predicate(context, request):
                    view_name = getattr(view, '__name__', view)
                    raise PredicateMismatch(
                        'predicate mismatch for view %s (%s)' % (
                            view_name, predicate.text()))
            return view(context, request)

        def checker(context, request):
            return all((predicate(context, request) for predicate in
                        preds))
        predicate_wrapper.__predicated__ = checker
        predicate_wrapper.__predicates__ = preds
        return predicate_wrapper

    @wraps_view
    def attr_wrapped_view(self, view):
        kw = self.kw
        accept, order, phash = (kw.get('accept', None),
                                kw.get('order', MAX_ORDER),
                                kw.get('phash', DEFAULT_PHASH))
        # this is a little silly but we don't want to decorate the original
        # function with attributes that indicate accept, order, and phash,
        # so we use a wrapper
        if (
            (accept is None) and
            (order == MAX_ORDER) and
            (phash == DEFAULT_PHASH)
        ):
            return view # defaults
        def attr_view(context, request):
            return view(context, request)
        attr_view.__accept__ = accept
        attr_view.__order__ = order
        attr_view.__phash__ = phash
        attr_view.__view_attr__ = self.kw.get('attr')
        attr_view.__permission__ = self.kw.get('permission')
        return attr_view

    @wraps_view
    def rendered_view(self, view):
        # one way or another this wrapper must produce a Response (unless
        # the renderer is a NullRendererHelper)
        renderer = self.kw.get('renderer')
        if renderer is None:
            # register a default renderer if you want super-dynamic
            # rendering.  registering a default renderer will also allow
            # override_renderer to work if a renderer is left unspecified for
            # a view registration.
            return self._response_resolved_view(view)
        if renderer is renderers.null_renderer:
            return view
        return self._rendered_view(view, renderer)

    def _rendered_view(self, view, view_renderer):
        def rendered_view(context, request):
            result = view(context, request)
            if result.__class__ is Response: # potential common case
                response = result
            else:
                registry = self.registry
                # this must adapt, it can't do a simple interface check
                # (avoid trying to render webob responses)
                response = registry.queryAdapterOrSelf(result, IResponse)
                if response is None:
                    attrs = getattr(request, '__dict__', {})
                    if 'override_renderer' in attrs:
                        # renderer overridden by newrequest event or other
                        renderer_name = attrs.pop('override_renderer')
                        renderer = renderers.RendererHelper(
                            name=renderer_name,
                            package=self.kw.get('package'),
<<<<<<< HEAD
                            registry=registry)
=======
                            registry = registry)
                    else:
                        renderer = view_renderer.clone()
>>>>>>> 6c1a1c60
                    if '__view__' in attrs:
                        view_inst = attrs.pop('__view__')
                    else:
                        view_inst = getattr(view, '__original_view__', view)
                    response = renderer.render_view(request, result, view_inst,
                                                    context)
            return response

        return rendered_view

    def _response_resolved_view(self, view):
        registry = self.registry
        def viewresult_to_response(context, request):
            result = view(context, request)
            if result.__class__ is Response: # common case
                response = result
            else:
                response = registry.queryAdapterOrSelf(result, IResponse)
                if response is None:
                    if result is None:
                        append = (' You may have forgotten to return a value '
                                  'from the view callable.')
                    elif isinstance(result, dict):
                        append = (' You may have forgotten to define a '
                                  'renderer in the view configuration.')
                    else:
                        append = ''

                    msg = ('Could not convert return value of the view '
                           'callable %s into a response object. '
                           'The value returned was %r.' + append)

                    raise ValueError(msg % (view_description(view), result))

            return response

        return viewresult_to_response

    @wraps_view
    def decorated_view(self, view):
        decorator = self.kw.get('decorator')
        if decorator is None:
            return view
        return decorator(view)

@implementer(IViewMapper)
@provider(IViewMapperFactory)
class DefaultViewMapper(object):
    def __init__(self, **kw):
        self.attr = kw.get('attr')

    def __call__(self, view):
        if is_unbound_method(view) and self.attr is None:
            raise ConfigurationError((
                'Unbound method calls are not supported, please set the class '
                'as your `view` and the method as your `attr`'
            ))

        if inspect.isclass(view):
            view = self.map_class(view)
        else:
            view = self.map_nonclass(view)
        return view

    def map_class(self, view):
        ronly = requestonly(view, self.attr)
        if ronly:
            mapped_view = self.map_class_requestonly(view)
        else:
            mapped_view = self.map_class_native(view)
        mapped_view.__text__ = 'method %s of %s' % (
            self.attr or '__call__', object_description(view))
        return mapped_view

    def map_nonclass(self, view):
        # We do more work here than appears necessary to avoid wrapping the
        # view unless it actually requires wrapping (to avoid function call
        # overhead).
        mapped_view = view
        ronly = requestonly(view, self.attr)
        if ronly:
            mapped_view = self.map_nonclass_requestonly(view)
        elif self.attr:
            mapped_view = self.map_nonclass_attr(view)
        if inspect.isroutine(mapped_view):
            # This branch will be true if the view is a function or a method.
            # We potentially mutate an unwrapped object here if it's a
            # function.  We do this to avoid function call overhead of
            # injecting another wrapper.  However, we must wrap if the
            # function is a bound method because we can't set attributes on a
            # bound method.
            if is_bound_method(view):
                _mapped_view = mapped_view
                def mapped_view(context, request):
                    return _mapped_view(context, request)
            if self.attr is not None:
                mapped_view.__text__ = 'attr %s of %s' % (
                    self.attr, object_description(view))
            else:
                mapped_view.__text__ = object_description(view)
        return mapped_view

    def map_class_requestonly(self, view):
        # its a class that has an __init__ which only accepts request
        attr = self.attr
        def _class_requestonly_view(context, request):
            inst = view(request)
            request.__view__ = inst
            if attr is None:
                response = inst()
            else:
                response = getattr(inst, attr)()
            return response
        return _class_requestonly_view

    def map_class_native(self, view):
        # its a class that has an __init__ which accepts both context and
        # request
        attr = self.attr
        def _class_view(context, request):
            inst = view(context, request)
            request.__view__ = inst
            if attr is None:
                response = inst()
            else:
                response = getattr(inst, attr)()
            return response
        return _class_view

    def map_nonclass_requestonly(self, view):
        # its a function that has a __call__ which accepts only a single
        # request argument
        attr = self.attr
        def _requestonly_view(context, request):
            if attr is None:
                response = view(request)
            else:
                response = getattr(view, attr)(request)
            return response
        return _requestonly_view

    def map_nonclass_attr(self, view):
        # its a function that has a __call__ which accepts both context and
        # request, but still has an attr
        def _attr_view(context, request):
            response = getattr(view, self.attr)(context, request)
            return response
        return _attr_view

def requestonly(view, attr=None):
    return takes_one_arg(view, attr=attr, argname='request')

@implementer(IMultiView)
class MultiView(object):

    def __init__(self, name):
        self.name = name
        self.media_views = {}
        self.views = []
        self.accepts = []

    def __discriminator__(self, context, request):
        # used by introspection systems like so:
        # view = adapters.lookup(....)
        # view.__discriminator__(context, request) -> view's discriminator
        # so that superdynamic systems can feed the discriminator to
        # the introspection system to get info about it
        view = self.match(context, request)
        return view.__discriminator__(context, request)

    def add(self, view, order, accept=None, phash=None):
        if phash is not None:
            for i, (s, v, h) in enumerate(list(self.views)):
                if phash == h:
                    self.views[i] = (order, view, phash)
                    return

        if accept is None or '*' in accept:
            self.views.append((order, view, phash))
            self.views.sort(key=operator.itemgetter(0))
        else:
            subset = self.media_views.setdefault(accept, [])
            for i, (s, v, h) in enumerate(list(subset)):
                if phash == h:
                    subset[i] = (order, view, phash)
                    return
            else:
                subset.append((order, view, phash))
                subset.sort(key=operator.itemgetter(0))
            accepts = set(self.accepts)
            accepts.add(accept)
            self.accepts = list(accepts) # dedupe

    def get_views(self, request):
        if self.accepts and hasattr(request, 'accept'):
            accepts = self.accepts[:]
            views = []
            while accepts:
                match = request.accept.best_match(accepts)
                if match is None:
                    break
                subset = self.media_views[match]
                views.extend(subset)
                accepts.remove(match)
            views.extend(self.views)
            return views
        return self.views

    def match(self, context, request):
        for order, view, phash in self.get_views(request):
            if not hasattr(view, '__predicated__'):
                return view
            if view.__predicated__(context, request):
                return view
        raise PredicateMismatch(self.name)

    def __permitted__(self, context, request):
        view = self.match(context, request)
        if hasattr(view, '__permitted__'):
            return view.__permitted__(context, request)
        return True

    def __call_permissive__(self, context, request):
        view = self.match(context, request)
        view = getattr(view, '__call_permissive__', view)
        return view(context, request)

    def __call__(self, context, request):
        for order, view, phash in self.get_views(request):
            try:
                return view(context, request)
            except PredicateMismatch:
                continue
        raise PredicateMismatch(self.name)

class ViewsConfiguratorMixin(object):
    @viewdefaults
    @action_method
    def add_view(
        self,
        view=None,
        name="",
        for_=None,
        permission=None,
        request_type=None,
        route_name=None,
        request_method=None,
        request_param=None,
        containment=None,
        attr=None,
        renderer=None,
        wrapper=None,
        xhr=None,
        accept=None,
        header=None,
        path_info=None,
        custom_predicates=(),
        context=None,
        decorator=None,
        mapper=None,
        http_cache=None,
        match_param=None,
        check_csrf=None,
        **predicates
    ):
        """ Add a :term:`view configuration` to the current
        configuration state.  Arguments to ``add_view`` are broken
        down below into *predicate* arguments and *non-predicate*
        arguments.  Predicate arguments narrow the circumstances in
        which the view callable will be invoked when a request is
        presented to :app:`Pyramid`; non-predicate arguments are
        informational.

        Non-Predicate Arguments

        view

          A :term:`view callable` or a :term:`dotted Python name`
          which refers to a view callable.  This argument is required
          unless a ``renderer`` argument also exists.  If a
          ``renderer`` argument is passed, and a ``view`` argument is
          not provided, the view callable defaults to a callable that
          returns an empty dictionary (see
          :ref:`views_which_use_a_renderer`).

        permission

          A :term:`permission` that the user must possess in order to invoke
          the :term:`view callable`.  See :ref:`view_security_section` for
          more information about view security and permissions.  This is
          often a string like ``view`` or ``edit``.

          If ``permission`` is omitted, a *default* permission may be used
          for this view registration if one was named as the
          :class:`pyramid.config.Configurator` constructor's
          ``default_permission`` argument, or if
          :meth:`pyramid.config.Configurator.set_default_permission` was used
          prior to this view registration.  Pass the value
          :data:`pyramid.security.NO_PERMISSION_REQUIRED` as the permission
          argument to explicitly indicate that the view should always be
          executable by entirely anonymous users, regardless of the default
          permission, bypassing any :term:`authorization policy` that may be
          in effect.

        attr

          This knob is most useful when the view definition is a class.

          The view machinery defaults to using the ``__call__`` method
          of the :term:`view callable` (or the function itself, if the
          view callable is a function) to obtain a response.  The
          ``attr`` value allows you to vary the method attribute used
          to obtain the response.  For example, if your view was a
          class, and the class has a method named ``index`` and you
          wanted to use this method instead of the class' ``__call__``
          method to return the response, you'd say ``attr="index"`` in the
          view configuration for the view.

        renderer

          This is either a single string term (e.g. ``json``) or a
          string implying a path or :term:`asset specification`
          (e.g. ``templates/views.pt``) naming a :term:`renderer`
          implementation.  If the ``renderer`` value does not contain
          a dot ``.``, the specified string will be used to look up a
          renderer implementation, and that renderer implementation
          will be used to construct a response from the view return
          value.  If the ``renderer`` value contains a dot (``.``),
          the specified term will be treated as a path, and the
          filename extension of the last element in the path will be
          used to look up the renderer implementation, which will be
          passed the full path.  The renderer implementation will be
          used to construct a :term:`response` from the view return
          value.

          Note that if the view itself returns a :term:`response` (see
          :ref:`the_response`), the specified renderer implementation
          is never called.

          When the renderer is a path, although a path is usually just
          a simple relative pathname (e.g. ``templates/foo.pt``,
          implying that a template named "foo.pt" is in the
          "templates" directory relative to the directory of the
          current :term:`package` of the Configurator), a path can be
          absolute, starting with a slash on UNIX or a drive letter
          prefix on Windows.  The path can alternately be a
          :term:`asset specification` in the form
          ``some.dotted.package_name:relative/path``, making it
          possible to address template assets which live in a
          separate package.

          The ``renderer`` attribute is optional.  If it is not
          defined, the "null" renderer is assumed (no rendering is
          performed and the value is passed back to the upstream
          :app:`Pyramid` machinery unmodified).

        http_cache

          .. versionadded:: 1.1

          When you supply an ``http_cache`` value to a view configuration,
          the ``Expires`` and ``Cache-Control`` headers of a response
          generated by the associated view callable are modified.  The value
          for ``http_cache`` may be one of the following:

          - A nonzero integer.  If it's a nonzero integer, it's treated as a
            number of seconds.  This number of seconds will be used to
            compute the ``Expires`` header and the ``Cache-Control:
            max-age`` parameter of responses to requests which call this view.
            For example: ``http_cache=3600`` instructs the requesting browser
            to 'cache this response for an hour, please'.

          - A ``datetime.timedelta`` instance.  If it's a
            ``datetime.timedelta`` instance, it will be converted into a
            number of seconds, and that number of seconds will be used to
            compute the ``Expires`` header and the ``Cache-Control:
            max-age`` parameter of responses to requests which call this view.
            For example: ``http_cache=datetime.timedelta(days=1)`` instructs
            the requesting browser to 'cache this response for a day, please'.

          - Zero (``0``).  If the value is zero, the ``Cache-Control`` and
            ``Expires`` headers present in all responses from this view will
            be composed such that client browser cache (and any intermediate
            caches) are instructed to never cache the response.

          - A two-tuple.  If it's a two tuple (e.g. ``http_cache=(1,
            {'public':True})``), the first value in the tuple may be a
            nonzero integer or a ``datetime.timedelta`` instance; in either
            case this value will be used as the number of seconds to cache
            the response.  The second value in the tuple must be a
            dictionary.  The values present in the dictionary will be used as
            input to the ``Cache-Control`` response header.  For example:
            ``http_cache=(3600, {'public':True})`` means 'cache for an hour,
            and add ``public`` to the Cache-Control header of the response'.
            All keys and values supported by the
            ``webob.cachecontrol.CacheControl`` interface may be added to the
            dictionary.  Supplying ``{'public':True}`` is equivalent to
            calling ``response.cache_control.public = True``.

          Providing a non-tuple value as ``http_cache`` is equivalent to
          calling ``response.cache_expires(value)`` within your view's body.

          Providing a two-tuple value as ``http_cache`` is equivalent to
          calling ``response.cache_expires(value[0], **value[1])`` within your
          view's body.

          If you wish to avoid influencing, the ``Expires`` header, and
          instead wish to only influence ``Cache-Control`` headers, pass a
          tuple as ``http_cache`` with the first element of ``None``, e.g.:
          ``(None, {'public':True})``.

          If you wish to prevent a view that uses ``http_cache`` in its
          configuration from having its caching response headers changed by
          this machinery, set ``response.cache_control.prevent_auto = True``
          before returning the response from the view.  This effectively
          disables any HTTP caching done by ``http_cache`` for that response.

        wrapper

          The :term:`view name` of a different :term:`view
          configuration` which will receive the response body of this
          view as the ``request.wrapped_body`` attribute of its own
          :term:`request`, and the :term:`response` returned by this
          view as the ``request.wrapped_response`` attribute of its
          own request.  Using a wrapper makes it possible to "chain"
          views together to form a composite response.  The response
          of the outermost wrapper view will be returned to the user.
          The wrapper view will be found as any view is found: see
          :ref:`view_lookup`.  The "best" wrapper view will be found
          based on the lookup ordering: "under the hood" this wrapper
          view is looked up via
          ``pyramid.view.render_view_to_response(context, request,
          'wrapper_viewname')``. The context and request of a wrapper
          view is the same context and request of the inner view.  If
          this attribute is unspecified, no view wrapping is done.

        decorator

          A :term:`dotted Python name` to function (or the function itself,
          or an iterable of the aforementioned) which will be used to
          decorate the registered :term:`view callable`.  The decorator
          function(s) will be called with the view callable as a single
          argument.  The view callable it is passed will accept
          ``(context, request)``.  The decorator(s) must return a
          replacement view callable which also accepts ``(context,
          request)``.

          If decorator is an iterable, the callables will be combined and
          used in the order provided as a decorator.
          For example::

            @view_config(...,
                decorator=(decorator2,
                           decorator1))
            def myview(request):
                ....

          Is similar to doing::

            @view_config(...)
            @decorator2
            @decorator1
            def myview(request):
                ...

          Except with the existing benefits of ``decorator=`` (having a common
          decorator syntax for all view calling conventions and not having to
          think about preserving function attributes such as ``__name__`` and
          ``__module__`` within decorator logic).

          .. versionchanged:: 1.4a4
             Passing an iterable.

        mapper

          A Python object or :term:`dotted Python name` which refers to a
          :term:`view mapper`, or ``None``.  By default it is ``None``, which
          indicates that the view should use the default view mapper.  This
          plug-point is useful for Pyramid extension developers, but it's not
          very useful for 'civilians' who are just developing stock Pyramid
          applications. Pay no attention to the man behind the curtain.

        accept

          This value represents a match query for one or more mimetypes in the
          ``Accept`` HTTP request header.  If this value is specified, it must
          be in one of the following forms: a mimetype match token in the form
          ``text/plain``, a wildcard mimetype match token in the form
          ``text/*`` or a match-all wildcard mimetype match token in the form
          ``*/*``.  If any of the forms matches the ``Accept`` header of the
          request, or if the ``Accept`` header isn't set at all in the request,
          this will match the current view. If this does not match the
          ``Accept`` header of the request, view matching continues.

        Predicate Arguments

        name

          The :term:`view name`.  Read :ref:`traversal_chapter` to
          understand the concept of a view name.

        context

          An object or a :term:`dotted Python name` referring to an
          interface or class object that the :term:`context` must be
          an instance of, *or* the :term:`interface` that the
          :term:`context` must provide in order for this view to be
          found and called.  This predicate is true when the
          :term:`context` is an instance of the represented class or
          if the :term:`context` provides the represented interface;
          it is otherwise false.  This argument may also be provided
          to ``add_view`` as ``for_`` (an older, still-supported
          spelling).

        route_name

          This value must match the ``name`` of a :term:`route
          configuration` declaration (see :ref:`urldispatch_chapter`)
          that must match before this view will be called.

        request_type

          This value should be an :term:`interface` that the
          :term:`request` must provide in order for this view to be
          found and called.  This value exists only for backwards
          compatibility purposes.

        request_method

          This value can be either a string (such as ``"GET"``, ``"POST"``,
          ``"PUT"``, ``"DELETE"``, ``"HEAD"`` or ``"OPTIONS"``) representing
          an HTTP ``REQUEST_METHOD``, or a tuple containing one or more of
          these strings.  A view declaration with this argument ensures that
          the view will only be called when the ``method`` attribute of the
          request (aka the ``REQUEST_METHOD`` of the WSGI environment) matches
          a supplied value.  Note that use of ``GET`` also implies that the
          view will respond to ``HEAD`` as of Pyramid 1.4.

          .. versionchanged:: 1.2
             The ability to pass a tuple of items as ``request_method``.
             Previous versions allowed only a string.

        request_param

          This value can be any string or any sequence of strings.  A view
          declaration with this argument ensures that the view will only be
          called when the :term:`request` has a key in the ``request.params``
          dictionary (an HTTP ``GET`` or ``POST`` variable) that has a
          name which matches the supplied value (if the value is a string)
          or values (if the value is a tuple).  If any value
          supplied has a ``=`` sign in it,
          e.g. ``request_param="foo=123"``, then the key (``foo``)
          must both exist in the ``request.params`` dictionary, *and*
          the value must match the right hand side of the expression
          (``123``) for the view to "match" the current request.

        match_param

          .. versionadded:: 1.2

          This value can be a string of the format "key=value" or a tuple
          containing one or more of these strings.

          A view declaration with this argument ensures that the view will
          only be called when the :term:`request` has key/value pairs in its
          :term:`matchdict` that equal those supplied in the predicate.
          e.g. ``match_param="action=edit"`` would require the ``action``
          parameter in the :term:`matchdict` match the right hand side of
          the expression (``edit``) for the view to "match" the current
          request.

          If the ``match_param`` is a tuple, every key/value pair must match
          for the predicate to pass.

        containment

          This value should be a Python class or :term:`interface` (or a
          :term:`dotted Python name`) that an object in the
          :term:`lineage` of the context must provide in order for this view
          to be found and called.  The nodes in your object graph must be
          "location-aware" to use this feature.  See
          :ref:`location_aware` for more information about
          location-awareness.

        xhr

          This value should be either ``True`` or ``False``.  If this
          value is specified and is ``True``, the :term:`request`
          must possess an ``HTTP_X_REQUESTED_WITH`` (aka
          ``X-Requested-With``) header that has the value
          ``XMLHttpRequest`` for this view to be found and called.
          This is useful for detecting AJAX requests issued from
          jQuery, Prototype and other Javascript libraries.

        header

          This value represents an HTTP header name or a header
          name/value pair.  If the value contains a ``:`` (colon), it
          will be considered a name/value pair
          (e.g. ``User-Agent:Mozilla/.*`` or ``Host:localhost``).  The
          value portion should be a regular expression.  If the value
          does not contain a colon, the entire value will be
          considered to be the header name
          (e.g. ``If-Modified-Since``).  If the value evaluates to a
          header name only without a value, the header specified by
          the name must be present in the request for this predicate
          to be true.  If the value evaluates to a header name/value
          pair, the header specified by the name must be present in
          the request *and* the regular expression specified as the
          value must match the header value.  Whether or not the value
          represents a header name or a header name/value pair, the
          case of the header name is not significant.

        path_info

          This value represents a regular expression pattern that will
          be tested against the ``PATH_INFO`` WSGI environment
          variable.  If the regex matches, this predicate will be
          ``True``.

        check_csrf

          If specified, this value should be one of ``None``, ``True``,
          ``False``, or a string representing the 'check name'.  If the value
          is ``True`` or a string, CSRF checking will be performed.  If the
          value is ``False`` or ``None``, CSRF checking will not be performed.

          If the value provided is a string, that string will be used as the
          'check name'.  If the value provided is ``True``, ``csrf_token`` will
          be used as the check name.

          If CSRF checking is performed, the checked value will be the value
          of ``request.params[check_name]``.  This value will be compared
          against the value of ``request.session.get_csrf_token()``, and the
          check will pass if these two values are the same.  If the check
          passes, the associated view will be permitted to execute.  If the
          check fails, the associated view will not be permitted to execute.

          Note that using this feature requires a :term:`session factory` to
          have been configured.

          .. versionadded:: 1.4a2

        physical_path

          If specified, this value should be a string or a tuple representing
          the :term:`physical path` of the context found via traversal for this
          predicate to match as true.  For example: ``physical_path='/'`` or
          ``physical_path='/a/b/c'`` or ``physical_path=('', 'a', 'b', 'c')``.
          This is not a path prefix match or a regex, it's a whole-path match.
          It's useful when you want to always potentially show a view when some
          object is traversed to, but you can't be sure about what kind of
          object it will be, so you can't use the ``context`` predicate.  The
          individual path elements inbetween slash characters or in tuple
          elements should be the Unicode representation of the name of the
          resource and should not be encoded in any way.

          .. versionadded:: 1.4a3

        effective_principals

          If specified, this value should be a :term:`principal` identifier or
          a sequence of principal identifiers.  If the
          :attr:`pyramid.request.Request.effective_principals` property
          indicates that every principal named in the argument list is present
          in the current request, this predicate will return True; otherwise it
          will return False.  For example:
          ``effective_principals=pyramid.security.Authenticated`` or
          ``effective_principals=('fred', 'group:admins')``.

          .. versionadded:: 1.4a4

        custom_predicates

            .. deprecated:: 1.5
                This value should be a sequence of references to custom
                predicate callables.  Use custom predicates when no set of
                predefined predicates do what you need.  Custom predicates
                can be combined with predefined predicates as necessary.
                Each custom predicate callable should accept two arguments:
                ``context`` and ``request`` and should return either
                ``True`` or ``False`` after doing arbitrary evaluation of
                the context and/or the request.  The ``predicates`` argument
                to this method and the ability to register third-party view
                predicates via
                :meth:`pyramid.config.Configurator.add_view_predicate`
                obsoletes this argument, but it is kept around for backwards
                compatibility.

        predicates

          Pass a key/value pair here to use a third-party predicate
          registered via
          :meth:`pyramid.config.Configurator.add_view_predicate`.  More than
          one key/value pair can be used at the same time.  See
          :ref:`view_and_route_predicates` for more information about
          third-party predicates.

          .. versionadded: 1.4a1

        """
        if custom_predicates:
            warnings.warn(
                ('The "custom_predicates" argument to Configurator.add_view '
                 'is deprecated as of Pyramid 1.5.  Use '
                 '"config.add_view_predicate" and use the registered '
                 'view predicate as a predicate argument to add_view instead. '
                 'See "Adding A Third Party View, Route, or Subscriber '
                 'Predicate" in the "Hooks" chapter of the documentation '
                 'for more information.'),
                DeprecationWarning,
                stacklevel=4
                )

        view = self.maybe_dotted(view)
        context = self.maybe_dotted(context)
        for_ = self.maybe_dotted(for_)
        containment = self.maybe_dotted(containment)
        mapper = self.maybe_dotted(mapper)

        def combine(*decorators):
            def decorated(view_callable):
                # reversed() is allows a more natural ordering in the api
                for decorator in reversed(decorators):
                    view_callable = decorator(view_callable)
                return view_callable
            return decorated

        if is_nonstr_iter(decorator):
            decorator = combine(*map(self.maybe_dotted, decorator))
        else:
            decorator = self.maybe_dotted(decorator)

        if not view:
            if renderer:
                def view(context, request):
                    return {}
            else:
                raise ConfigurationError('"view" was not specified and '
                                         'no "renderer" specified')

        if request_type is not None:
            request_type = self.maybe_dotted(request_type)
            if not IInterface.providedBy(request_type):
                raise ConfigurationError(
                    'request_type must be an interface, not %s' % request_type)

        if context is None:
            context = for_

        r_context = context
        if r_context is None:
            r_context = Interface
        if not IInterface.providedBy(r_context):
            r_context = implementedBy(r_context)

        if isinstance(renderer, string_types):
            renderer = renderers.RendererHelper(
                name=renderer, package=self.package,
                registry=self.registry)

        if accept is not None:
            accept = accept.lower()

        introspectables = []
        pvals = predicates.copy()
        pvals.update(
            dict(
                xhr=xhr,
                request_method=request_method,
                path_info=path_info,
                request_param=request_param,
                header=header,
                accept=accept,
                containment=containment,
                request_type=request_type,
                match_param=match_param,
                check_csrf=check_csrf,
                custom=predvalseq(custom_predicates),
                )
            )

        def discrim_func():
            # We need to defer the discriminator until we know what the phash
            # is.  It can't be computed any sooner because thirdparty
            # predicates may not yet exist when add_view is called.
            order, preds, phash = predlist.make(self, **pvals)
            view_intr.update({
                'phash': phash,
                'order': order,
                'predicates': preds
            })
            return ('view', context, name, route_name, phash)

        discriminator = Deferred(discrim_func)

        if inspect.isclass(view) and attr:
            view_desc = 'method %r of %s' % (
                attr, self.object_description(view))
        else:
            view_desc = self.object_description(view)

        tmpl_intr = None

        view_intr = self.introspectable('views',
                                        discriminator,
                                        view_desc,
                                        'view')
        view_intr.update(
            dict(name=name,
                 context=context,
                 containment=containment,
                 request_param=request_param,
                 request_methods=request_method,
                 route_name=route_name,
                 attr=attr,
                 xhr=xhr,
                 accept=accept,
                 header=header,
                 path_info=path_info,
                 match_param=match_param,
                 check_csrf=check_csrf,
                 callable=view,
                 mapper=mapper,
                 decorator=decorator,
                 )
            )
        view_intr.update(**predicates)
        introspectables.append(view_intr)
        predlist = self.get_predlist('view')

        def register(permission=permission, renderer=renderer):
            request_iface = IRequest
            if route_name is not None:
                request_iface = self.registry.queryUtility(IRouteRequest,
                                                           name=route_name)
                if request_iface is None:
                    # route configuration should have already happened in
                    # phase 2
                    raise ConfigurationError(
                        'No route named %s found for view registration' %
                        route_name)

            if renderer is None:
                # use default renderer if one exists (reg'd in phase 1)
                if self.registry.queryUtility(IRendererFactory) is not None:
                    renderer = renderers.RendererHelper(
                        name=None,
                        package=self.package,
                        registry=self.registry
                        )

            if permission is None:
                # intent: will be None if no default permission is registered
                # (reg'd in phase 1)
                permission = self.registry.queryUtility(IDefaultPermission)

            # added by discrim_func above during conflict resolving
            preds = view_intr['predicates']
            order = view_intr['order']
            phash = view_intr['phash']

            # __no_permission_required__ handled by _secure_view
            deriver = ViewDeriver(
                registry=self.registry,
                permission=permission,
                predicates=preds,
                attr=attr,
                renderer=renderer,
                wrapper_viewname=wrapper,
                viewname=name,
                accept=accept,
                order=order,
                phash=phash,
                package=self.package,
                mapper=mapper,
                decorator=decorator,
                http_cache=http_cache,
                )
            derived_view = deriver(view)
            derived_view.__discriminator__ = lambda *arg: discriminator
            # __discriminator__ is used by superdynamic systems
            # that require it for introspection after manual view lookup;
            # see also MultiView.__discriminator__
            view_intr['derived_callable'] = derived_view

            registered = self.registry.adapters.registered

            # A multiviews is a set of views which are registered for
            # exactly the same context type/request type/name triad.  Each
            # consituent view in a multiview differs only by the
            # predicates which it possesses.

            # To find a previously registered view for a context
            # type/request type/name triad, we need to use the
            # ``registered`` method of the adapter registry rather than
            # ``lookup``.  ``registered`` ignores interface inheritance
            # for the required and provided arguments, returning only a
            # view registered previously with the *exact* triad we pass
            # in.

            # We need to do this three times, because we use three
            # different interfaces as the ``provided`` interface while
            # doing registrations, and ``registered`` performs exact
            # matches on all the arguments it receives.

            old_view = None

            for view_type in (IView, ISecuredView, IMultiView):
                old_view = registered((IViewClassifier, request_iface,
                                       r_context), view_type, name)
                if old_view is not None:
                    break

            isexc = isexception(context)

            def regclosure():
                if hasattr(derived_view, '__call_permissive__'):
                    view_iface = ISecuredView
                else:
                    view_iface = IView
                self.registry.registerAdapter(
                    derived_view,
                    (IViewClassifier, request_iface, context), view_iface, name
                    )
                if isexc:
                    self.registry.registerAdapter(
                        derived_view,
                        (IExceptionViewClassifier, request_iface, context),
                        view_iface, name)

            is_multiview = IMultiView.providedBy(old_view)
            old_phash = getattr(old_view, '__phash__', DEFAULT_PHASH)

            if old_view is None:
                # - No component was yet registered for any of our I*View
                #   interfaces exactly; this is the first view for this
                #   triad.
                regclosure()

            elif (not is_multiview) and (old_phash == phash):
                # - A single view component was previously registered with
                #   the same predicate hash as this view; this registration
                #   is therefore an override.
                regclosure()

            else:
                # - A view or multiview was already registered for this
                #   triad, and the new view is not an override.

                # XXX we could try to be more efficient here and register
                # a non-secured view for a multiview if none of the
                # multiview's consituent views have a permission
                # associated with them, but this code is getting pretty
                # rough already
                if is_multiview:
                    multiview = old_view
                else:
                    multiview = MultiView(name)
                    old_accept = getattr(old_view, '__accept__', None)
                    old_order = getattr(old_view, '__order__', MAX_ORDER)
                    multiview.add(old_view, old_order, old_accept, old_phash)
                multiview.add(derived_view, order, accept, phash)
                for view_type in (IView, ISecuredView):
                    # unregister any existing views
                    self.registry.adapters.unregister(
                        (IViewClassifier, request_iface, r_context),
                        view_type, name=name)
                    if isexc:
                        self.registry.adapters.unregister(
                            (IExceptionViewClassifier, request_iface,
                             r_context), view_type, name=name)
                self.registry.registerAdapter(
                    multiview,
                    (IViewClassifier, request_iface, context),
                    IMultiView, name=name)
                if isexc:
                    self.registry.registerAdapter(
                        multiview,
                        (IExceptionViewClassifier, request_iface, context),
                        IMultiView, name=name)
            renderer_type = getattr(renderer, 'type', None) # gard against None
            intrspc = self.introspector
            if (
                renderer_type is not None and
                tmpl_intr is not None and
                intrspc is not None and
                intrspc.get('renderer factories', renderer_type) is not None
            ):
                # allow failure of registered template factories to be deferred
                # until view execution, like other bad renderer factories; if
                # we tried to relate this to an existing renderer factory
                # without checking if it the factory actually existed, we'd end
                # up with a KeyError at startup time, which is inconsistent
                # with how other bad renderer registrations behave (they throw
                # a ValueError at view execution time)
                tmpl_intr.relate('renderer factories', renderer.type)

        if mapper:
            mapper_intr = self.introspectable(
                'view mappers',
                discriminator,
                'view mapper for %s' % view_desc,
                'view mapper'
                )
            mapper_intr['mapper'] = mapper
            mapper_intr.relate('views', discriminator)
            introspectables.append(mapper_intr)
        if route_name:
            view_intr.relate('routes', route_name) # see add_route
        if renderer is not None and renderer.name and '.' in renderer.name:
            # the renderer is a template
            tmpl_intr = self.introspectable(
                'templates',
                discriminator,
                renderer.name,
                'template'
                )
            tmpl_intr.relate('views', discriminator)
            tmpl_intr['name'] = renderer.name
            tmpl_intr['type'] = renderer.type
            tmpl_intr['renderer'] = renderer
            introspectables.append(tmpl_intr)
        if permission is not None:
            # if a permission exists, register a permission introspectable
            perm_intr = self.introspectable(
                'permissions',
                permission,
                permission,
                'permission'
            )
            perm_intr['value'] = permission
            perm_intr.relate('views', discriminator)
            introspectables.append(perm_intr)
        self.action(discriminator, register, introspectables=introspectables)

    @action_method
    def add_view_predicate(self, name, factory, weighs_more_than=None,
                           weighs_less_than=None):
        """
        .. versionadded:: 1.4

        Adds a view predicate factory.  The associated view predicate can
        later be named as a keyword argument to
        :meth:`pyramid.config.Configurator.add_view` in the
        ``predicates`` anonyous keyword argument dictionary.

        ``name`` should be the name of the predicate.  It must be a valid
        Python identifier (it will be used as a keyword argument to
        ``add_view`` by others).

        ``factory`` should be a :term:`predicate factory` or :term:`dotted
        Python name` which refers to a predicate factory.

        See :ref:`view_and_route_predicates` for more information.
        """
        self._add_predicate(
            'view',
            name,
            factory,
            weighs_more_than=weighs_more_than,
            weighs_less_than=weighs_less_than
        )

    def add_default_view_predicates(self):
        p = pyramid.config.predicates
        for (name, factory) in (
            ('xhr', p.XHRPredicate),
            ('request_method', p.RequestMethodPredicate),
            ('path_info', p.PathInfoPredicate),
            ('request_param', p.RequestParamPredicate),
            ('header', p.HeaderPredicate),
            ('accept', p.AcceptPredicate),
            ('containment', p.ContainmentPredicate),
            ('request_type', p.RequestTypePredicate),
            ('match_param', p.MatchParamPredicate),
            ('check_csrf', p.CheckCSRFTokenPredicate),
            ('physical_path', p.PhysicalPathPredicate),
            ('effective_principals', p.EffectivePrincipalsPredicate),
            ('custom', p.CustomPredicate),
        ):
            self.add_view_predicate(name, factory)

    def derive_view(self, view, attr=None, renderer=None):
        """
        Create a :term:`view callable` using the function, instance,
        or class (or :term:`dotted Python name` referring to the same)
        provided as ``view`` object.

        .. warning::

           This method is typically only used by :app:`Pyramid` framework
           extension authors, not by :app:`Pyramid` application developers.

        This is API is useful to framework extenders who create
        pluggable systems which need to register 'proxy' view
        callables for functions, instances, or classes which meet the
        requirements of being a :app:`Pyramid` view callable.  For
        example, a ``some_other_framework`` function in another
        framework may want to allow a user to supply a view callable,
        but he may want to wrap the view callable in his own before
        registering the wrapper as a :app:`Pyramid` view callable.
        Because a :app:`Pyramid` view callable can be any of a
        number of valid objects, the framework extender will not know
        how to call the user-supplied object.  Running it through
        ``derive_view`` normalizes it to a callable which accepts two
        arguments: ``context`` and ``request``.

        For example:

        .. code-block:: python

           def some_other_framework(user_supplied_view):
               config = Configurator(reg)
               proxy_view = config.derive_view(user_supplied_view)
               def my_wrapper(context, request):
                   do_something_that_mutates(request)
                   return proxy_view(context, request)
               config.add_view(my_wrapper)

        The ``view`` object provided should be one of the following:

        - A function or another non-class callable object that accepts
          a :term:`request` as a single positional argument and which
          returns a :term:`response` object.

        - A function or other non-class callable object that accepts
          two positional arguments, ``context, request`` and which
          returns a :term:`response` object.

        - A class which accepts a single positional argument in its
          constructor named ``request``, and which has a ``__call__``
          method that accepts no arguments that returns a
          :term:`response` object.

        - A class which accepts two positional arguments named
          ``context, request``, and which has a ``__call__`` method
          that accepts no arguments that returns a :term:`response`
          object.

        - A :term:`dotted Python name` which refers to any of the
          kinds of objects above.

        This API returns a callable which accepts the arguments
        ``context, request`` and which returns the result of calling
        the provided ``view`` object.

        The ``attr`` keyword argument is most useful when the view
        object is a class.  It names the method that should be used as
        the callable.  If ``attr`` is not provided, the attribute
        effectively defaults to ``__call__``.  See
        :ref:`class_as_view` for more information.

        The ``renderer`` keyword argument should be a renderer
        name. If supplied, it will cause the returned callable to use
        a :term:`renderer` to convert the user-supplied view result to
        a :term:`response` object.  If a ``renderer`` argument is not
        supplied, the user-supplied view must itself return a
        :term:`response` object.  """
        return self._derive_view(view, attr=attr, renderer=renderer)

    # b/w compat
    def _derive_view(self, view, permission=None, predicates=(),
                     attr=None, renderer=None, wrapper_viewname=None,
                     viewname=None, accept=None, order=MAX_ORDER,
                     phash=DEFAULT_PHASH, decorator=None,
                     mapper=None, http_cache=None):
        view = self.maybe_dotted(view)
        mapper = self.maybe_dotted(mapper)
        if isinstance(renderer, string_types):
            renderer = renderers.RendererHelper(
                name=renderer, package=self.package,
                registry=self.registry)
        if renderer is None:
            # use default renderer if one exists
            if self.registry.queryUtility(IRendererFactory) is not None:
                renderer = renderers.RendererHelper(
                    name=None,
                    package=self.package,
                    registry=self.registry)

        deriver = ViewDeriver(registry=self.registry,
                              permission=permission,
                              predicates=predicates,
                              attr=attr,
                              renderer=renderer,
                              wrapper_viewname=wrapper_viewname,
                              viewname=viewname,
                              accept=accept,
                              order=order,
                              phash=phash,
                              package=self.package,
                              mapper=mapper,
                              decorator=decorator,
                              http_cache=http_cache)

        return deriver(view)

    @viewdefaults
    @action_method
    def add_forbidden_view(
        self,
        view=None,
        attr=None,
        renderer=None,
        wrapper=None,
        route_name=None,
        request_type=None,
        request_method=None,
        request_param=None,
        containment=None,
        xhr=None,
        accept=None,
        header=None,
        path_info=None,
        custom_predicates=(),
        decorator=None,
        mapper=None,
        match_param=None,
        **predicates
    ):
        """ Add a forbidden view to the current configuration state.  The
        view will be called when Pyramid or application code raises a
        :exc:`pyramid.httpexceptions.HTTPForbidden` exception and the set of
        circumstances implied by the predicates provided are matched.  The
        simplest example is:

          .. code-block:: python

            def forbidden(request):
                return Response('Forbidden', status='403 Forbidden')

            config.add_forbidden_view(forbidden)

        If ``view`` argument is not provided, the view callable defaults to
        :func:`~pyramid.httpexceptions.default_exceptionresponse_view`.

        All arguments have the same meaning as
        :meth:`pyramid.config.Configurator.add_view` and each predicate
        argument restricts the set of circumstances under which this forbidden
        view will be invoked.  Unlike
        :meth:`pyramid.config.Configurator.add_view`, this method will raise
        an exception if passed ``name``, ``permission``, ``context``,
        ``for_``, or ``http_cache`` keyword arguments.  These argument values
        make no sense in the context of a forbidden view.

        .. versionadded:: 1.3
        """
        for arg in ('name', 'permission', 'context', 'for_', 'http_cache'):
            if arg in predicates:
                raise ConfigurationError(
                    '%s may not be used as an argument to add_forbidden_view'
                    % arg
                )

        if view is None:
            view = default_exceptionresponse_view

        settings = dict(
            view=view,
            context=HTTPForbidden,
            wrapper=wrapper,
            request_type=request_type,
            request_method=request_method,
            request_param=request_param,
            containment=containment,
            xhr=xhr,
            accept=accept,
            header=header,
            path_info=path_info,
            custom_predicates=custom_predicates,
            decorator=decorator,
            mapper=mapper,
            match_param=match_param,
            route_name=route_name,
            permission=NO_PERMISSION_REQUIRED,
            attr=attr,
            renderer=renderer,
        )
        settings.update(predicates)
        return self.add_view(**settings)

    set_forbidden_view = add_forbidden_view # deprecated sorta-bw-compat alias

    @viewdefaults
    @action_method
    def add_notfound_view(
        self,
        view=None,
        attr=None,
        renderer=None,
        wrapper=None,
        route_name=None,
        request_type=None,
        request_method=None,
        request_param=None,
        containment=None,
        xhr=None,
        accept=None,
        header=None,
        path_info=None,
        custom_predicates=(),
        decorator=None,
        mapper=None,
        match_param=None,
        append_slash=False,
        **predicates
    ):
        """ Add a default Not Found View to the current configuration state.
        The view will be called when Pyramid or application code raises an
        :exc:`pyramid.httpexceptions.HTTPNotFound` exception (e.g. when a
        view cannot be found for the request).  The simplest example is:

          .. code-block:: python

            def notfound(request):
                return Response('Not Found', status='404 Not Found')

            config.add_notfound_view(notfound)

        If ``view`` argument is not provided, the view callable defaults to
        :func:`~pyramid.httpexceptions.default_exceptionresponse_view`.

        All arguments except ``append_slash`` have the same meaning as
        :meth:`pyramid.config.Configurator.add_view` and each predicate
        argument restricts the set of circumstances under which this notfound
        view will be invoked.  Unlike
        :meth:`pyramid.config.Configurator.add_view`, this method will raise
        an exception if passed ``name``, ``permission``, ``context``,
        ``for_``, or ``http_cache`` keyword arguments.  These argument values
        make no sense in the context of a Not Found View.

        If ``append_slash`` is ``True``, when this Not Found View is invoked,
        and the current path info does not end in a slash, the notfound logic
        will attempt to find a :term:`route` that matches the request's path
        info suffixed with a slash.  If such a route exists, Pyramid will
        issue a redirect to the URL implied by the route; if it does not,
        Pyramid will return the result of the view callable provided as
        ``view``, as normal.

        .. versionadded:: 1.3
        """
        for arg in ('name', 'permission', 'context', 'for_', 'http_cache'):
            if arg in predicates:
                raise ConfigurationError(
                    '%s may not be used as an argument to add_notfound_view'
                    % arg
                )

        if view is None:
            view = default_exceptionresponse_view

        settings = dict(
            view=view,
            context=HTTPNotFound,
            wrapper=wrapper,
            request_type=request_type,
            request_method=request_method,
            request_param=request_param,
            containment=containment,
            xhr=xhr,
            accept=accept,
            header=header,
            path_info=path_info,
            custom_predicates=custom_predicates,
            decorator=decorator,
            mapper=mapper,
            match_param=match_param,
            route_name=route_name,
            permission=NO_PERMISSION_REQUIRED,
        )
        settings.update(predicates)
        if append_slash:
            view = self._derive_view(view, attr=attr, renderer=renderer)
            view = AppendSlashNotFoundViewFactory(view)
            settings['view'] = view
        else:
            settings['attr'] = attr
            settings['renderer'] = renderer
        return self.add_view(**settings)

    set_notfound_view = add_notfound_view # deprecated sorta-bw-compat alias

    @action_method
    def set_view_mapper(self, mapper):
        """
        Setting a :term:`view mapper` makes it possible to make use of
        :term:`view callable` objects which implement different call
        signatures than the ones supported by :app:`Pyramid` as described in
        its narrative documentation.

        The ``mapper`` should argument be an object implementing
        :class:`pyramid.interfaces.IViewMapperFactory` or a :term:`dotted
        Python name` to such an object.  The provided ``mapper`` will become
        the default view mapper to be used by all subsequent :term:`view
        configuration` registrations.

        .. seealso::

            See also :ref:`using_a_view_mapper`.

        .. note::

           Using the ``default_view_mapper`` argument to the
           :class:`pyramid.config.Configurator` constructor
           can be used to achieve the same purpose.
        """
        mapper = self.maybe_dotted(mapper)
        def register():
            self.registry.registerUtility(mapper, IViewMapperFactory)
        # IViewMapperFactory is looked up as the result of view config
        # in phase 3
        intr = self.introspectable('view mappers',
                                   IViewMapperFactory,
                                   self.object_description(mapper),
                                   'default view mapper')
        intr['mapper'] = mapper
        self.action(IViewMapperFactory, register, order=PHASE1_CONFIG,
                    introspectables=(intr,))

    @action_method
    def add_static_view(self, name, path, **kw):
        """ Add a view used to render static assets such as images
        and CSS files.

        The ``name`` argument is a string representing an
        application-relative local URL prefix.  It may alternately be a full
        URL.

        The ``path`` argument is the path on disk where the static files
        reside.  This can be an absolute path, a package-relative path, or a
        :term:`asset specification`.

        The ``cache_max_age`` keyword argument is input to set the
        ``Expires`` and ``Cache-Control`` headers for static assets served.
        Note that this argument has no effect when the ``name`` is a *url
        prefix*.  By default, this argument is ``None``, meaning that no
        particular Expires or Cache-Control headers are set in the response,
        unless ``cachebust`` is specified.

        The ``cachebust`` keyword argument may be set to cause
        :meth:`~pyramid.request.Request.static_url` to use cache busting when
        generating URLs. See :ref:`cache_busting` for general information
        about cache busting.  The value of the ``cachebust`` argument may be
        ``True``, in which case a default cache busting implementation is used.
        The value of the ``cachebust`` argument may also be an object which
        implements :class:`~pyramid.interfaces.ICacheBuster`.  See the
        :mod:`~pyramid.static` module for some implementations.  If the
        ``cachebust`` argument is provided, the default for ``cache_max_age``
        is modified to be ten years.  ``cache_max_age`` may still be explicitly
        provided to override this default.

        The ``permission`` keyword argument is used to specify the
        :term:`permission` required by a user to execute the static view.  By
        default, it is the string
        :data:`pyramid.security.NO_PERMISSION_REQUIRED`, a special sentinel
        which indicates that, even if a :term:`default permission` exists for
        the current application, the static view should be renderered to
        completely anonymous users.  This default value is permissive
        because, in most web apps, static assets seldom need protection from
        viewing.  If ``permission`` is specified, the security checking will
        be performed against the default root factory ACL.

        Any other keyword arguments sent to ``add_static_view`` are passed on
        to :meth:`pyramid.config.Configurator.add_route` (e.g. ``factory``,
        perhaps to define a custom factory with a custom ACL for this static
        view).

        *Usage*

        The ``add_static_view`` function is typically used in conjunction
        with the :meth:`pyramid.request.Request.static_url` method.
        ``add_static_view`` adds a view which renders a static asset when
        some URL is visited; :meth:`pyramid.request.Request.static_url`
        generates a URL to that asset.

        The ``name`` argument to ``add_static_view`` is usually a simple URL
        prefix (e.g. ``'images'``).  When this is the case, the
        :meth:`pyramid.request.Request.static_url` API will generate a URL
        which points to a Pyramid view, which will serve up a set of assets
        that live in the package itself. For example:

        .. code-block:: python

           add_static_view('images', 'mypackage:images/')

        Code that registers such a view can generate URLs to the view via
        :meth:`pyramid.request.Request.static_url`:

        .. code-block:: python

           request.static_url('mypackage:images/logo.png')

        When ``add_static_view`` is called with a ``name`` argument that
        represents a URL prefix, as it is above, subsequent calls to
        :meth:`pyramid.request.Request.static_url` with paths that start with
        the ``path`` argument passed to ``add_static_view`` will generate a
        URL something like ``http://<Pyramid app URL>/images/logo.png``,
        which will cause the ``logo.png`` file in the ``images`` subdirectory
        of the ``mypackage`` package to be served.

        ``add_static_view`` can alternately be used with a ``name`` argument
        which is a *URL*, causing static assets to be served from an external
        webserver.  This happens when the ``name`` argument is a fully
        qualified URL (e.g. starts with ``http://`` or similar).  In this
        mode, the ``name`` is used as the prefix of the full URL when
        generating a URL using :meth:`pyramid.request.Request.static_url`.
        Furthermore, if a protocol-relative URL (e.g. ``//example.com/images``)
        is used as the ``name`` argument, the generated URL will use the
        protocol of the request (http or https, respectively).

        For example, if ``add_static_view`` is called like so:

        .. code-block:: python

           add_static_view('http://example.com/images', 'mypackage:images/')

        Subsequently, the URLs generated by
        :meth:`pyramid.request.Request.static_url` for that static view will
        be prefixed with ``http://example.com/images`` (the external webserver
        listening on ``example.com`` must be itself configured to respond
        properly to such a request.):

        .. code-block:: python

           static_url('mypackage:images/logo.png', request)

        See :ref:`static_assets_section` for more information.
        """
        spec = self._make_spec(path)
        info = self.registry.queryUtility(IStaticURLInfo)
        if info is None:
            info = StaticURLInfo()
            self.registry.registerUtility(info, IStaticURLInfo)
        info.add(self, name, spec, **kw)

def isexception(o):
    if IInterface.providedBy(o):
        if IException.isEqualOrExtendedBy(o):
            return True
    return (
        isinstance(o, Exception) or
        (inspect.isclass(o) and (issubclass(o, Exception)))
    )


@implementer(IStaticURLInfo)
class StaticURLInfo(object):
    # Indirection for testing
    _default_cachebust = PathSegmentMd5CacheBuster

    def _get_registrations(self, registry):
        try:
            reg = registry._static_url_registrations
        except AttributeError:
            reg = registry._static_url_registrations = []
        return reg

    def generate(self, path, request, **kw):
        try:
            registry = request.registry
        except AttributeError: # bw compat (for tests)
            registry = get_current_registry()
        registrations = self._get_registrations(registry)
        for (url, spec, route_name, cachebust) in registrations:
            if path.startswith(spec):
                subpath = path[len(spec):]
                if WIN: # pragma: no cover
                    subpath = subpath.replace('\\', '/') # windows
                if cachebust:
                    subpath, kw = cachebust(subpath, kw)
                if url is None:
                    kw['subpath'] = subpath
                    return request.route_url(route_name, **kw)
                else:
                    app_url, scheme, host, port, qs, anchor = \
                        parse_url_overrides(kw)
                    parsed = url_parse(url)
                    if not parsed.scheme:
                        url = urlparse.urlunparse(parsed._replace(
                            scheme=request.environ['wsgi.url_scheme']))
                    subpath = url_quote(subpath)
                    result = urljoin(url, subpath)
                    return result + qs + anchor

        raise ValueError('No static URL definition matching %s' % path)

    def add(self, config, name, spec, **extra):
        # This feature only allows for the serving of a directory and
        # the files contained within, not of a single asset;
        # appending a slash here if the spec doesn't have one is
        # required for proper prefix matching done in ``generate``
        # (``subpath = path[len(spec):]``).
        if os.path.isabs(spec): # FBO windows
            sep = os.sep
        else:
            sep = '/'
        if not spec.endswith(sep) and not spec.endswith(':'):
            spec = spec + sep

        # we also make sure the name ends with a slash, purely as a
        # convenience: a name that is a url is required to end in a
        # slash, so that ``urljoin(name, subpath))`` will work above
        # when the name is a URL, and it doesn't hurt things for it to
        # have a name that ends in a slash if it's used as a route
        # name instead of a URL.
        if not name.endswith('/'):
            # make sure it ends with a slash
            name = name + '/'

        if config.registry.settings.get('pyramid.prevent_cachebust'):
            cb = None
        else:
            cb = extra.pop('cachebust', None)
        if cb is True:
            cb = self._default_cachebust()
        if cb:
            def cachebust(subpath, kw):
                subpath_tuple = tuple(subpath.split('/'))
                subpath_tuple, kw = cb.pregenerate(
                    spec + subpath, subpath_tuple, kw)
                return '/'.join(subpath_tuple), kw
        else:
            cachebust = None

        if url_parse(name).netloc:
            # it's a URL
            # url, spec, route_name
            url = name
            route_name = None
        else:
            # it's a view name
            url = None
            ten_years = 10 * 365 * 24 * 60 * 60  # more or less
            default = ten_years if cb else None
            cache_max_age = extra.pop('cache_max_age', default)

            # create a view
            cb_match = getattr(cb, 'match', None)
            view = static_view(spec, cache_max_age=cache_max_age,
                               use_subpath=True, cachebust_match=cb_match)

            # Mutate extra to allow factory, etc to be passed through here.
            # Treat permission specially because we'd like to default to
            # permissiveness (see docs of config.add_static_view).
            permission = extra.pop('permission', None)
            if permission is None:
                permission = NO_PERMISSION_REQUIRED

            context = extra.pop('context', None)
            if context is None:
                context = extra.pop('for_', None)

            renderer = extra.pop('renderer', None)

            # register a route using the computed view, permission, and
            # pattern, plus any extras passed to us via add_static_view
            pattern = "%s*subpath" % name  # name already ends with slash
            if config.route_prefix:
                route_name = '__%s/%s' % (config.route_prefix, name)
            else:
                route_name = '__%s' % name
            config.add_route(route_name, pattern, **extra)
            config.add_view(
                route_name=route_name,
                view=view,
                permission=permission,
                context=context,
                renderer=renderer,
            )

        def register():
            registrations = self._get_registrations(config.registry)

            names = [t[0] for t in registrations]

            if name in names:
                idx = names.index(name)
                registrations.pop(idx)

            # url, spec, route_name
            registrations.append((url, spec, route_name, cachebust))

        intr = config.introspectable('static views',
                                     name,
                                     'static view for %r' % name,
                                     'static view')
        intr['name'] = name
        intr['spec'] = spec

        config.action(None, callable=register, introspectables=(intr,))<|MERGE_RESOLUTION|>--- conflicted
+++ resolved
@@ -357,7 +357,7 @@
     def _rendered_view(self, view, view_renderer):
         def rendered_view(context, request):
             result = view(context, request)
-            if result.__class__ is Response: # potential common case
+            if result.__class__ is Response:  # potential common case
                 response = result
             else:
                 registry = self.registry
@@ -372,13 +372,10 @@
                         renderer = renderers.RendererHelper(
                             name=renderer_name,
                             package=self.kw.get('package'),
-<<<<<<< HEAD
                             registry=registry)
-=======
-                            registry = registry)
                     else:
                         renderer = view_renderer.clone()
->>>>>>> 6c1a1c60
+
                     if '__view__' in attrs:
                         view_inst = attrs.pop('__view__')
                     else:
@@ -391,9 +388,10 @@
 
     def _response_resolved_view(self, view):
         registry = self.registry
+
         def viewresult_to_response(context, request):
             result = view(context, request)
-            if result.__class__ is Response: # common case
+            if result.__class__ is Response:  # common case
                 response = result
             else:
                 response = registry.queryAdapterOrSelf(result, IResponse)
@@ -423,6 +421,7 @@
         if decorator is None:
             return view
         return decorator(view)
+
 
 @implementer(IViewMapper)
 @provider(IViewMapperFactory)
