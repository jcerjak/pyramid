import inspect
import operator
import os
import warnings

from zope.interface import (
    Interface,
    implementedBy,
    implementer,
    provider,
    )

from zope.interface.interfaces import IInterface

from pyramid.interfaces import (
    IAuthenticationPolicy,
    IAuthorizationPolicy,
    IDebugLogger,
    IDefaultPermission,
    IException,
    IExceptionViewClassifier,
    IMultiView,
    IRendererFactory,
    IRequest,
    IResponse,
    IRouteRequest,
    ISecuredView,
    IStaticURLInfo,
    IView,
    IViewClassifier,
    IViewDerivers,
    IViewMapper,
    IViewMapperFactory,
    PHASE1_CONFIG,
    )

from pyramid import renderers
from pyramid.static import PathSegmentMd5CacheBuster

from pyramid.compat import (
    string_types,
    urlparse,
    url_quote,
    WIN,
    is_bound_method,
    is_unbound_method,
    is_nonstr_iter,
    )

from pyramid.exceptions import (
    ConfigurationError,
    PredicateMismatch,
    )

from pyramid.httpexceptions import (
    HTTPForbidden,
    HTTPNotFound,
    default_exceptionresponse_view,
    )

from pyramid.registry import (
    predvalseq,
    Deferred,
    )

from pyramid.response import Response

from pyramid.security import NO_PERMISSION_REQUIRED
from pyramid.static import static_view
from pyramid.threadlocal import get_current_registry

from pyramid.url import parse_url_overrides

from pyramid.view import (
    render_view_to_response,
    AppendSlashNotFoundViewFactory,
    )

import pyramid.util
from pyramid.util import (
    object_description,
    viewdefaults,
    action_method,
    TopologicalSorter,
    )

import pyramid.config.predicates
import pyramid.config.derivations

# bw compat
from pyramid.config.derivations import (
    preserve_view_attrs,
    view_description,
    requestonly,
    DefaultViewMapper,
)

from pyramid.config.util import (
    DEFAULT_PHASH,
    MAX_ORDER,
    takes_one_arg,
    )

urljoin = urlparse.urljoin
url_parse = urlparse.urlparse

<<<<<<< HEAD
def view_description(view):
    try:
        return view.__text__
    except AttributeError:
        # custom view mappers might not add __text__
        return object_description(view)

def wraps_view(wrapper):
    def inner(self, view):
        wrapper_view = wrapper(self, view)
        return preserve_view_attrs(view, wrapper_view)
    return inner

def preserve_view_attrs(view, wrapper):
    if view is None:
        return wrapper

    if wrapper is view:
        return view

    original_view = getattr(view, '__original_view__', None)

    if original_view is None:
        original_view = view

    wrapper.__wraps__ = view
    wrapper.__original_view__ = original_view
    wrapper.__module__ = view.__module__
    wrapper.__doc__ = view.__doc__

    try:
        wrapper.__name__ = view.__name__
    except AttributeError:
        wrapper.__name__ = repr(view)

    # attrs that may not exist on "view", but, if so, must be attached to
    # "wrapped view"
    for attr in ('__permitted__', '__call_permissive__', '__permission__',
                 '__predicated__', '__predicates__', '__accept__',
                 '__order__', '__text__'):
        try:
            setattr(wrapper, attr, getattr(view, attr))
        except AttributeError:
            pass

    return wrapper

class ViewDeriver(object):
    def __init__(self, **kw):
        self.kw = kw
        self.registry = kw['registry']
        self.authn_policy = self.registry.queryUtility(IAuthenticationPolicy)
        self.authz_policy = self.registry.queryUtility(IAuthorizationPolicy)
        self.logger = self.registry.queryUtility(IDebugLogger)

    def __call__(self, view):
        return self.attr_wrapped_view(
            self.predicated_view(
                self.authdebug_view(
                    self.secured_view(
                        self.owrapped_view(
                            self.http_cached_view(
                                self.decorated_view(
                                    self.rendered_view(
                                        self.mapped_view(
                                            view)))))))))

    @wraps_view
    def mapped_view(self, view):
        mapper = self.kw.get('mapper')
        if mapper is None:
            mapper = getattr(view, '__view_mapper__', None)
            if mapper is None:
                mapper = self.registry.queryUtility(IViewMapperFactory)
                if mapper is None:
                    mapper = DefaultViewMapper

        mapped_view = mapper(**self.kw)(view)
        return mapped_view

    @wraps_view
    def owrapped_view(self, view):
        wrapper_viewname = self.kw.get('wrapper_viewname')
        viewname = self.kw.get('viewname')
        if not wrapper_viewname:
            return view
        def _owrapped_view(context, request):
            response = view(context, request)
            request.wrapped_response = response
            request.wrapped_body = response.body
            request.wrapped_view = view
            wrapped_response = render_view_to_response(context, request,
                                                       wrapper_viewname)
            if wrapped_response is None:
                raise ValueError(
                    'No wrapper view named %r found when executing view '
                    'named %r' % (wrapper_viewname, viewname))
            return wrapped_response
        return _owrapped_view

    @wraps_view
    def http_cached_view(self, view):
        if self.registry.settings.get('prevent_http_cache', False):
            return view

        seconds = self.kw.get('http_cache')

        if seconds is None:
            return view

        options = {}

        if isinstance(seconds, (tuple, list)):
            try:
                seconds, options = seconds
            except ValueError:
                raise ConfigurationError(
                    'If http_cache parameter is a tuple or list, it must be '
                    'in the form (seconds, options); not %s' % (seconds,))

        def wrapper(context, request):
            response = view(context, request)
            prevent_caching = getattr(response.cache_control, 'prevent_auto',
                                      False)
            if not prevent_caching:
                response.cache_expires(seconds, **options)
            return response

        return wrapper

    @wraps_view
    def secured_view(self, view):
        permission = self.kw.get('permission')
        if permission == NO_PERMISSION_REQUIRED:
            # allow views registered within configurations that have a
            # default permission to explicitly override the default
            # permission, replacing it with no permission at all
            permission = None

        wrapped_view = view
        if (
                self.authn_policy and
                self.authz_policy and
                (permission is not None)
        ):
            def _permitted(context, request):
                principals = self.authn_policy.effective_principals(request)
                return self.authz_policy.permits(context, principals,
                                                 permission)
            def _secured_view(context, request):
                result = _permitted(context, request)
                if result:
                    return view(context, request)
                view_name = getattr(view, '__name__', view)
                msg = getattr(
                    request, 'authdebug_message',
                    'Unauthorized: %s failed permission check' % view_name)
                raise HTTPForbidden(msg, result=result)
            _secured_view.__call_permissive__ = view
            _secured_view.__permitted__ = _permitted
            _secured_view.__permission__ = permission
            wrapped_view = _secured_view

        return wrapped_view

    @wraps_view
    def authdebug_view(self, view):
        wrapped_view = view
        settings = self.registry.settings
        permission = self.kw.get('permission')
        if settings and settings.get('debug_authorization', False):
            def _authdebug_view(context, request):
                view_name = getattr(request, 'view_name', None)

                if self.authn_policy and self.authz_policy:
                    if permission is NO_PERMISSION_REQUIRED:
                        msg = 'Allowed (NO_PERMISSION_REQUIRED)'
                    elif permission is None:
                        msg = 'Allowed (no permission registered)'
                    else:
                        principals = self.authn_policy.effective_principals(
                            request)
                        msg = str(self.authz_policy.permits(context,
                                                            principals,
                                                            permission))
                else:
                    msg = 'Allowed (no authorization policy in use)'

                view_name = getattr(request, 'view_name', None)
                url = getattr(request, 'url', None)
                msg = ('debug_authorization of url %s (view name %r against '
                       'context %r): %s' % (url, view_name, context, msg))
                self.logger and self.logger.debug(msg)
                if request is not None:
                    request.authdebug_message = msg
                return view(context, request)

            wrapped_view = _authdebug_view

        return wrapped_view

    @wraps_view
    def predicated_view(self, view):
        preds = self.kw.get('predicates', ())
        if not preds:
            return view

        def predicate_wrapper(context, request):
            for predicate in preds:
                if not predicate(context, request):
                    view_name = getattr(view, '__name__', view)
                    raise PredicateMismatch(
                        'predicate mismatch for view %s (%s)' % (
                            view_name, predicate.text()))
            return view(context, request)

        def checker(context, request):
            return all((predicate(context, request) for predicate in
                        preds))
        predicate_wrapper.__predicated__ = checker
        predicate_wrapper.__predicates__ = preds
        return predicate_wrapper

    @wraps_view
    def attr_wrapped_view(self, view):
        kw = self.kw
        accept, order, phash = (kw.get('accept', None),
                                kw.get('order', MAX_ORDER),
                                kw.get('phash', DEFAULT_PHASH))
        # this is a little silly but we don't want to decorate the original
        # function with attributes that indicate accept, order, and phash,
        # so we use a wrapper
        if (
            (accept is None) and
            (order == MAX_ORDER) and
            (phash == DEFAULT_PHASH)
        ):
            return view # defaults
        def attr_view(context, request):
            return view(context, request)
        attr_view.__accept__ = accept
        attr_view.__order__ = order
        attr_view.__phash__ = phash
        attr_view.__view_attr__ = self.kw.get('attr')
        attr_view.__permission__ = self.kw.get('permission')
        return attr_view

    @wraps_view
    def rendered_view(self, view):
        # one way or another this wrapper must produce a Response (unless
        # the renderer is a NullRendererHelper)
        renderer = self.kw.get('renderer')
        if renderer is None:
            # register a default renderer if you want super-dynamic
            # rendering.  registering a default renderer will also allow
            # override_renderer to work if a renderer is left unspecified for
            # a view registration.
            return self._response_resolved_view(view)
        if renderer is renderers.null_renderer:
            return view
        return self._rendered_view(view, renderer)

    def _rendered_view(self, view, view_renderer):
        def rendered_view(context, request):
            result = view(context, request)
            if result.__class__ is Response:  # potential common case
                response = result
            else:
                registry = self.registry
                # this must adapt, it can't do a simple interface check
                # (avoid trying to render webob responses)
                response = registry.queryAdapterOrSelf(result, IResponse)
                if response is None:
                    attrs = getattr(request, '__dict__', {})
                    if 'override_renderer' in attrs:
                        # renderer overridden by newrequest event or other
                        renderer_name = attrs.pop('override_renderer')
                        renderer = renderers.RendererHelper(
                            name=renderer_name,
                            package=self.kw.get('package'),
                            registry=registry)
                    else:
                        renderer = view_renderer.clone()

                    if '__view__' in attrs:
                        view_inst = attrs.pop('__view__')
                    else:
                        view_inst = getattr(view, '__original_view__', view)
                    response = renderer.render_view(request, result, view_inst,
                                                    context)
            return response

        return rendered_view

    def _response_resolved_view(self, view):
        registry = self.registry

        def viewresult_to_response(context, request):
            result = view(context, request)
            if result.__class__ is Response:  # common case
                response = result
            else:
                response = registry.queryAdapterOrSelf(result, IResponse)
                if response is None:
                    if result is None:
                        append = (' You may have forgotten to return a value '
                                  'from the view callable.')
                    elif isinstance(result, dict):
                        append = (' You may have forgotten to define a '
                                  'renderer in the view configuration.')
                    else:
                        append = ''

                    msg = ('Could not convert return value of the view '
                           'callable %s into a response object. '
                           'The value returned was %r.' + append)

                    raise ValueError(msg % (view_description(view), result))

            return response

        return viewresult_to_response

    @wraps_view
    def decorated_view(self, view):
        decorator = self.kw.get('decorator')
        if decorator is None:
            return view
        return decorator(view)


@implementer(IViewMapper)
@provider(IViewMapperFactory)
class DefaultViewMapper(object):
    def __init__(self, **kw):
        self.attr = kw.get('attr')

    def __call__(self, view):
        if is_unbound_method(view) and self.attr is None:
            raise ConfigurationError((
                'Unbound method calls are not supported, please set the class '
                'as your `view` and the method as your `attr`'
            ))

        if inspect.isclass(view):
            view = self.map_class(view)
        else:
            view = self.map_nonclass(view)
        return view

    def map_class(self, view):
        ronly = requestonly(view, self.attr)
        if ronly:
            mapped_view = self.map_class_requestonly(view)
        else:
            mapped_view = self.map_class_native(view)
        mapped_view.__text__ = 'method %s of %s' % (
            self.attr or '__call__', object_description(view))
        return mapped_view

    def map_nonclass(self, view):
        # We do more work here than appears necessary to avoid wrapping the
        # view unless it actually requires wrapping (to avoid function call
        # overhead).
        mapped_view = view
        ronly = requestonly(view, self.attr)
        if ronly:
            mapped_view = self.map_nonclass_requestonly(view)
        elif self.attr:
            mapped_view = self.map_nonclass_attr(view)
        if inspect.isroutine(mapped_view):
            # This branch will be true if the view is a function or a method.
            # We potentially mutate an unwrapped object here if it's a
            # function.  We do this to avoid function call overhead of
            # injecting another wrapper.  However, we must wrap if the
            # function is a bound method because we can't set attributes on a
            # bound method.
            if is_bound_method(view):
                _mapped_view = mapped_view
                def mapped_view(context, request):
                    return _mapped_view(context, request)
            if self.attr is not None:
                mapped_view.__text__ = 'attr %s of %s' % (
                    self.attr, object_description(view))
            else:
                mapped_view.__text__ = object_description(view)
        return mapped_view

    def map_class_requestonly(self, view):
        # its a class that has an __init__ which only accepts request
        attr = self.attr
        def _class_requestonly_view(context, request):
            inst = view(request)
            request.__view__ = inst
            if attr is None:
                response = inst()
            else:
                response = getattr(inst, attr)()
            return response
        return _class_requestonly_view

    def map_class_native(self, view):
        # its a class that has an __init__ which accepts both context and
        # request
        attr = self.attr
        def _class_view(context, request):
            inst = view(context, request)
            request.__view__ = inst
            if attr is None:
                response = inst()
            else:
                response = getattr(inst, attr)()
            return response
        return _class_view

    def map_nonclass_requestonly(self, view):
        # its a function that has a __call__ which accepts only a single
        # request argument
        attr = self.attr
        def _requestonly_view(context, request):
            if attr is None:
                response = view(request)
            else:
                response = getattr(view, attr)(request)
            return response
        return _requestonly_view

    def map_nonclass_attr(self, view):
        # its a function that has a __call__ which accepts both context and
        # request, but still has an attr
        def _attr_view(context, request):
            response = getattr(view, self.attr)(context, request)
            return response
        return _attr_view

def requestonly(view, attr=None):
    return takes_one_arg(view, attr=attr, argname='request')

=======
>>>>>>> 07d4a441
@implementer(IMultiView)
class MultiView(object):

    def __init__(self, name):
        self.name = name
        self.media_views = {}
        self.views = []
        self.accepts = []

    def __discriminator__(self, context, request):
        # used by introspection systems like so:
        # view = adapters.lookup(....)
        # view.__discriminator__(context, request) -> view's discriminator
        # so that superdynamic systems can feed the discriminator to
        # the introspection system to get info about it
        view = self.match(context, request)
        return view.__discriminator__(context, request)

    def add(self, view, order, accept=None, phash=None):
        if phash is not None:
            for i, (s, v, h) in enumerate(list(self.views)):
                if phash == h:
                    self.views[i] = (order, view, phash)
                    return

        if accept is None or '*' in accept:
            self.views.append((order, view, phash))
            self.views.sort(key=operator.itemgetter(0))
        else:
            subset = self.media_views.setdefault(accept, [])
            for i, (s, v, h) in enumerate(list(subset)):
                if phash == h:
                    subset[i] = (order, view, phash)
                    return
            else:
                subset.append((order, view, phash))
                subset.sort(key=operator.itemgetter(0))
            accepts = set(self.accepts)
            accepts.add(accept)
            self.accepts = list(accepts) # dedupe

    def get_views(self, request):
        if self.accepts and hasattr(request, 'accept'):
            accepts = self.accepts[:]
            views = []
            while accepts:
                match = request.accept.best_match(accepts)
                if match is None:
                    break
                subset = self.media_views[match]
                views.extend(subset)
                accepts.remove(match)
            views.extend(self.views)
            return views
        return self.views

    def match(self, context, request):
        for order, view, phash in self.get_views(request):
            if not hasattr(view, '__predicated__'):
                return view
            if view.__predicated__(context, request):
                return view
        raise PredicateMismatch(self.name)

    def __permitted__(self, context, request):
        view = self.match(context, request)
        if hasattr(view, '__permitted__'):
            return view.__permitted__(context, request)
        return True

    def __call_permissive__(self, context, request):
        view = self.match(context, request)
        view = getattr(view, '__call_permissive__', view)
        return view(context, request)

    def __call__(self, context, request):
        for order, view, phash in self.get_views(request):
            try:
                return view(context, request)
            except PredicateMismatch:
                continue
        raise PredicateMismatch(self.name)

class ViewsConfiguratorMixin(object):
    @viewdefaults
    @action_method
    def add_view(
        self,
        view=None,
        name="",
        for_=None,
        permission=None,
        request_type=None,
        route_name=None,
        request_method=None,
        request_param=None,
        containment=None,
        attr=None,
        renderer=None,
        wrapper=None,
        xhr=None,
        accept=None,
        header=None,
        path_info=None,
        custom_predicates=(),
        context=None,
        decorator=None,
        mapper=None,
        http_cache=None,
        match_param=None,
        check_csrf=None,
        **predicates
    ):
        """ Add a :term:`view configuration` to the current
        configuration state.  Arguments to ``add_view`` are broken
        down below into *predicate* arguments and *non-predicate*
        arguments.  Predicate arguments narrow the circumstances in
        which the view callable will be invoked when a request is
        presented to :app:`Pyramid`; non-predicate arguments are
        informational.

        Non-Predicate Arguments

        view

          A :term:`view callable` or a :term:`dotted Python name`
          which refers to a view callable.  This argument is required
          unless a ``renderer`` argument also exists.  If a
          ``renderer`` argument is passed, and a ``view`` argument is
          not provided, the view callable defaults to a callable that
          returns an empty dictionary (see
          :ref:`views_which_use_a_renderer`).

        permission

          A :term:`permission` that the user must possess in order to invoke
          the :term:`view callable`.  See :ref:`view_security_section` for
          more information about view security and permissions.  This is
          often a string like ``view`` or ``edit``.

          If ``permission`` is omitted, a *default* permission may be used
          for this view registration if one was named as the
          :class:`pyramid.config.Configurator` constructor's
          ``default_permission`` argument, or if
          :meth:`pyramid.config.Configurator.set_default_permission` was used
          prior to this view registration.  Pass the value
          :data:`pyramid.security.NO_PERMISSION_REQUIRED` as the permission
          argument to explicitly indicate that the view should always be
          executable by entirely anonymous users, regardless of the default
          permission, bypassing any :term:`authorization policy` that may be
          in effect.

        attr

          This knob is most useful when the view definition is a class.

          The view machinery defaults to using the ``__call__`` method
          of the :term:`view callable` (or the function itself, if the
          view callable is a function) to obtain a response.  The
          ``attr`` value allows you to vary the method attribute used
          to obtain the response.  For example, if your view was a
          class, and the class has a method named ``index`` and you
          wanted to use this method instead of the class' ``__call__``
          method to return the response, you'd say ``attr="index"`` in the
          view configuration for the view.

        renderer

          This is either a single string term (e.g. ``json``) or a
          string implying a path or :term:`asset specification`
          (e.g. ``templates/views.pt``) naming a :term:`renderer`
          implementation.  If the ``renderer`` value does not contain
          a dot ``.``, the specified string will be used to look up a
          renderer implementation, and that renderer implementation
          will be used to construct a response from the view return
          value.  If the ``renderer`` value contains a dot (``.``),
          the specified term will be treated as a path, and the
          filename extension of the last element in the path will be
          used to look up the renderer implementation, which will be
          passed the full path.  The renderer implementation will be
          used to construct a :term:`response` from the view return
          value.

          Note that if the view itself returns a :term:`response` (see
          :ref:`the_response`), the specified renderer implementation
          is never called.

          When the renderer is a path, although a path is usually just
          a simple relative pathname (e.g. ``templates/foo.pt``,
          implying that a template named "foo.pt" is in the
          "templates" directory relative to the directory of the
          current :term:`package` of the Configurator), a path can be
          absolute, starting with a slash on UNIX or a drive letter
          prefix on Windows.  The path can alternately be a
          :term:`asset specification` in the form
          ``some.dotted.package_name:relative/path``, making it
          possible to address template assets which live in a
          separate package.

          The ``renderer`` attribute is optional.  If it is not
          defined, the "null" renderer is assumed (no rendering is
          performed and the value is passed back to the upstream
          :app:`Pyramid` machinery unmodified).

        http_cache

          .. versionadded:: 1.1

          When you supply an ``http_cache`` value to a view configuration,
          the ``Expires`` and ``Cache-Control`` headers of a response
          generated by the associated view callable are modified.  The value
          for ``http_cache`` may be one of the following:

          - A nonzero integer.  If it's a nonzero integer, it's treated as a
            number of seconds.  This number of seconds will be used to
            compute the ``Expires`` header and the ``Cache-Control:
            max-age`` parameter of responses to requests which call this view.
            For example: ``http_cache=3600`` instructs the requesting browser
            to 'cache this response for an hour, please'.

          - A ``datetime.timedelta`` instance.  If it's a
            ``datetime.timedelta`` instance, it will be converted into a
            number of seconds, and that number of seconds will be used to
            compute the ``Expires`` header and the ``Cache-Control:
            max-age`` parameter of responses to requests which call this view.
            For example: ``http_cache=datetime.timedelta(days=1)`` instructs
            the requesting browser to 'cache this response for a day, please'.

          - Zero (``0``).  If the value is zero, the ``Cache-Control`` and
            ``Expires`` headers present in all responses from this view will
            be composed such that client browser cache (and any intermediate
            caches) are instructed to never cache the response.

          - A two-tuple.  If it's a two tuple (e.g. ``http_cache=(1,
            {'public':True})``), the first value in the tuple may be a
            nonzero integer or a ``datetime.timedelta`` instance; in either
            case this value will be used as the number of seconds to cache
            the response.  The second value in the tuple must be a
            dictionary.  The values present in the dictionary will be used as
            input to the ``Cache-Control`` response header.  For example:
            ``http_cache=(3600, {'public':True})`` means 'cache for an hour,
            and add ``public`` to the Cache-Control header of the response'.
            All keys and values supported by the
            ``webob.cachecontrol.CacheControl`` interface may be added to the
            dictionary.  Supplying ``{'public':True}`` is equivalent to
            calling ``response.cache_control.public = True``.

          Providing a non-tuple value as ``http_cache`` is equivalent to
          calling ``response.cache_expires(value)`` within your view's body.

          Providing a two-tuple value as ``http_cache`` is equivalent to
          calling ``response.cache_expires(value[0], **value[1])`` within your
          view's body.

          If you wish to avoid influencing, the ``Expires`` header, and
          instead wish to only influence ``Cache-Control`` headers, pass a
          tuple as ``http_cache`` with the first element of ``None``, e.g.:
          ``(None, {'public':True})``.

          If you wish to prevent a view that uses ``http_cache`` in its
          configuration from having its caching response headers changed by
          this machinery, set ``response.cache_control.prevent_auto = True``
          before returning the response from the view.  This effectively
          disables any HTTP caching done by ``http_cache`` for that response.

        wrapper

          The :term:`view name` of a different :term:`view
          configuration` which will receive the response body of this
          view as the ``request.wrapped_body`` attribute of its own
          :term:`request`, and the :term:`response` returned by this
          view as the ``request.wrapped_response`` attribute of its
          own request.  Using a wrapper makes it possible to "chain"
          views together to form a composite response.  The response
          of the outermost wrapper view will be returned to the user.
          The wrapper view will be found as any view is found: see
          :ref:`view_lookup`.  The "best" wrapper view will be found
          based on the lookup ordering: "under the hood" this wrapper
          view is looked up via
          ``pyramid.view.render_view_to_response(context, request,
          'wrapper_viewname')``. The context and request of a wrapper
          view is the same context and request of the inner view.  If
          this attribute is unspecified, no view wrapping is done.

        decorator

          A :term:`dotted Python name` to function (or the function itself,
          or an iterable of the aforementioned) which will be used to
          decorate the registered :term:`view callable`.  The decorator
          function(s) will be called with the view callable as a single
          argument.  The view callable it is passed will accept
          ``(context, request)``.  The decorator(s) must return a
          replacement view callable which also accepts ``(context,
          request)``.

          If decorator is an iterable, the callables will be combined and
          used in the order provided as a decorator.
          For example::

            @view_config(...,
                decorator=(decorator2,
                           decorator1))
            def myview(request):
                ....

          Is similar to doing::

            @view_config(...)
            @decorator2
            @decorator1
            def myview(request):
                ...

          Except with the existing benefits of ``decorator=`` (having a common
          decorator syntax for all view calling conventions and not having to
          think about preserving function attributes such as ``__name__`` and
          ``__module__`` within decorator logic).

          .. versionchanged:: 1.4a4
             Passing an iterable.

        mapper

          A Python object or :term:`dotted Python name` which refers to a
          :term:`view mapper`, or ``None``.  By default it is ``None``, which
          indicates that the view should use the default view mapper.  This
          plug-point is useful for Pyramid extension developers, but it's not
          very useful for 'civilians' who are just developing stock Pyramid
          applications. Pay no attention to the man behind the curtain.

        accept

          This value represents a match query for one or more mimetypes in the
          ``Accept`` HTTP request header.  If this value is specified, it must
          be in one of the following forms: a mimetype match token in the form
          ``text/plain``, a wildcard mimetype match token in the form
          ``text/*`` or a match-all wildcard mimetype match token in the form
          ``*/*``.  If any of the forms matches the ``Accept`` header of the
          request, or if the ``Accept`` header isn't set at all in the request,
          this will match the current view. If this does not match the
          ``Accept`` header of the request, view matching continues.

        Predicate Arguments

        name

          The :term:`view name`.  Read :ref:`traversal_chapter` to
          understand the concept of a view name.

        context

          An object or a :term:`dotted Python name` referring to an
          interface or class object that the :term:`context` must be
          an instance of, *or* the :term:`interface` that the
          :term:`context` must provide in order for this view to be
          found and called.  This predicate is true when the
          :term:`context` is an instance of the represented class or
          if the :term:`context` provides the represented interface;
          it is otherwise false.  This argument may also be provided
          to ``add_view`` as ``for_`` (an older, still-supported
          spelling).

        route_name

          This value must match the ``name`` of a :term:`route
          configuration` declaration (see :ref:`urldispatch_chapter`)
          that must match before this view will be called.

        request_type

          This value should be an :term:`interface` that the
          :term:`request` must provide in order for this view to be
          found and called.  This value exists only for backwards
          compatibility purposes.

        request_method

          This value can be either a string (such as ``"GET"``, ``"POST"``,
          ``"PUT"``, ``"DELETE"``, ``"HEAD"`` or ``"OPTIONS"``) representing
          an HTTP ``REQUEST_METHOD``, or a tuple containing one or more of
          these strings.  A view declaration with this argument ensures that
          the view will only be called when the ``method`` attribute of the
          request (aka the ``REQUEST_METHOD`` of the WSGI environment) matches
          a supplied value.  Note that use of ``GET`` also implies that the
          view will respond to ``HEAD`` as of Pyramid 1.4.

          .. versionchanged:: 1.2
             The ability to pass a tuple of items as ``request_method``.
             Previous versions allowed only a string.

        request_param

          This value can be any string or any sequence of strings.  A view
          declaration with this argument ensures that the view will only be
          called when the :term:`request` has a key in the ``request.params``
          dictionary (an HTTP ``GET`` or ``POST`` variable) that has a
          name which matches the supplied value (if the value is a string)
          or values (if the value is a tuple).  If any value
          supplied has a ``=`` sign in it,
          e.g. ``request_param="foo=123"``, then the key (``foo``)
          must both exist in the ``request.params`` dictionary, *and*
          the value must match the right hand side of the expression
          (``123``) for the view to "match" the current request.

        match_param

          .. versionadded:: 1.2

          This value can be a string of the format "key=value" or a tuple
          containing one or more of these strings.

          A view declaration with this argument ensures that the view will
          only be called when the :term:`request` has key/value pairs in its
          :term:`matchdict` that equal those supplied in the predicate.
          e.g. ``match_param="action=edit"`` would require the ``action``
          parameter in the :term:`matchdict` match the right hand side of
          the expression (``edit``) for the view to "match" the current
          request.

          If the ``match_param`` is a tuple, every key/value pair must match
          for the predicate to pass.

        containment

          This value should be a Python class or :term:`interface` (or a
          :term:`dotted Python name`) that an object in the
          :term:`lineage` of the context must provide in order for this view
          to be found and called.  The nodes in your object graph must be
          "location-aware" to use this feature.  See
          :ref:`location_aware` for more information about
          location-awareness.

        xhr

          This value should be either ``True`` or ``False``.  If this
          value is specified and is ``True``, the :term:`request`
          must possess an ``HTTP_X_REQUESTED_WITH`` (aka
          ``X-Requested-With``) header that has the value
          ``XMLHttpRequest`` for this view to be found and called.
          This is useful for detecting AJAX requests issued from
          jQuery, Prototype and other Javascript libraries.

        header

          This value represents an HTTP header name or a header
          name/value pair.  If the value contains a ``:`` (colon), it
          will be considered a name/value pair
          (e.g. ``User-Agent:Mozilla/.*`` or ``Host:localhost``).  The
          value portion should be a regular expression.  If the value
          does not contain a colon, the entire value will be
          considered to be the header name
          (e.g. ``If-Modified-Since``).  If the value evaluates to a
          header name only without a value, the header specified by
          the name must be present in the request for this predicate
          to be true.  If the value evaluates to a header name/value
          pair, the header specified by the name must be present in
          the request *and* the regular expression specified as the
          value must match the header value.  Whether or not the value
          represents a header name or a header name/value pair, the
          case of the header name is not significant.

        path_info

          This value represents a regular expression pattern that will
          be tested against the ``PATH_INFO`` WSGI environment
          variable.  If the regex matches, this predicate will be
          ``True``.

        check_csrf

          If specified, this value should be one of ``None``, ``True``,
          ``False``, or a string representing the 'check name'.  If the value
          is ``True`` or a string, CSRF checking will be performed.  If the
          value is ``False`` or ``None``, CSRF checking will not be performed.

          If the value provided is a string, that string will be used as the
          'check name'.  If the value provided is ``True``, ``csrf_token`` will
          be used as the check name.

          If CSRF checking is performed, the checked value will be the value
          of ``request.params[check_name]``.  This value will be compared
          against the value of ``request.session.get_csrf_token()``, and the
          check will pass if these two values are the same.  If the check
          passes, the associated view will be permitted to execute.  If the
          check fails, the associated view will not be permitted to execute.

          Note that using this feature requires a :term:`session factory` to
          have been configured.

          .. versionadded:: 1.4a2

        physical_path

          If specified, this value should be a string or a tuple representing
          the :term:`physical path` of the context found via traversal for this
          predicate to match as true.  For example: ``physical_path='/'`` or
          ``physical_path='/a/b/c'`` or ``physical_path=('', 'a', 'b', 'c')``.
          This is not a path prefix match or a regex, it's a whole-path match.
          It's useful when you want to always potentially show a view when some
          object is traversed to, but you can't be sure about what kind of
          object it will be, so you can't use the ``context`` predicate.  The
          individual path elements inbetween slash characters or in tuple
          elements should be the Unicode representation of the name of the
          resource and should not be encoded in any way.

          .. versionadded:: 1.4a3

        effective_principals

          If specified, this value should be a :term:`principal` identifier or
          a sequence of principal identifiers.  If the
          :attr:`pyramid.request.Request.effective_principals` property
          indicates that every principal named in the argument list is present
          in the current request, this predicate will return True; otherwise it
          will return False.  For example:
          ``effective_principals=pyramid.security.Authenticated`` or
          ``effective_principals=('fred', 'group:admins')``.

          .. versionadded:: 1.4a4

        custom_predicates

            .. deprecated:: 1.5
                This value should be a sequence of references to custom
                predicate callables.  Use custom predicates when no set of
                predefined predicates do what you need.  Custom predicates
                can be combined with predefined predicates as necessary.
                Each custom predicate callable should accept two arguments:
                ``context`` and ``request`` and should return either
                ``True`` or ``False`` after doing arbitrary evaluation of
                the context and/or the request.  The ``predicates`` argument
                to this method and the ability to register third-party view
                predicates via
                :meth:`pyramid.config.Configurator.add_view_predicate`
                obsoletes this argument, but it is kept around for backwards
                compatibility.

        predicates

          Pass a key/value pair here to use a third-party predicate
          registered via
          :meth:`pyramid.config.Configurator.add_view_predicate`.  More than
          one key/value pair can be used at the same time.  See
          :ref:`view_and_route_predicates` for more information about
          third-party predicates.

          .. versionadded: 1.4a1

        """
        if custom_predicates:
            warnings.warn(
                ('The "custom_predicates" argument to Configurator.add_view '
                 'is deprecated as of Pyramid 1.5.  Use '
                 '"config.add_view_predicate" and use the registered '
                 'view predicate as a predicate argument to add_view instead. '
                 'See "Adding A Third Party View, Route, or Subscriber '
                 'Predicate" in the "Hooks" chapter of the documentation '
                 'for more information.'),
                DeprecationWarning,
                stacklevel=4
                )

        view = self.maybe_dotted(view)
        context = self.maybe_dotted(context)
        for_ = self.maybe_dotted(for_)
        containment = self.maybe_dotted(containment)
        mapper = self.maybe_dotted(mapper)

        def combine(*decorators):
            def decorated(view_callable):
                # reversed() is allows a more natural ordering in the api
                for decorator in reversed(decorators):
                    view_callable = decorator(view_callable)
                return view_callable
            return decorated

        if is_nonstr_iter(decorator):
            decorator = combine(*map(self.maybe_dotted, decorator))
        else:
            decorator = self.maybe_dotted(decorator)

        if not view:
            if renderer:
                def view(context, request):
                    return {}
            else:
                raise ConfigurationError('"view" was not specified and '
                                         'no "renderer" specified')

        if request_type is not None:
            request_type = self.maybe_dotted(request_type)
            if not IInterface.providedBy(request_type):
                raise ConfigurationError(
                    'request_type must be an interface, not %s' % request_type)

        if context is None:
            context = for_

        r_context = context
        if r_context is None:
            r_context = Interface
        if not IInterface.providedBy(r_context):
            r_context = implementedBy(r_context)

        if isinstance(renderer, string_types):
            renderer = renderers.RendererHelper(
                name=renderer, package=self.package,
                registry=self.registry)

        if accept is not None:
            accept = accept.lower()

        introspectables = []
        pvals = predicates.copy()
        pvals.update(
            dict(
                xhr=xhr,
                request_method=request_method,
                path_info=path_info,
                request_param=request_param,
                header=header,
                accept=accept,
                containment=containment,
                request_type=request_type,
                match_param=match_param,
                check_csrf=check_csrf,
                custom=predvalseq(custom_predicates),
                )
            )

        def discrim_func():
            # We need to defer the discriminator until we know what the phash
            # is.  It can't be computed any sooner because thirdparty
            # predicates may not yet exist when add_view is called.
            order, preds, phash = predlist.make(self, **pvals)
            view_intr.update({
                'phash': phash,
                'order': order,
                'predicates': preds
            })
            return ('view', context, name, route_name, phash)

        discriminator = Deferred(discrim_func)

        if inspect.isclass(view) and attr:
            view_desc = 'method %r of %s' % (
                attr, self.object_description(view))
        else:
            view_desc = self.object_description(view)

        tmpl_intr = None

        view_intr = self.introspectable('views',
                                        discriminator,
                                        view_desc,
                                        'view')
        view_intr.update(
            dict(name=name,
                 context=context,
                 containment=containment,
                 request_param=request_param,
                 request_methods=request_method,
                 route_name=route_name,
                 attr=attr,
                 xhr=xhr,
                 accept=accept,
                 header=header,
                 path_info=path_info,
                 match_param=match_param,
                 check_csrf=check_csrf,
                 callable=view,
                 mapper=mapper,
                 decorator=decorator,
                 )
            )
        view_intr.update(**predicates)
        introspectables.append(view_intr)
        predlist = self.get_predlist('view')

        def register(permission=permission, renderer=renderer):
            request_iface = IRequest
            if route_name is not None:
                request_iface = self.registry.queryUtility(IRouteRequest,
                                                           name=route_name)
                if request_iface is None:
                    # route configuration should have already happened in
                    # phase 2
                    raise ConfigurationError(
                        'No route named %s found for view registration' %
                        route_name)

            if renderer is None:
                # use default renderer if one exists (reg'd in phase 1)
                if self.registry.queryUtility(IRendererFactory) is not None:
                    renderer = renderers.RendererHelper(
                        name=None,
                        package=self.package,
                        registry=self.registry
                        )

            if permission is None:
                # intent: will be None if no default permission is registered
                # (reg'd in phase 1)
                permission = self.registry.queryUtility(IDefaultPermission)

            # added by discrim_func above during conflict resolving
            preds = view_intr['predicates']
            order = view_intr['order']
            phash = view_intr['phash']

            # __no_permission_required__ handled by _secure_view
            derived_view = self._apply_view_derivations(view,
                registry=self.registry,
                permission=permission,
                predicates=preds,
                attr=attr,
                renderer=renderer,
                wrapper_viewname=wrapper,
                viewname=name,
                accept=accept,
                order=order,
                phash=phash,
                package=self.package,
                mapper=mapper,
                decorator=decorator,
                http_cache=http_cache,
                )
            derived_view.__discriminator__ = lambda *arg: discriminator
            # __discriminator__ is used by superdynamic systems
            # that require it for introspection after manual view lookup;
            # see also MultiView.__discriminator__
            view_intr['derived_callable'] = derived_view

            registered = self.registry.adapters.registered

            # A multiviews is a set of views which are registered for
            # exactly the same context type/request type/name triad.  Each
            # consituent view in a multiview differs only by the
            # predicates which it possesses.

            # To find a previously registered view for a context
            # type/request type/name triad, we need to use the
            # ``registered`` method of the adapter registry rather than
            # ``lookup``.  ``registered`` ignores interface inheritance
            # for the required and provided arguments, returning only a
            # view registered previously with the *exact* triad we pass
            # in.

            # We need to do this three times, because we use three
            # different interfaces as the ``provided`` interface while
            # doing registrations, and ``registered`` performs exact
            # matches on all the arguments it receives.

            old_view = None

            for view_type in (IView, ISecuredView, IMultiView):
                old_view = registered((IViewClassifier, request_iface,
                                       r_context), view_type, name)
                if old_view is not None:
                    break

            isexc = isexception(context)

            def regclosure():
                if hasattr(derived_view, '__call_permissive__'):
                    view_iface = ISecuredView
                else:
                    view_iface = IView
                self.registry.registerAdapter(
                    derived_view,
                    (IViewClassifier, request_iface, context), view_iface, name
                    )
                if isexc:
                    self.registry.registerAdapter(
                        derived_view,
                        (IExceptionViewClassifier, request_iface, context),
                        view_iface, name)

            is_multiview = IMultiView.providedBy(old_view)
            old_phash = getattr(old_view, '__phash__', DEFAULT_PHASH)

            if old_view is None:
                # - No component was yet registered for any of our I*View
                #   interfaces exactly; this is the first view for this
                #   triad.
                regclosure()

            elif (not is_multiview) and (old_phash == phash):
                # - A single view component was previously registered with
                #   the same predicate hash as this view; this registration
                #   is therefore an override.
                regclosure()

            else:
                # - A view or multiview was already registered for this
                #   triad, and the new view is not an override.

                # XXX we could try to be more efficient here and register
                # a non-secured view for a multiview if none of the
                # multiview's consituent views have a permission
                # associated with them, but this code is getting pretty
                # rough already
                if is_multiview:
                    multiview = old_view
                else:
                    multiview = MultiView(name)
                    old_accept = getattr(old_view, '__accept__', None)
                    old_order = getattr(old_view, '__order__', MAX_ORDER)
                    multiview.add(old_view, old_order, old_accept, old_phash)
                multiview.add(derived_view, order, accept, phash)
                for view_type in (IView, ISecuredView):
                    # unregister any existing views
                    self.registry.adapters.unregister(
                        (IViewClassifier, request_iface, r_context),
                        view_type, name=name)
                    if isexc:
                        self.registry.adapters.unregister(
                            (IExceptionViewClassifier, request_iface,
                             r_context), view_type, name=name)
                self.registry.registerAdapter(
                    multiview,
                    (IViewClassifier, request_iface, context),
                    IMultiView, name=name)
                if isexc:
                    self.registry.registerAdapter(
                        multiview,
                        (IExceptionViewClassifier, request_iface, context),
                        IMultiView, name=name)

            self.registry._clear_view_lookup_cache()
            renderer_type = getattr(renderer, 'type', None) # gard against None
            intrspc = self.introspector
            if (
                renderer_type is not None and
                tmpl_intr is not None and
                intrspc is not None and
                intrspc.get('renderer factories', renderer_type) is not None
            ):
                # allow failure of registered template factories to be deferred
                # until view execution, like other bad renderer factories; if
                # we tried to relate this to an existing renderer factory
                # without checking if it the factory actually existed, we'd end
                # up with a KeyError at startup time, which is inconsistent
                # with how other bad renderer registrations behave (they throw
                # a ValueError at view execution time)
                tmpl_intr.relate('renderer factories', renderer.type)

        if mapper:
            mapper_intr = self.introspectable(
                'view mappers',
                discriminator,
                'view mapper for %s' % view_desc,
                'view mapper'
                )
            mapper_intr['mapper'] = mapper
            mapper_intr.relate('views', discriminator)
            introspectables.append(mapper_intr)
        if route_name:
            view_intr.relate('routes', route_name) # see add_route
        if renderer is not None and renderer.name and '.' in renderer.name:
            # the renderer is a template
            tmpl_intr = self.introspectable(
                'templates',
                discriminator,
                renderer.name,
                'template'
                )
            tmpl_intr.relate('views', discriminator)
            tmpl_intr['name'] = renderer.name
            tmpl_intr['type'] = renderer.type
            tmpl_intr['renderer'] = renderer
            introspectables.append(tmpl_intr)
        if permission is not None:
            # if a permission exists, register a permission introspectable
            perm_intr = self.introspectable(
                'permissions',
                permission,
                permission,
                'permission'
            )
            perm_intr['value'] = permission
            perm_intr.relate('views', discriminator)
            introspectables.append(perm_intr)
        self.action(discriminator, register, introspectables=introspectables)

    def _apply_view_derivations(self, view, **kw):
        d = pyramid.config.derivations
        # These inner derivations have fixed order
        inner_derivers = [('mapped_view', (d.mapped_view, None)),
                          ('rendered_view', (d.rendered_view, None))]

        derivers = self.registry.queryUtility(IViewDerivers, default=[])
        for name, val in inner_derivers + derivers.sorted():
            derivation, default = val
            view = derivation(view, default, **kw)
        return view

    @action_method
    def add_view_predicate(self, name, factory, weighs_more_than=None,
                           weighs_less_than=None):
        """
        .. versionadded:: 1.4

        Adds a view predicate factory.  The associated view predicate can
        later be named as a keyword argument to
        :meth:`pyramid.config.Configurator.add_view` in the
        ``predicates`` anonyous keyword argument dictionary.

        ``name`` should be the name of the predicate.  It must be a valid
        Python identifier (it will be used as a keyword argument to
        ``add_view`` by others).

        ``factory`` should be a :term:`predicate factory` or :term:`dotted
        Python name` which refers to a predicate factory.

        See :ref:`view_and_route_predicates` for more information.
        """
        self._add_predicate(
            'view',
            name,
            factory,
            weighs_more_than=weighs_more_than,
            weighs_less_than=weighs_less_than
        )

    def add_default_view_predicates(self):
        p = pyramid.config.predicates
        for (name, factory) in (
            ('xhr', p.XHRPredicate),
            ('request_method', p.RequestMethodPredicate),
            ('path_info', p.PathInfoPredicate),
            ('request_param', p.RequestParamPredicate),
            ('header', p.HeaderPredicate),
            ('accept', p.AcceptPredicate),
            ('containment', p.ContainmentPredicate),
            ('request_type', p.RequestTypePredicate),
            ('match_param', p.MatchParamPredicate),
            ('check_csrf', p.CheckCSRFTokenPredicate),
            ('physical_path', p.PhysicalPathPredicate),
            ('effective_principals', p.EffectivePrincipalsPredicate),
            ('custom', p.CustomPredicate),
        ):
            self.add_view_predicate(name, factory)

    @action_method
    def add_view_derivation(self, name, factory, default, 
                            weighs_more_than=None,
                            weighs_less_than=None):
        factory = self.maybe_dotted(factory)
        discriminator = ('view option', name)
        intr = self.introspectable(
            '%s derivation' % type,
            discriminator,
            '%s derivation named %s' % (type, name),
            '%s derivation' % type)
        intr['name'] = name
        intr['factory'] = factory
        intr['weighs_more_than'] = weighs_more_than
        intr['weighs_less_than'] = weighs_less_than
        def register():
            derivers = self.registry.queryUtility(IViewDerivers)
            if derivers is None:
                derivers = TopologicalSorter()
                self.registry.registerUtility(derivers, IViewDerivers)
            derivers.add(name, (factory, default),
                         after=weighs_more_than,
                         before=weighs_less_than)
        self.action(discriminator, register, introspectables=(intr,),
                    order=PHASE1_CONFIG) # must be registered early

    def add_default_view_derivations(self):
        d = pyramid.config.derivations
        derivers = [
            ('decorated_view', d.decorated_view),
            ('http_cached_view', d.http_cached_view),
            ('owrapped_view', d.owrapped_view),
            ('secured_view', d.secured_view),
            ('authdebug_view', d.authdebug_view),
            ('predicated_view', d.predicated_view),
            ('attr_wrapped_view', d.attr_wrapped_view),
        ]
        after = pyramid.util.FIRST
        for name, deriver in derivers:
            self.add_view_derivation(name, deriver, default=None, weighs_more_than=after)
            after = name

    def derive_view(self, view, attr=None, renderer=None):
        """
        Create a :term:`view callable` using the function, instance,
        or class (or :term:`dotted Python name` referring to the same)
        provided as ``view`` object.

        .. warning::

           This method is typically only used by :app:`Pyramid` framework
           extension authors, not by :app:`Pyramid` application developers.

        This is API is useful to framework extenders who create
        pluggable systems which need to register 'proxy' view
        callables for functions, instances, or classes which meet the
        requirements of being a :app:`Pyramid` view callable.  For
        example, a ``some_other_framework`` function in another
        framework may want to allow a user to supply a view callable,
        but he may want to wrap the view callable in his own before
        registering the wrapper as a :app:`Pyramid` view callable.
        Because a :app:`Pyramid` view callable can be any of a
        number of valid objects, the framework extender will not know
        how to call the user-supplied object.  Running it through
        ``derive_view`` normalizes it to a callable which accepts two
        arguments: ``context`` and ``request``.

        For example:

        .. code-block:: python

           def some_other_framework(user_supplied_view):
               config = Configurator(reg)
               proxy_view = config.derive_view(user_supplied_view)
               def my_wrapper(context, request):
                   do_something_that_mutates(request)
                   return proxy_view(context, request)
               config.add_view(my_wrapper)

        The ``view`` object provided should be one of the following:

        - A function or another non-class callable object that accepts
          a :term:`request` as a single positional argument and which
          returns a :term:`response` object.

        - A function or other non-class callable object that accepts
          two positional arguments, ``context, request`` and which
          returns a :term:`response` object.

        - A class which accepts a single positional argument in its
          constructor named ``request``, and which has a ``__call__``
          method that accepts no arguments that returns a
          :term:`response` object.

        - A class which accepts two positional arguments named
          ``context, request``, and which has a ``__call__`` method
          that accepts no arguments that returns a :term:`response`
          object.

        - A :term:`dotted Python name` which refers to any of the
          kinds of objects above.

        This API returns a callable which accepts the arguments
        ``context, request`` and which returns the result of calling
        the provided ``view`` object.

        The ``attr`` keyword argument is most useful when the view
        object is a class.  It names the method that should be used as
        the callable.  If ``attr`` is not provided, the attribute
        effectively defaults to ``__call__``.  See
        :ref:`class_as_view` for more information.

        The ``renderer`` keyword argument should be a renderer
        name. If supplied, it will cause the returned callable to use
        a :term:`renderer` to convert the user-supplied view result to
        a :term:`response` object.  If a ``renderer`` argument is not
        supplied, the user-supplied view must itself return a
        :term:`response` object.  """
        return self._derive_view(view, attr=attr, renderer=renderer)

    # b/w compat
    def _derive_view(self, view, permission=None, predicates=(),
                     attr=None, renderer=None, wrapper_viewname=None,
                     viewname=None, accept=None, order=MAX_ORDER,
                     phash=DEFAULT_PHASH, decorator=None,
                     mapper=None, http_cache=None):
        view = self.maybe_dotted(view)
        mapper = self.maybe_dotted(mapper)
        if isinstance(renderer, string_types):
            renderer = renderers.RendererHelper(
                name=renderer, package=self.package,
                registry=self.registry)
        if renderer is None:
            # use default renderer if one exists
            if self.registry.queryUtility(IRendererFactory) is not None:
                renderer = renderers.RendererHelper(
                    name=None,
                    package=self.package,
                    registry=self.registry)

        return self._apply_view_derivations(view,
            registry=self.registry,
            permission=permission,
            predicates=predicates,
            attr=attr,
            renderer=renderer,
            wrapper_viewname=wrapper_viewname,
            viewname=viewname,
            accept=accept,
            order=order,
            phash=phash,
            package=self.package,
            mapper=mapper,
            decorator=decorator,
            http_cache=http_cache)

    @viewdefaults
    @action_method
    def add_forbidden_view(
        self,
        view=None,
        attr=None,
        renderer=None,
        wrapper=None,
        route_name=None,
        request_type=None,
        request_method=None,
        request_param=None,
        containment=None,
        xhr=None,
        accept=None,
        header=None,
        path_info=None,
        custom_predicates=(),
        decorator=None,
        mapper=None,
        match_param=None,
        **predicates
    ):
        """ Add a forbidden view to the current configuration state.  The
        view will be called when Pyramid or application code raises a
        :exc:`pyramid.httpexceptions.HTTPForbidden` exception and the set of
        circumstances implied by the predicates provided are matched.  The
        simplest example is:

          .. code-block:: python

            def forbidden(request):
                return Response('Forbidden', status='403 Forbidden')

            config.add_forbidden_view(forbidden)

        If ``view`` argument is not provided, the view callable defaults to
        :func:`~pyramid.httpexceptions.default_exceptionresponse_view`.

        All arguments have the same meaning as
        :meth:`pyramid.config.Configurator.add_view` and each predicate
        argument restricts the set of circumstances under which this forbidden
        view will be invoked.  Unlike
        :meth:`pyramid.config.Configurator.add_view`, this method will raise
        an exception if passed ``name``, ``permission``, ``context``,
        ``for_``, or ``http_cache`` keyword arguments.  These argument values
        make no sense in the context of a forbidden view.

        .. versionadded:: 1.3
        """
        for arg in ('name', 'permission', 'context', 'for_', 'http_cache'):
            if arg in predicates:
                raise ConfigurationError(
                    '%s may not be used as an argument to add_forbidden_view'
                    % arg
                )

        if view is None:
            view = default_exceptionresponse_view

        settings = dict(
            view=view,
            context=HTTPForbidden,
            wrapper=wrapper,
            request_type=request_type,
            request_method=request_method,
            request_param=request_param,
            containment=containment,
            xhr=xhr,
            accept=accept,
            header=header,
            path_info=path_info,
            custom_predicates=custom_predicates,
            decorator=decorator,
            mapper=mapper,
            match_param=match_param,
            route_name=route_name,
            permission=NO_PERMISSION_REQUIRED,
            attr=attr,
            renderer=renderer,
        )
        settings.update(predicates)
        return self.add_view(**settings)

    set_forbidden_view = add_forbidden_view # deprecated sorta-bw-compat alias

    @viewdefaults
    @action_method
    def add_notfound_view(
        self,
        view=None,
        attr=None,
        renderer=None,
        wrapper=None,
        route_name=None,
        request_type=None,
        request_method=None,
        request_param=None,
        containment=None,
        xhr=None,
        accept=None,
        header=None,
        path_info=None,
        custom_predicates=(),
        decorator=None,
        mapper=None,
        match_param=None,
        append_slash=False,
        **predicates
    ):
        """ Add a default Not Found View to the current configuration state.
        The view will be called when Pyramid or application code raises an
        :exc:`pyramid.httpexceptions.HTTPNotFound` exception (e.g. when a
        view cannot be found for the request).  The simplest example is:

          .. code-block:: python

            def notfound(request):
                return Response('Not Found', status='404 Not Found')

            config.add_notfound_view(notfound)

        If ``view`` argument is not provided, the view callable defaults to
        :func:`~pyramid.httpexceptions.default_exceptionresponse_view`.

        All arguments except ``append_slash`` have the same meaning as
        :meth:`pyramid.config.Configurator.add_view` and each predicate
        argument restricts the set of circumstances under which this notfound
        view will be invoked.  Unlike
        :meth:`pyramid.config.Configurator.add_view`, this method will raise
        an exception if passed ``name``, ``permission``, ``context``,
        ``for_``, or ``http_cache`` keyword arguments.  These argument values
        make no sense in the context of a Not Found View.

        If ``append_slash`` is ``True``, when this Not Found View is invoked,
        and the current path info does not end in a slash, the notfound logic
        will attempt to find a :term:`route` that matches the request's path
        info suffixed with a slash.  If such a route exists, Pyramid will
        issue a redirect to the URL implied by the route; if it does not,
        Pyramid will return the result of the view callable provided as
        ``view``, as normal.

        If the argument provided as ``append_slash`` is not a boolean but
        instead implements :class:`~pyramid.interfaces.IResponse`, the
        append_slash logic will behave as if ``append_slash=True`` was passed,
        but the provided class will be used as the response class instead of
        the default :class:`~pyramid.httpexceptions.HTTPFound` response class
        when a redirect is performed.  For example:

          .. code-block:: python

            from pyramid.httpexceptions import HTTPMovedPermanently
            config.add_notfound_view(append_slash=HTTPMovedPermanently)

        The above means that a redirect to a slash-appended route will be
        attempted, but instead of :class:`~pyramid.httpexceptions.HTTPFound`
        being used, :class:`~pyramid.httpexceptions.HTTPMovedPermanently will
        be used` for the redirect response if a slash-appended route is found.

        .. versionchanged:: 1.6
        .. versionadded:: 1.3
        """
        for arg in ('name', 'permission', 'context', 'for_', 'http_cache'):
            if arg in predicates:
                raise ConfigurationError(
                    '%s may not be used as an argument to add_notfound_view'
                    % arg
                )

        if view is None:
            view = default_exceptionresponse_view

        settings = dict(
            view=view,
            context=HTTPNotFound,
            wrapper=wrapper,
            request_type=request_type,
            request_method=request_method,
            request_param=request_param,
            containment=containment,
            xhr=xhr,
            accept=accept,
            header=header,
            path_info=path_info,
            custom_predicates=custom_predicates,
            decorator=decorator,
            mapper=mapper,
            match_param=match_param,
            route_name=route_name,
            permission=NO_PERMISSION_REQUIRED,
        )
        settings.update(predicates)
        if append_slash:
            view = self._derive_view(view, attr=attr, renderer=renderer)
            if IResponse.implementedBy(append_slash):
                view = AppendSlashNotFoundViewFactory(
                    view, redirect_class=append_slash,
                )
            else:
                view = AppendSlashNotFoundViewFactory(view)
            settings['view'] = view
        else:
            settings['attr'] = attr
            settings['renderer'] = renderer
        return self.add_view(**settings)

    set_notfound_view = add_notfound_view # deprecated sorta-bw-compat alias

    @action_method
    def set_view_mapper(self, mapper):
        """
        Setting a :term:`view mapper` makes it possible to make use of
        :term:`view callable` objects which implement different call
        signatures than the ones supported by :app:`Pyramid` as described in
        its narrative documentation.

        The ``mapper`` should argument be an object implementing
        :class:`pyramid.interfaces.IViewMapperFactory` or a :term:`dotted
        Python name` to such an object.  The provided ``mapper`` will become
        the default view mapper to be used by all subsequent :term:`view
        configuration` registrations.

        .. seealso::

            See also :ref:`using_a_view_mapper`.

        .. note::

           Using the ``default_view_mapper`` argument to the
           :class:`pyramid.config.Configurator` constructor
           can be used to achieve the same purpose.
        """
        mapper = self.maybe_dotted(mapper)
        def register():
            self.registry.registerUtility(mapper, IViewMapperFactory)
        # IViewMapperFactory is looked up as the result of view config
        # in phase 3
        intr = self.introspectable('view mappers',
                                   IViewMapperFactory,
                                   self.object_description(mapper),
                                   'default view mapper')
        intr['mapper'] = mapper
        self.action(IViewMapperFactory, register, order=PHASE1_CONFIG,
                    introspectables=(intr,))

    @action_method
    def add_static_view(self, name, path, **kw):
        """ Add a view used to render static assets such as images
        and CSS files.

        The ``name`` argument is a string representing an
        application-relative local URL prefix.  It may alternately be a full
        URL.

        The ``path`` argument is the path on disk where the static files
        reside.  This can be an absolute path, a package-relative path, or a
        :term:`asset specification`.

        The ``cache_max_age`` keyword argument is input to set the
        ``Expires`` and ``Cache-Control`` headers for static assets served.
        Note that this argument has no effect when the ``name`` is a *url
        prefix*.  By default, this argument is ``None``, meaning that no
        particular Expires or Cache-Control headers are set in the response,
        unless ``cachebust`` is specified.

        The ``cachebust`` keyword argument may be set to cause
        :meth:`~pyramid.request.Request.static_url` to use cache busting when
        generating URLs. See :ref:`cache_busting` for general information
        about cache busting.  The value of the ``cachebust`` argument may be
        ``True``, in which case a default cache busting implementation is used.
        The value of the ``cachebust`` argument may also be an object which
        implements :class:`~pyramid.interfaces.ICacheBuster`.  See the
        :mod:`~pyramid.static` module for some implementations.  If the
        ``cachebust`` argument is provided, the default for ``cache_max_age``
        is modified to be ten years.  ``cache_max_age`` may still be explicitly
        provided to override this default.

        The ``permission`` keyword argument is used to specify the
        :term:`permission` required by a user to execute the static view.  By
        default, it is the string
        :data:`pyramid.security.NO_PERMISSION_REQUIRED`, a special sentinel
        which indicates that, even if a :term:`default permission` exists for
        the current application, the static view should be renderered to
        completely anonymous users.  This default value is permissive
        because, in most web apps, static assets seldom need protection from
        viewing.  If ``permission`` is specified, the security checking will
        be performed against the default root factory ACL.

        Any other keyword arguments sent to ``add_static_view`` are passed on
        to :meth:`pyramid.config.Configurator.add_route` (e.g. ``factory``,
        perhaps to define a custom factory with a custom ACL for this static
        view).

        *Usage*

        The ``add_static_view`` function is typically used in conjunction
        with the :meth:`pyramid.request.Request.static_url` method.
        ``add_static_view`` adds a view which renders a static asset when
        some URL is visited; :meth:`pyramid.request.Request.static_url`
        generates a URL to that asset.

        The ``name`` argument to ``add_static_view`` is usually a simple URL
        prefix (e.g. ``'images'``).  When this is the case, the
        :meth:`pyramid.request.Request.static_url` API will generate a URL
        which points to a Pyramid view, which will serve up a set of assets
        that live in the package itself. For example:

        .. code-block:: python

           add_static_view('images', 'mypackage:images/')

        Code that registers such a view can generate URLs to the view via
        :meth:`pyramid.request.Request.static_url`:

        .. code-block:: python

           request.static_url('mypackage:images/logo.png')

        When ``add_static_view`` is called with a ``name`` argument that
        represents a URL prefix, as it is above, subsequent calls to
        :meth:`pyramid.request.Request.static_url` with paths that start with
        the ``path`` argument passed to ``add_static_view`` will generate a
        URL something like ``http://<Pyramid app URL>/images/logo.png``,
        which will cause the ``logo.png`` file in the ``images`` subdirectory
        of the ``mypackage`` package to be served.

        ``add_static_view`` can alternately be used with a ``name`` argument
        which is a *URL*, causing static assets to be served from an external
        webserver.  This happens when the ``name`` argument is a fully
        qualified URL (e.g. starts with ``http://`` or similar).  In this
        mode, the ``name`` is used as the prefix of the full URL when
        generating a URL using :meth:`pyramid.request.Request.static_url`.
        Furthermore, if a protocol-relative URL (e.g. ``//example.com/images``)
        is used as the ``name`` argument, the generated URL will use the
        protocol of the request (http or https, respectively).

        For example, if ``add_static_view`` is called like so:

        .. code-block:: python

           add_static_view('http://example.com/images', 'mypackage:images/')

        Subsequently, the URLs generated by
        :meth:`pyramid.request.Request.static_url` for that static view will
        be prefixed with ``http://example.com/images`` (the external webserver
        listening on ``example.com`` must be itself configured to respond
        properly to such a request.):

        .. code-block:: python

           static_url('mypackage:images/logo.png', request)

        See :ref:`static_assets_section` for more information.
        """
        spec = self._make_spec(path)
        info = self.registry.queryUtility(IStaticURLInfo)
        if info is None:
            info = StaticURLInfo()
            self.registry.registerUtility(info, IStaticURLInfo)
        info.add(self, name, spec, **kw)

def isexception(o):
    if IInterface.providedBy(o):
        if IException.isEqualOrExtendedBy(o):
            return True
    return (
        isinstance(o, Exception) or
        (inspect.isclass(o) and (issubclass(o, Exception)))
    )


@implementer(IStaticURLInfo)
class StaticURLInfo(object):
    # Indirection for testing
    _default_cachebust = PathSegmentMd5CacheBuster

    def _get_registrations(self, registry):
        try:
            reg = registry._static_url_registrations
        except AttributeError:
            reg = registry._static_url_registrations = []
        return reg

    def generate(self, path, request, **kw):
        try:
            registry = request.registry
        except AttributeError: # bw compat (for tests)
            registry = get_current_registry()
        registrations = self._get_registrations(registry)
        for (url, spec, route_name, cachebust) in registrations:
            if path.startswith(spec):
                subpath = path[len(spec):]
                if WIN: # pragma: no cover
                    subpath = subpath.replace('\\', '/') # windows
                if cachebust:
                    subpath, kw = cachebust(subpath, kw)
                if url is None:
                    kw['subpath'] = subpath
                    return request.route_url(route_name, **kw)
                else:
                    app_url, scheme, host, port, qs, anchor = \
                        parse_url_overrides(kw)
                    parsed = url_parse(url)
                    if not parsed.scheme:
                        url = urlparse.urlunparse(parsed._replace(
                            scheme=request.environ['wsgi.url_scheme']))
                    subpath = url_quote(subpath)
                    result = urljoin(url, subpath)
                    return result + qs + anchor

        raise ValueError('No static URL definition matching %s' % path)

    def add(self, config, name, spec, **extra):
        # This feature only allows for the serving of a directory and
        # the files contained within, not of a single asset;
        # appending a slash here if the spec doesn't have one is
        # required for proper prefix matching done in ``generate``
        # (``subpath = path[len(spec):]``).
        if os.path.isabs(spec): # FBO windows
            sep = os.sep
        else:
            sep = '/'
        if not spec.endswith(sep) and not spec.endswith(':'):
            spec = spec + sep

        # we also make sure the name ends with a slash, purely as a
        # convenience: a name that is a url is required to end in a
        # slash, so that ``urljoin(name, subpath))`` will work above
        # when the name is a URL, and it doesn't hurt things for it to
        # have a name that ends in a slash if it's used as a route
        # name instead of a URL.
        if not name.endswith('/'):
            # make sure it ends with a slash
            name = name + '/'

        if config.registry.settings.get('pyramid.prevent_cachebust'):
            cb = None
        else:
            cb = extra.pop('cachebust', None)
        if cb is True:
            cb = self._default_cachebust()
        if cb:
            def cachebust(subpath, kw):
                subpath_tuple = tuple(subpath.split('/'))
                subpath_tuple, kw = cb.pregenerate(
                    spec + subpath, subpath_tuple, kw)
                return '/'.join(subpath_tuple), kw
        else:
            cachebust = None

        if url_parse(name).netloc:
            # it's a URL
            # url, spec, route_name
            url = name
            route_name = None
        else:
            # it's a view name
            url = None
            ten_years = 10 * 365 * 24 * 60 * 60  # more or less
            default = ten_years if cb else None
            cache_max_age = extra.pop('cache_max_age', default)

            # create a view
            cb_match = getattr(cb, 'match', None)
            view = static_view(spec, cache_max_age=cache_max_age,
                               use_subpath=True, cachebust_match=cb_match)

            # Mutate extra to allow factory, etc to be passed through here.
            # Treat permission specially because we'd like to default to
            # permissiveness (see docs of config.add_static_view).
            permission = extra.pop('permission', None)
            if permission is None:
                permission = NO_PERMISSION_REQUIRED

            context = extra.pop('context', None)
            if context is None:
                context = extra.pop('for_', None)

            renderer = extra.pop('renderer', None)

            # register a route using the computed view, permission, and
            # pattern, plus any extras passed to us via add_static_view
            pattern = "%s*subpath" % name  # name already ends with slash
            if config.route_prefix:
                route_name = '__%s/%s' % (config.route_prefix, name)
            else:
                route_name = '__%s' % name
            config.add_route(route_name, pattern, **extra)
            config.add_view(
                route_name=route_name,
                view=view,
                permission=permission,
                context=context,
                renderer=renderer,
            )

        def register():
            registrations = self._get_registrations(config.registry)

            names = [t[0] for t in registrations]

            if name in names:
                idx = names.index(name)
                registrations.pop(idx)

            # url, spec, route_name
            registrations.append((url, spec, route_name, cachebust))

        intr = config.introspectable('static views',
                                     name,
                                     'static view for %r' % name,
                                     'static view')
        intr['name'] = name
        intr['spec'] = spec

        config.action(None, callable=register, introspectables=(intr,))<|MERGE_RESOLUTION|>--- conflicted
+++ resolved
@@ -104,447 +104,6 @@
 urljoin = urlparse.urljoin
 url_parse = urlparse.urlparse
 
-<<<<<<< HEAD
-def view_description(view):
-    try:
-        return view.__text__
-    except AttributeError:
-        # custom view mappers might not add __text__
-        return object_description(view)
-
-def wraps_view(wrapper):
-    def inner(self, view):
-        wrapper_view = wrapper(self, view)
-        return preserve_view_attrs(view, wrapper_view)
-    return inner
-
-def preserve_view_attrs(view, wrapper):
-    if view is None:
-        return wrapper
-
-    if wrapper is view:
-        return view
-
-    original_view = getattr(view, '__original_view__', None)
-
-    if original_view is None:
-        original_view = view
-
-    wrapper.__wraps__ = view
-    wrapper.__original_view__ = original_view
-    wrapper.__module__ = view.__module__
-    wrapper.__doc__ = view.__doc__
-
-    try:
-        wrapper.__name__ = view.__name__
-    except AttributeError:
-        wrapper.__name__ = repr(view)
-
-    # attrs that may not exist on "view", but, if so, must be attached to
-    # "wrapped view"
-    for attr in ('__permitted__', '__call_permissive__', '__permission__',
-                 '__predicated__', '__predicates__', '__accept__',
-                 '__order__', '__text__'):
-        try:
-            setattr(wrapper, attr, getattr(view, attr))
-        except AttributeError:
-            pass
-
-    return wrapper
-
-class ViewDeriver(object):
-    def __init__(self, **kw):
-        self.kw = kw
-        self.registry = kw['registry']
-        self.authn_policy = self.registry.queryUtility(IAuthenticationPolicy)
-        self.authz_policy = self.registry.queryUtility(IAuthorizationPolicy)
-        self.logger = self.registry.queryUtility(IDebugLogger)
-
-    def __call__(self, view):
-        return self.attr_wrapped_view(
-            self.predicated_view(
-                self.authdebug_view(
-                    self.secured_view(
-                        self.owrapped_view(
-                            self.http_cached_view(
-                                self.decorated_view(
-                                    self.rendered_view(
-                                        self.mapped_view(
-                                            view)))))))))
-
-    @wraps_view
-    def mapped_view(self, view):
-        mapper = self.kw.get('mapper')
-        if mapper is None:
-            mapper = getattr(view, '__view_mapper__', None)
-            if mapper is None:
-                mapper = self.registry.queryUtility(IViewMapperFactory)
-                if mapper is None:
-                    mapper = DefaultViewMapper
-
-        mapped_view = mapper(**self.kw)(view)
-        return mapped_view
-
-    @wraps_view
-    def owrapped_view(self, view):
-        wrapper_viewname = self.kw.get('wrapper_viewname')
-        viewname = self.kw.get('viewname')
-        if not wrapper_viewname:
-            return view
-        def _owrapped_view(context, request):
-            response = view(context, request)
-            request.wrapped_response = response
-            request.wrapped_body = response.body
-            request.wrapped_view = view
-            wrapped_response = render_view_to_response(context, request,
-                                                       wrapper_viewname)
-            if wrapped_response is None:
-                raise ValueError(
-                    'No wrapper view named %r found when executing view '
-                    'named %r' % (wrapper_viewname, viewname))
-            return wrapped_response
-        return _owrapped_view
-
-    @wraps_view
-    def http_cached_view(self, view):
-        if self.registry.settings.get('prevent_http_cache', False):
-            return view
-
-        seconds = self.kw.get('http_cache')
-
-        if seconds is None:
-            return view
-
-        options = {}
-
-        if isinstance(seconds, (tuple, list)):
-            try:
-                seconds, options = seconds
-            except ValueError:
-                raise ConfigurationError(
-                    'If http_cache parameter is a tuple or list, it must be '
-                    'in the form (seconds, options); not %s' % (seconds,))
-
-        def wrapper(context, request):
-            response = view(context, request)
-            prevent_caching = getattr(response.cache_control, 'prevent_auto',
-                                      False)
-            if not prevent_caching:
-                response.cache_expires(seconds, **options)
-            return response
-
-        return wrapper
-
-    @wraps_view
-    def secured_view(self, view):
-        permission = self.kw.get('permission')
-        if permission == NO_PERMISSION_REQUIRED:
-            # allow views registered within configurations that have a
-            # default permission to explicitly override the default
-            # permission, replacing it with no permission at all
-            permission = None
-
-        wrapped_view = view
-        if (
-                self.authn_policy and
-                self.authz_policy and
-                (permission is not None)
-        ):
-            def _permitted(context, request):
-                principals = self.authn_policy.effective_principals(request)
-                return self.authz_policy.permits(context, principals,
-                                                 permission)
-            def _secured_view(context, request):
-                result = _permitted(context, request)
-                if result:
-                    return view(context, request)
-                view_name = getattr(view, '__name__', view)
-                msg = getattr(
-                    request, 'authdebug_message',
-                    'Unauthorized: %s failed permission check' % view_name)
-                raise HTTPForbidden(msg, result=result)
-            _secured_view.__call_permissive__ = view
-            _secured_view.__permitted__ = _permitted
-            _secured_view.__permission__ = permission
-            wrapped_view = _secured_view
-
-        return wrapped_view
-
-    @wraps_view
-    def authdebug_view(self, view):
-        wrapped_view = view
-        settings = self.registry.settings
-        permission = self.kw.get('permission')
-        if settings and settings.get('debug_authorization', False):
-            def _authdebug_view(context, request):
-                view_name = getattr(request, 'view_name', None)
-
-                if self.authn_policy and self.authz_policy:
-                    if permission is NO_PERMISSION_REQUIRED:
-                        msg = 'Allowed (NO_PERMISSION_REQUIRED)'
-                    elif permission is None:
-                        msg = 'Allowed (no permission registered)'
-                    else:
-                        principals = self.authn_policy.effective_principals(
-                            request)
-                        msg = str(self.authz_policy.permits(context,
-                                                            principals,
-                                                            permission))
-                else:
-                    msg = 'Allowed (no authorization policy in use)'
-
-                view_name = getattr(request, 'view_name', None)
-                url = getattr(request, 'url', None)
-                msg = ('debug_authorization of url %s (view name %r against '
-                       'context %r): %s' % (url, view_name, context, msg))
-                self.logger and self.logger.debug(msg)
-                if request is not None:
-                    request.authdebug_message = msg
-                return view(context, request)
-
-            wrapped_view = _authdebug_view
-
-        return wrapped_view
-
-    @wraps_view
-    def predicated_view(self, view):
-        preds = self.kw.get('predicates', ())
-        if not preds:
-            return view
-
-        def predicate_wrapper(context, request):
-            for predicate in preds:
-                if not predicate(context, request):
-                    view_name = getattr(view, '__name__', view)
-                    raise PredicateMismatch(
-                        'predicate mismatch for view %s (%s)' % (
-                            view_name, predicate.text()))
-            return view(context, request)
-
-        def checker(context, request):
-            return all((predicate(context, request) for predicate in
-                        preds))
-        predicate_wrapper.__predicated__ = checker
-        predicate_wrapper.__predicates__ = preds
-        return predicate_wrapper
-
-    @wraps_view
-    def attr_wrapped_view(self, view):
-        kw = self.kw
-        accept, order, phash = (kw.get('accept', None),
-                                kw.get('order', MAX_ORDER),
-                                kw.get('phash', DEFAULT_PHASH))
-        # this is a little silly but we don't want to decorate the original
-        # function with attributes that indicate accept, order, and phash,
-        # so we use a wrapper
-        if (
-            (accept is None) and
-            (order == MAX_ORDER) and
-            (phash == DEFAULT_PHASH)
-        ):
-            return view # defaults
-        def attr_view(context, request):
-            return view(context, request)
-        attr_view.__accept__ = accept
-        attr_view.__order__ = order
-        attr_view.__phash__ = phash
-        attr_view.__view_attr__ = self.kw.get('attr')
-        attr_view.__permission__ = self.kw.get('permission')
-        return attr_view
-
-    @wraps_view
-    def rendered_view(self, view):
-        # one way or another this wrapper must produce a Response (unless
-        # the renderer is a NullRendererHelper)
-        renderer = self.kw.get('renderer')
-        if renderer is None:
-            # register a default renderer if you want super-dynamic
-            # rendering.  registering a default renderer will also allow
-            # override_renderer to work if a renderer is left unspecified for
-            # a view registration.
-            return self._response_resolved_view(view)
-        if renderer is renderers.null_renderer:
-            return view
-        return self._rendered_view(view, renderer)
-
-    def _rendered_view(self, view, view_renderer):
-        def rendered_view(context, request):
-            result = view(context, request)
-            if result.__class__ is Response:  # potential common case
-                response = result
-            else:
-                registry = self.registry
-                # this must adapt, it can't do a simple interface check
-                # (avoid trying to render webob responses)
-                response = registry.queryAdapterOrSelf(result, IResponse)
-                if response is None:
-                    attrs = getattr(request, '__dict__', {})
-                    if 'override_renderer' in attrs:
-                        # renderer overridden by newrequest event or other
-                        renderer_name = attrs.pop('override_renderer')
-                        renderer = renderers.RendererHelper(
-                            name=renderer_name,
-                            package=self.kw.get('package'),
-                            registry=registry)
-                    else:
-                        renderer = view_renderer.clone()
-
-                    if '__view__' in attrs:
-                        view_inst = attrs.pop('__view__')
-                    else:
-                        view_inst = getattr(view, '__original_view__', view)
-                    response = renderer.render_view(request, result, view_inst,
-                                                    context)
-            return response
-
-        return rendered_view
-
-    def _response_resolved_view(self, view):
-        registry = self.registry
-
-        def viewresult_to_response(context, request):
-            result = view(context, request)
-            if result.__class__ is Response:  # common case
-                response = result
-            else:
-                response = registry.queryAdapterOrSelf(result, IResponse)
-                if response is None:
-                    if result is None:
-                        append = (' You may have forgotten to return a value '
-                                  'from the view callable.')
-                    elif isinstance(result, dict):
-                        append = (' You may have forgotten to define a '
-                                  'renderer in the view configuration.')
-                    else:
-                        append = ''
-
-                    msg = ('Could not convert return value of the view '
-                           'callable %s into a response object. '
-                           'The value returned was %r.' + append)
-
-                    raise ValueError(msg % (view_description(view), result))
-
-            return response
-
-        return viewresult_to_response
-
-    @wraps_view
-    def decorated_view(self, view):
-        decorator = self.kw.get('decorator')
-        if decorator is None:
-            return view
-        return decorator(view)
-
-
-@implementer(IViewMapper)
-@provider(IViewMapperFactory)
-class DefaultViewMapper(object):
-    def __init__(self, **kw):
-        self.attr = kw.get('attr')
-
-    def __call__(self, view):
-        if is_unbound_method(view) and self.attr is None:
-            raise ConfigurationError((
-                'Unbound method calls are not supported, please set the class '
-                'as your `view` and the method as your `attr`'
-            ))
-
-        if inspect.isclass(view):
-            view = self.map_class(view)
-        else:
-            view = self.map_nonclass(view)
-        return view
-
-    def map_class(self, view):
-        ronly = requestonly(view, self.attr)
-        if ronly:
-            mapped_view = self.map_class_requestonly(view)
-        else:
-            mapped_view = self.map_class_native(view)
-        mapped_view.__text__ = 'method %s of %s' % (
-            self.attr or '__call__', object_description(view))
-        return mapped_view
-
-    def map_nonclass(self, view):
-        # We do more work here than appears necessary to avoid wrapping the
-        # view unless it actually requires wrapping (to avoid function call
-        # overhead).
-        mapped_view = view
-        ronly = requestonly(view, self.attr)
-        if ronly:
-            mapped_view = self.map_nonclass_requestonly(view)
-        elif self.attr:
-            mapped_view = self.map_nonclass_attr(view)
-        if inspect.isroutine(mapped_view):
-            # This branch will be true if the view is a function or a method.
-            # We potentially mutate an unwrapped object here if it's a
-            # function.  We do this to avoid function call overhead of
-            # injecting another wrapper.  However, we must wrap if the
-            # function is a bound method because we can't set attributes on a
-            # bound method.
-            if is_bound_method(view):
-                _mapped_view = mapped_view
-                def mapped_view(context, request):
-                    return _mapped_view(context, request)
-            if self.attr is not None:
-                mapped_view.__text__ = 'attr %s of %s' % (
-                    self.attr, object_description(view))
-            else:
-                mapped_view.__text__ = object_description(view)
-        return mapped_view
-
-    def map_class_requestonly(self, view):
-        # its a class that has an __init__ which only accepts request
-        attr = self.attr
-        def _class_requestonly_view(context, request):
-            inst = view(request)
-            request.__view__ = inst
-            if attr is None:
-                response = inst()
-            else:
-                response = getattr(inst, attr)()
-            return response
-        return _class_requestonly_view
-
-    def map_class_native(self, view):
-        # its a class that has an __init__ which accepts both context and
-        # request
-        attr = self.attr
-        def _class_view(context, request):
-            inst = view(context, request)
-            request.__view__ = inst
-            if attr is None:
-                response = inst()
-            else:
-                response = getattr(inst, attr)()
-            return response
-        return _class_view
-
-    def map_nonclass_requestonly(self, view):
-        # its a function that has a __call__ which accepts only a single
-        # request argument
-        attr = self.attr
-        def _requestonly_view(context, request):
-            if attr is None:
-                response = view(request)
-            else:
-                response = getattr(view, attr)(request)
-            return response
-        return _requestonly_view
-
-    def map_nonclass_attr(self, view):
-        # its a function that has a __call__ which accepts both context and
-        # request, but still has an attr
-        def _attr_view(context, request):
-            response = getattr(view, self.attr)(context, request)
-            return response
-        return _attr_view
-
-def requestonly(view, attr=None):
-    return takes_one_arg(view, attr=attr, argname='request')
-
-=======
->>>>>>> 07d4a441
 @implementer(IMultiView)
 class MultiView(object):
 
@@ -656,8 +215,7 @@
         http_cache=None,
         match_param=None,
         check_csrf=None,
-        **predicates
-    ):
+        **predicates):
         """ Add a :term:`view configuration` to the current
         configuration state.  Arguments to ``add_view`` are broken
         down below into *predicate* arguments and *non-predicate*
@@ -1152,7 +710,7 @@
         if isinstance(renderer, string_types):
             renderer = renderers.RendererHelper(
                 name=renderer, package=self.package,
-                registry=self.registry)
+                registry = self.registry)
 
         if accept is not None:
             accept = accept.lower()
@@ -1180,11 +738,7 @@
             # is.  It can't be computed any sooner because thirdparty
             # predicates may not yet exist when add_view is called.
             order, preds, phash = predlist.make(self, **pvals)
-            view_intr.update({
-                'phash': phash,
-                'order': order,
-                'predicates': preds
-            })
+            view_intr.update({'phash':phash, 'order':order, 'predicates':preds})
             return ('view', context, name, route_name, phash)
 
         discriminator = Deferred(discrim_func)
@@ -1382,7 +936,7 @@
                 tmpl_intr is not None and
                 intrspc is not None and
                 intrspc.get('renderer factories', renderer_type) is not None
-            ):
+                ):
                 # allow failure of registered template factories to be deferred
                 # until view execution, like other bad renderer factories; if
                 # we tried to relate this to an existing renderer factory
@@ -1424,7 +978,7 @@
                 permission,
                 permission,
                 'permission'
-            )
+                )
             perm_intr['value'] = permission
             perm_intr.relate('views', discriminator)
             introspectables.append(perm_intr)
@@ -1468,7 +1022,7 @@
             factory,
             weighs_more_than=weighs_more_than,
             weighs_less_than=weighs_less_than
-        )
+            )
 
     def add_default_view_predicates(self):
         p = pyramid.config.predicates
@@ -1486,7 +1040,7 @@
             ('physical_path', p.PhysicalPathPredicate),
             ('effective_principals', p.EffectivePrincipalsPredicate),
             ('custom', p.CustomPredicate),
-        ):
+            ):
             self.add_view_predicate(name, factory)
 
     @action_method
@@ -1620,7 +1174,7 @@
         if isinstance(renderer, string_types):
             renderer = renderers.RendererHelper(
                 name=renderer, package=self.package,
-                registry=self.registry)
+                registry = self.registry)
         if renderer is None:
             # use default renderer if one exists
             if self.registry.queryUtility(IRendererFactory) is not None:
@@ -1667,7 +1221,7 @@
         mapper=None,
         match_param=None,
         **predicates
-    ):
+        ):
         """ Add a forbidden view to the current configuration state.  The
         view will be called when Pyramid or application code raises a
         :exc:`pyramid.httpexceptions.HTTPForbidden` exception and the set of
@@ -1700,7 +1254,7 @@
                 raise ConfigurationError(
                     '%s may not be used as an argument to add_forbidden_view'
                     % arg
-                )
+                    )
 
         if view is None:
             view = default_exceptionresponse_view
@@ -1725,7 +1279,7 @@
             permission=NO_PERMISSION_REQUIRED,
             attr=attr,
             renderer=renderer,
-        )
+            )
         settings.update(predicates)
         return self.add_view(**settings)
 
@@ -1754,7 +1308,7 @@
         match_param=None,
         append_slash=False,
         **predicates
-    ):
+        ):
         """ Add a default Not Found View to the current configuration state.
         The view will be called when Pyramid or application code raises an
         :exc:`pyramid.httpexceptions.HTTPNotFound` exception (e.g. when a
@@ -1812,7 +1366,7 @@
                 raise ConfigurationError(
                     '%s may not be used as an argument to add_notfound_view'
                     % arg
-                )
+                    )
 
         if view is None:
             view = default_exceptionresponse_view
@@ -1835,7 +1389,7 @@
             match_param=match_param,
             route_name=route_name,
             permission=NO_PERMISSION_REQUIRED,
-        )
+            )
         settings.update(predicates)
         if append_slash:
             view = self._derive_view(view, attr=attr, renderer=renderer)
@@ -2013,7 +1567,7 @@
     return (
         isinstance(o, Exception) or
         (inspect.isclass(o) and (issubclass(o, Exception)))
-    )
+        )
 
 
 @implementer(IStaticURLInfo)
@@ -2127,7 +1681,7 @@
 
             # register a route using the computed view, permission, and
             # pattern, plus any extras passed to us via add_static_view
-            pattern = "%s*subpath" % name  # name already ends with slash
+            pattern = "%s*subpath" % name # name already ends with slash
             if config.route_prefix:
                 route_name = '__%s/%s' % (config.route_prefix, name)
             else:
@@ -2139,12 +1693,12 @@
                 permission=permission,
                 context=context,
                 renderer=renderer,
-            )
+                )
 
         def register():
             registrations = self._get_registrations(config.registry)
 
-            names = [t[0] for t in registrations]
+            names = [ t[0] for t in  registrations ]
 
             if name in names:
                 idx = names.index(name)
@@ -2160,4 +1714,4 @@
         intr['name'] = name
         intr['spec'] = spec
 
-        config.action(None, callable=register, introspectables=(intr,))+        config.action(None, callable=register, introspectables=(intr,))
