--- conflicted
+++ resolved
@@ -12,10 +12,7 @@
 from pyramid.interfaces import (
     IDebugLogger,
     IExceptionResponse,
-<<<<<<< HEAD
     IIntrospector,
-=======
->>>>>>> 14e5fa93
     )
 
 from pyramid.asset import resolve_asset_spec
@@ -51,17 +48,12 @@
 from pyramid.settings import aslist
 
 from pyramid.threadlocal import manager
-<<<<<<< HEAD
-from pyramid.util import DottedNameResolver
-from pyramid.util import WeakOrderedSet
-from pyramid.util import object_description
-=======
 
 from pyramid.util import (
     DottedNameResolver,
     WeakOrderedSet,
+    object_description,
     )
->>>>>>> 14e5fa93
 
 from pyramid.config.adapters import AdaptersConfiguratorMixin
 from pyramid.config.assets import AssetsConfiguratorMixin
