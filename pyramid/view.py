import itertools
import venusian

from zope.interface import providedBy

from pyramid.interfaces import (
    IRoutesMapper,
    IMultiView,
    ISecuredView,
    IView,
    IViewClassifier,
    IRequest,
    )

from pyramid.compat import decode_path_info

from pyramid.exceptions import PredicateMismatch

from pyramid.httpexceptions import (
    HTTPFound,
    default_exceptionresponse_view,
    )

from pyramid.threadlocal import get_current_registry

_marker = object()

def render_view_to_response(context, request, name='', secure=True):
    """ Call the :term:`view callable` configured with a :term:`view
    configuration` that matches the :term:`view name` ``name``
    registered against the specified ``context`` and ``request`` and
    return a :term:`response` object.  This function will return
    ``None`` if a corresponding :term:`view callable` cannot be found
    (when no :term:`view configuration` matches the combination of
    ``name`` / ``context`` / and ``request``).

    If `secure`` is ``True``, and the :term:`view callable` found is
    protected by a permission, the permission will be checked before calling
    the view function.  If the permission check disallows view execution
    (based on the current :term:`authorization policy`), a
    :exc:`pyramid.httpexceptions.HTTPForbidden` exception will be raised.
    The exception's ``args`` attribute explains why the view access was
    disallowed.

    If ``secure`` is ``False``, no permission checking is done."""

    registry = getattr(request, 'registry', None)
    if registry is None:
        registry = get_current_registry()

    context_iface = providedBy(context)

    response = _call_view(
        registry,
        request,
        context,
        context_iface,
        name,
        secure = secure,
        )

    return response # NB: might be None


def render_view_to_iterable(context, request, name='', secure=True):
    """ Call the :term:`view callable` configured with a :term:`view
    configuration` that matches the :term:`view name` ``name``
    registered against the specified ``context`` and ``request`` and
    return an iterable object which represents the body of a response.
    This function will return ``None`` if a corresponding :term:`view
    callable` cannot be found (when no :term:`view configuration`
    matches the combination of ``name`` / ``context`` / and
    ``request``).  Additionally, this function will raise a
    :exc:`ValueError` if a view function is found and called but the
    view function's result does not have an ``app_iter`` attribute.

    You can usually get the bytestring representation of the return value of
    this function by calling ``b''.join(iterable)``, or just use
    :func:`pyramid.view.render_view` instead.

    If ``secure`` is ``True``, and the view is protected by a permission, the
    permission will be checked before the view function is invoked.  If the
    permission check disallows view execution (based on the current
    :term:`authentication policy`), a
    :exc:`pyramid.httpexceptions.HTTPForbidden` exception will be raised; its
    ``args`` attribute explains why the view access was disallowed.

    If ``secure`` is ``False``, no permission checking is
    done."""
    response = render_view_to_response(context, request, name, secure)
    if response is None:
        return None
    return response.app_iter

def render_view(context, request, name='', secure=True):
    """ Call the :term:`view callable` configured with a :term:`view
    configuration` that matches the :term:`view name` ``name``
    registered against the specified ``context`` and ``request``
    and unwind the view response's ``app_iter`` (see
    :ref:`the_response`) into a single bytestring.  This function will
    return ``None`` if a corresponding :term:`view callable` cannot be
    found (when no :term:`view configuration` matches the combination
    of ``name`` / ``context`` / and ``request``).  Additionally, this
    function will raise a :exc:`ValueError` if a view function is
    found and called but the view function's result does not have an
    ``app_iter`` attribute. This function will return ``None`` if a
    corresponding view cannot be found.

    If ``secure`` is ``True``, and the view is protected by a permission, the
    permission will be checked before the view is invoked.  If the permission
    check disallows view execution (based on the current :term:`authorization
    policy`), a :exc:`pyramid.httpexceptions.HTTPForbidden` exception will be
    raised; its ``args`` attribute explains why the view access was
    disallowed.

    If ``secure`` is ``False``, no permission checking is done."""
    iterable = render_view_to_iterable(context, request, name, secure)
    if iterable is None:
        return None
    return b''.join(iterable)

class view_config(object):
    """ A function, class or method :term:`decorator` which allows a
    developer to create view registrations nearer to a :term:`view
    callable` definition than use :term:`imperative
    configuration` to do the same.

    For example, this code in a module ``views.py``::

      from resources import MyResource

      @view_config(name='my_view', context=MyResource, permission='read',
                   route_name='site1')
      def my_view(context, request):
          return 'OK'

    Might replace the following call to the
    :meth:`pyramid.config.Configurator.add_view` method::

       import views
       from resources import MyResource
       config.add_view(views.my_view, context=MyResource, name='my_view',
                       permission='read', route_name='site1')

    .. note: :class:`pyramid.view.view_config` is also importable, for
             backwards compatibility purposes, as the name
             :class:`pyramid.view.bfg_view`.

    :class:`pyramid.view.view_config` supports the following keyword
    arguments: ``context``, ``permission``, ``name``,
    ``request_type``, ``route_name``, ``request_method``, ``request_param``,
    ``containment``, ``xhr``, ``accept``, ``header``, ``path_info``,
    ``custom_predicates``, ``decorator``, ``mapper``, ``http_cache``,
    ``match_param``, ``csrf_token``, ``physical_path``, and ``predicates``.

    The meanings of these arguments are the same as the arguments passed to
    :meth:`pyramid.config.Configurator.add_view`.  If any argument is left
    out, its default will be the equivalent ``add_view`` default.

    An additional keyword argument named ``_depth`` is provided for people who
    wish to reuse this class from another decorator.  The default value is
    ``0`` and should be specified relative to the ``view_config`` invocation.
    It will be passed in to the :term:`venusian` ``attach`` function as the
    depth of the callstack when Venusian checks if the decorator is being used
    in a class or module context.  It's not often used, but it can be useful
    in this circumstance.  See the ``attach`` function in Venusian for more
    information.
    
    .. seealso::
    
        See also :ref:`mapping_views_using_a_decorator_section` for
        details about using :class:`pyramid.view.view_config`.

    .. warning::
    
        ``view_config`` will work ONLY on module top level members
        because of the limitation of ``venusian.Scanner.scan``.

    """
    venusian = venusian # for testing injection
    def __init__(self, **settings):
        if 'for_' in settings:
            if settings.get('context') is None:
                settings['context'] = settings['for_']
        self.__dict__.update(settings)

    def __call__(self, wrapped):
        settings = self.__dict__.copy()
        depth = settings.pop('_depth', 0)

        def callback(context, name, ob):
            config = context.config.with_package(info.module)
            config.add_view(view=ob, **settings)

        info = self.venusian.attach(wrapped, callback, category='pyramid',
                                    depth=depth + 1)

        if info.scope == 'class':
            # if the decorator was attached to a method in a class, or
            # otherwise executed at class scope, we need to set an
            # 'attr' into the settings if one isn't already in there
            if settings.get('attr') is None:
                settings['attr'] = wrapped.__name__

        settings['_info'] = info.codeinfo # fbo "action_method"
        return wrapped

bfg_view = view_config # bw compat (forever)

class view_defaults(view_config):
    """ A class :term:`decorator` which, when applied to a class, will
    provide defaults for all view configurations that use the class.  This
    decorator accepts all the arguments accepted by
    :meth:`pyramid.view.view_config`, and each has the same meaning.

    See :ref:`view_defaults` for more information.
    """

    def __call__(self, wrapped):
        wrapped.__view_defaults__ = self.__dict__.copy()
        return wrapped

class AppendSlashNotFoundViewFactory(object):
    """ There can only be one :term:`Not Found view` in any
    :app:`Pyramid` application.  Even if you use
    :func:`pyramid.view.append_slash_notfound_view` as the Not
    Found view, :app:`Pyramid` still must generate a ``404 Not
    Found`` response when it cannot redirect to a slash-appended URL;
    this not found response will be visible to site users.

    If you don't care what this 404 response looks like, and you only
    need redirections to slash-appended route URLs, you may use the
    :func:`pyramid.view.append_slash_notfound_view` object as the
    Not Found view.  However, if you wish to use a *custom* notfound
    view callable when a URL cannot be redirected to a slash-appended
    URL, you may wish to use an instance of this class as the Not
    Found view, supplying a :term:`view callable` to be used as the
    custom notfound view as the first argument to its constructor.
    For instance:

    .. code-block:: python

       from pyramid.httpexceptions import HTTPNotFound
       from pyramid.view import AppendSlashNotFoundViewFactory

       def notfound_view(context, request): return HTTPNotFound('nope')

       custom_append_slash = AppendSlashNotFoundViewFactory(notfound_view)
       config.add_view(custom_append_slash, context=HTTPNotFound)

    The ``notfound_view`` supplied must adhere to the two-argument
    view callable calling convention of ``(context, request)``
    (``context`` will be the exception object).

    .. deprecated:: 1.3

    """
    def __init__(self, notfound_view=None, redirect_class=HTTPFound):
        if notfound_view is None:
            notfound_view = default_exceptionresponse_view
        self.notfound_view = notfound_view
        self.redirect_class = redirect_class

    def __call__(self, context, request):
        path = decode_path_info(request.environ['PATH_INFO'] or '/')
        registry = request.registry
        mapper = registry.queryUtility(IRoutesMapper)
        if mapper is not None and not path.endswith('/'):
            slashpath = path + '/'
            for route in mapper.get_routes():
                if route.match(slashpath) is not None:
                    qs = request.query_string
                    if qs:
                        qs = '?' + qs
<<<<<<< HEAD
                    return HTTPFound(location=request.path + '/' + qs)
=======
                    return self.redirect_class(location=request.path+'/'+qs)
>>>>>>> 46805450
        return self.notfound_view(context, request)

append_slash_notfound_view = AppendSlashNotFoundViewFactory()
append_slash_notfound_view.__doc__ = """\
For behavior like Django's ``APPEND_SLASH=True``, use this view as the
:term:`Not Found view` in your application.

When this view is the Not Found view (indicating that no view was found), and
any routes have been defined in the configuration of your application, if the
value of the ``PATH_INFO`` WSGI environment variable does not already end in
a slash, and if the value of ``PATH_INFO`` *plus* a slash matches any route's
path, do an HTTP redirect to the slash-appended PATH_INFO.  Note that this
will *lose* ``POST`` data information (turning it into a GET), so you
shouldn't rely on this to redirect POST requests.  Note also that static
routes are not considered when attempting to find a matching route.

Use the :meth:`pyramid.config.Configurator.add_view` method to configure this
view as the Not Found view::

  from pyramid.httpexceptions import HTTPNotFound
  from pyramid.view import append_slash_notfound_view
  config.add_view(append_slash_notfound_view, context=HTTPNotFound)

.. deprecated:: 1.3

"""

class notfound_view_config(object):
    """
    .. versionadded:: 1.3

    An analogue of :class:`pyramid.view.view_config` which registers a
    :term:`Not Found View`.

    The ``notfound_view_config`` constructor accepts most of the same arguments
    as the constructor of :class:`pyramid.view.view_config`.  It can be used
    in the same places, and behaves in largely the same way, except it always
    registers a not found exception view instead of a 'normal' view.

    Example:

    .. code-block:: python

        from pyramid.view import notfound_view_config
        from pyramid.response import Response

        @notfound_view_config()
        def notfound(request):
            return Response('Not found, dude!', status='404 Not Found')

    All arguments except ``append_slash`` have the same meaning as
    :meth:`pyramid.view.view_config` and each predicate
    argument restricts the set of circumstances under which this notfound
    view will be invoked.

    If ``append_slash`` is ``True``, when the Not Found View is invoked, and
    the current path info does not end in a slash, the notfound logic will
    attempt to find a :term:`route` that matches the request's path info
    suffixed with a slash.  If such a route exists, Pyramid will issue a
    redirect to the URL implied by the route; if it does not, Pyramid will
    return the result of the view callable provided as ``view``, as normal.

    If the argument provided as ``append_slash`` is not a boolean but
    instead implements :class:`~pyramid.interfaces.IResponse`, the
    append_slash logic will behave as if ``append_slash=True`` was passed,
    but the provided class will be used as the response class instead of
    the default :class:`~pyramid.httpexceptions.HTTPFound` response class
    when a redirect is performed.  For example:

      .. code-block:: python

        from pyramid.httpexceptions import (
            HTTPMovedPermanently,
            HTTPNotFound
            )

        @notfound_view_config(append_slash=HTTPMovedPermanently)
        def aview(request):
            return HTTPNotFound('not found')

    The above means that a redirect to a slash-appended route will be
    attempted, but instead of :class:`~pyramid.httpexceptions.HTTPFound`
    being used, :class:`~pyramid.httpexceptions.HTTPMovedPermanently will
    be used` for the redirect response if a slash-appended route is found.

    .. versionchanged:: 1.6

    See :ref:`changing_the_notfound_view` for detailed usage information.

    """

    venusian = venusian

    def __init__(self, **settings):
        self.__dict__.update(settings)

    def __call__(self, wrapped):
        settings = self.__dict__.copy()

        def callback(context, name, ob):
            config = context.config.with_package(info.module)
            config.add_notfound_view(view=ob, **settings)

        info = self.venusian.attach(wrapped, callback, category='pyramid')

        if info.scope == 'class':
            # if the decorator was attached to a method in a class, or
            # otherwise executed at class scope, we need to set an
            # 'attr' into the settings if one isn't already in there
            if settings.get('attr') is None:
                settings['attr'] = wrapped.__name__

        settings['_info'] = info.codeinfo # fbo "action_method"
        return wrapped

class forbidden_view_config(object):
    """
    .. versionadded:: 1.3

    An analogue of :class:`pyramid.view.view_config` which registers a
    :term:`forbidden view`.

    The forbidden_view_config constructor accepts most of the same arguments
    as the constructor of :class:`pyramid.view.view_config`.  It can be used
    in the same places, and behaves in largely the same way, except it always
    registers a forbidden exception view instead of a 'normal' view.

    Example:

    .. code-block:: python

        from pyramid.view import forbidden_view_config
        from pyramid.response import Response

        @forbidden_view_config()
        def forbidden(request):
            return Response('You are not allowed', status='403 Forbidden')

    All arguments passed to this function have the same meaning as
    :meth:`pyramid.view.view_config` and each predicate argument restricts
    the set of circumstances under which this notfound view will be invoked.

    See :ref:`changing_the_forbidden_view` for detailed usage information.

    """

    venusian = venusian

    def __init__(self, **settings):
        self.__dict__.update(settings)

    def __call__(self, wrapped):
        settings = self.__dict__.copy()

        def callback(context, name, ob):
            config = context.config.with_package(info.module)
            config.add_forbidden_view(view=ob, **settings)

        info = self.venusian.attach(wrapped, callback, category='pyramid')

        if info.scope == 'class':
            # if the decorator was attached to a method in a class, or
            # otherwise executed at class scope, we need to set an
            # 'attr' into the settings if one isn't already in there
            if settings.get('attr') is None:
                settings['attr'] = wrapped.__name__

        settings['_info'] = info.codeinfo # fbo "action_method"
        return wrapped

def _find_views(
    registry,
    request_iface,
    context_iface,
    view_name,
    view_types=None,
    view_classifier=None,
    ):
    if  view_types is None:
        view_types = (IView, ISecuredView, IMultiView)
    if view_classifier is  None:
        view_classifier = IViewClassifier
    registered = registry.adapters.registered
    cache = registry._view_lookup_cache
    views = cache.get((request_iface, context_iface, view_name))
    if views is None:
        views = []
        for req_type, ctx_type in itertools.product(
            request_iface.__sro__, context_iface.__sro__
        ):
            source_ifaces = (view_classifier, req_type, ctx_type)
            for view_type in view_types:
                view_callable = registered(
                    source_ifaces,
                    view_type,
                    name=view_name,
                )
                if view_callable is not None:
                    views.append(view_callable)
        if views:
            # do not cache view lookup misses.  rationale: dont allow cache to
            # grow without bound if somebody tries to hit the site with many
            # missing URLs.  we could use an LRU cache instead, but then
            # purposeful misses by an attacker would just blow out the cache
            # anyway. downside: misses will almost always consume more CPU than
            # hits in steady state.
            with registry._lock:
                cache[(request_iface, context_iface, view_name)] = views

    return views

def _call_view(
    registry,
    request,
    context,
    context_iface,
    view_name,
    view_types=None,
    view_classifier=None,
    secure=True,
    request_iface=None,
    ):
    if request_iface is None:
        request_iface = getattr(request, 'request_iface', IRequest)
    view_callables = _find_views(
        registry,
        request_iface,
        context_iface,
        view_name,
        view_types=view_types,
        view_classifier=view_classifier,
        )

    pme = None
    response = None

    for view_callable in view_callables:
        # look for views that meet the predicate criteria
        try:
            if not secure:
                # the view will have a __call_permissive__ attribute if it's
                # secured; otherwise it won't.
                view_callable = getattr(
                    view_callable,
                    '__call_permissive__',
                    view_callable
                    )

            # if this view is secured, it will raise a Forbidden
            # appropriately if the executing user does not have the proper
            # permission
            response = view_callable(context, request)
            return response
        except PredicateMismatch as _pme:
            pme = _pme

    if pme is not None:
        raise pme

    return response<|MERGE_RESOLUTION|>--- conflicted
+++ resolved
@@ -272,11 +272,7 @@
                     qs = request.query_string
                     if qs:
                         qs = '?' + qs
-<<<<<<< HEAD
-                    return HTTPFound(location=request.path + '/' + qs)
-=======
-                    return self.redirect_class(location=request.path+'/'+qs)
->>>>>>> 46805450
+                    return self.redirect_class(location=request.path + '/' + qs)
         return self.notfound_view(context, request)
 
 append_slash_notfound_view = AppendSlashNotFoundViewFactory()
