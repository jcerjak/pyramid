--- conflicted
+++ resolved
@@ -1,6 +1,6 @@
 [tox]
 envlist =
-    py26,py27,py32,py33,py34,pypy,pypy3,
+    py26,py27,py32,py33,py34,pypy,pypy3,pep8,
     {py2,py3}-docs,
     {py2,py3}-cover,coverage
 
@@ -22,6 +22,16 @@
     pip install pyramid[testing]
     nosetests --with-xunit --xunit-file=nosetests-{envname}.xml {posargs:}
 
+[testenv:pep8]
+basepython = python3.4
+commands =
+	flake8 pyramid/
+deps =
+    flake8
+
+# we separate coverage into its own testenv because a) "last run wins" wrt
+# cobertura jenkins reporting and b) pypy and jython can't handle any
+# combination of versions of coverage and nosexcover that i can find.
 [testenv:py2-cover]
 commands =
     pip install pyramid[testing]
@@ -52,26 +62,12 @@
 
 [testenv:coverage]
 basepython = python3.4
-commands = 
+commands =
     coverage erase
     coverage combine
     coverage xml
     coverage report --show-missing --fail-under=100
 deps =
-<<<<<<< HEAD
-    nosexcover
-
-[testenv:pep8]
-commands =
-	flake8 pyramid/
-deps =
-    flake8
-
-# we separate coverage into its own testenv because a) "last run wins" wrt
-# cobertura jenkins reporting and b) pypy and jython can't handle any
-# combination of versions of coverage and nosexcover that i can find.
-=======
     coverage
 setenv =
-    COVERAGE_FILE=.coverage
->>>>>>> 6c1a1c60
+    COVERAGE_FILE=.coverage