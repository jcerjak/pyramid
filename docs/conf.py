# -*- coding: utf-8 -*-
#
# pyramid documentation build configuration file, created by
# sphinx-quickstart on Wed Jul 16 13:18:14 2008.
#
# This file is execfile()d with the current directory set to its containing dir.
#
# The contents of this file are pickled, so don't put values in the namespace
# that aren't pickleable (module imports are okay, they're removed automatically).
#
# All configuration values have a default value; values that are commented out
# serve to show the default value.

import sys
import os
import datetime
import inspect
import warnings

warnings.simplefilter('ignore', DeprecationWarning)

# skip raw nodes
from sphinx.writers.text import TextTranslator
from sphinx.writers.latex import LaTeXTranslator

from docutils import nodes
from docutils import utils

def raw(*arg):
    raise nodes.SkipNode
TextTranslator.visit_raw = raw


# make sure :app:`Pyramid` doesn't mess up LaTeX rendering
def nothing(*arg):
    pass
LaTeXTranslator.visit_inline = nothing
LaTeXTranslator.depart_inline = nothing

book = os.environ.get('BOOK')

# General configuration
# ---------------------

# Add any Sphinx extension module names here, as strings. They can be extensions
# coming with Sphinx (named 'sphinx.ext.*') or your custom ones.
extensions = [
    'sphinx.ext.autodoc',
    'sphinx.ext.doctest',
    'repoze.sphinx.autointerface',
#    'sphinx.ext.intersphinx'
    ]

# Looks for objects in other Pyramid projects
## intersphinx_mapping = {
##     'cookbook':
##     ('http://docs.pylonsproject.org/projects/pyramid_cookbook/dev/', None),
##     'handlers':
##     ('http://docs.pylonsproject.org/projects/pyramid_handlers/dev/', None),
##     'zcml':
##     ('http://docs.pylonsproject.org/projects/pyramid_zcml/dev/', None),
##     'jinja2':
##     ('http://docs.pylonsproject.org/projects/pyramid_jinja2/dev/', None),
##     }

# Add any paths that contain templates here, relative to this directory.
templates_path = ['_templates']

# The suffix of source filenames.
source_suffix = '.rst'

# The master toctree document.
master_doc = 'index'

# General substitutions.
project = 'The Pyramid Web Application Development Framework'
copyright = '%s, Agendaless Consulting' % datetime.datetime.now().year

# The default replacements for |version| and |release|, also used in various
# other places throughout the built documents.
#
# The short X.Y version.
<<<<<<< HEAD
version = '1.3a2'
=======
version = '1.4dev'
>>>>>>> c45c29fe
# The full version, including alpha/beta/rc tags.
release = version

# There are two options for replacing |today|: either, you set today to some
# non-false value, then it is used:
#today = ''
# Else, today_fmt is used as the format for a strftime call.
today_fmt = '%B %d, %Y'

# List of documents that shouldn't be included in the build.
#unused_docs = []

# List of patterns, relative to source directory, that match files and
# directories to ignore when looking for source files.
exclude_patterns = ['_themes/README.rst',]

# List of directories, relative to source directories, that shouldn't be searched
# for source files.
#exclude_dirs = []

# The reST default role (used for this markup: `text`) to use for all documents.
#default_role = None

# If true, '()' will be appended to :func: etc. cross-reference text.
#add_function_parentheses = True

# If true, the current module name will be prepended to all description
# unit titles (such as .. function::).
add_module_names = False

# If true, sectionauthor and moduleauthor directives will be shown in the
# output. They are ignored by default.
#show_authors = False

# The name of the Pygments (syntax highlighting) style to use.
#pygments_style = book and 'bw' or 'tango'
if book:
    pygments_style = 'bw'

# The default language to highlight source code in.
#highlight_language = 'guess'

# Options for HTML output
# -----------------------

# Add and use Pylons theme
if 'sphinx-build' in ' '.join(sys.argv): # protect against dumb importers
    from subprocess import call, Popen, PIPE

    p = Popen('which git', shell=True, stdout=PIPE)
    git = p.stdout.read().strip()
    cwd = os.getcwd()
    _themes = os.path.join(cwd, '_themes')

    if not os.path.isdir(_themes):
        call([git, 'clone', 'git://github.com/Pylons/pylons_sphinx_theme.git',
                '_themes'])
    else:
        os.chdir(_themes)
        call([git, 'checkout', 'master'])
        call([git, 'pull'])
        os.chdir(cwd)

    sys.path.append(os.path.abspath('_themes'))

    parent = os.path.dirname(os.path.dirname(__file__))
    sys.path.append(os.path.abspath(parent))
    wd = os.getcwd()
    os.chdir(parent)
    os.system('%s setup.py test -q' % sys.executable)
    os.chdir(wd)

    for item in os.listdir(parent):
        if item.endswith('.egg'):
            sys.path.append(os.path.join(parent, item))

html_theme_path = ['_themes']
html_theme = 'pyramid'
html_theme_options = dict(
    github_url='https://github.com/Pylons/pyramid',
#    in_progress='true'
    )
# The style sheet to use for HTML and HTML Help pages. A file of that name
# must exist either in Sphinx' static/ path, or in one of the custom paths
# given in html_static_path.
#html_style = 'pyramid.css'

# The name for this set of Sphinx documents.  If None, it defaults to
# "<project> v<release> documentation".
html_title = 'The Pyramid Web Application Development Framework v%s' % release

# A shorter title for the navigation bar.  Default is the same as html_title.
#html_short_title = 'Home'

# The name of an image file (within the static path) to place at the top of
# the sidebar.
#html_logo = '_static/pyramid.png'

# The name of an image file (within the static path) to use as favicon of the
# docs.  This file should be a Windows icon file (.ico) being 16x16 or 32x32
# pixels large.
#html_favicon = '_static/pyramid.ico'

# Add any paths that contain custom static files (such as style sheets) here,
# relative to this directory. They are copied after the builtin static files,
# so a file named "default.css" will overwrite the builtin "default.css".
#html_static_path = ['_static']

# If not '', a 'Last updated on:' timestamp is inserted at every page bottom,
# using the given strftime format.
html_last_updated_fmt = '%b %d, %Y'

# If true, SmartyPants will be used to convert quotes and dashes to
# typographically correct entities.
#html_use_smartypants = True

# Custom sidebar templates, maps document names to template names.
#html_sidebars = {}

# Additional templates that should be rendered to pages, maps page names to
# template names.
#html_additional_pages = {}

# If false, no module index is generated.
#html_use_modindex = True

# If false, no index is generated.
#html_use_index = True

# If true, the index is split into individual pages for each letter.
#html_split_index = False

# If true, the reST sources are included in the HTML build as _sources/<name>.
#html_copy_source = True

# If true, an OpenSearch description file will be output, and all pages will
# contain a <link> tag referring to it.  The value of this option must be the
# base URL from which the finished HTML is served.
#html_use_opensearch = ''

# If nonempty, this is the file name suffix for HTML files (e.g. ".xhtml").
#html_file_suffix = ''

# Output file base name for HTML help builder.
htmlhelp_basename = 'pyramid'

# Options for LaTeX output
# ------------------------

# The paper size ('letter' or 'a4').
latex_paper_size = 'letter'

# The font size ('10pt', '11pt' or '12pt').
latex_font_size = '10pt'

# Grouping the document tree into LaTeX files. List of tuples
# (source start file, target name, title, author, document class [howto/manual]).
latex_documents = [
  ('latexindex', 'pyramid.tex',
   'The Pyramid Web Application Development Framework',
   'Chris McDonough', 'manual'),
    ]

# The name of an image file (relative to this directory) to place at the top of
# the title page.
#latex_logo = '_static/pylons_small.png'

# For "manual" documents, if this is true, then toplevel headings are parts,
# not chapters.
latex_use_parts = True

# Additional stuff for the LaTeX preamble.
#latex_preamble = ''

# Documents to append as an appendix to all manuals.
#latex_appendices = []

# If false, no module index is generated.
latex_use_modindex = False

## Say, for a moment that you have a twoside document that needs a 3cm
## inner margin to allow for binding and at least two centimetres the
## rest of the way around. You've been using the a4wide package up until
## now, because you like the amount of text it places on the
## page. Perhaps try something like this in your preamble:

## \usepackage[bindingoffset=1cm,textheight=22cm,hdivide={2cm,*,2cm},vdivide={*,22cm,*}]{geometry}

## _PREAMBLE = r"""\usepackage[bindingoffset=0.45in,textheight=7.25in,hdivide={0.5in,*,0.75in},vdivide={1in,7.25in,1in},papersize={7.5in,9.25in}]{geometry}"""

_PREAMBLE = r"""
\usepackage[]{geometry}
\geometry{bindingoffset=0.45in,textheight=7.25in,hdivide={0.5in,*,0.75in},vdivide={1in,7.25in,1in},papersize={7.5in,9.25in}}
\hypersetup{
    colorlinks=true,
    linkcolor=black,
    citecolor=black,
    filecolor=black,
    urlcolor=black
}
\fvset{frame=single,xleftmargin=9pt,numbersep=4pt}

\pagestyle{fancy}

% header and footer styles
\renewcommand{\chaptermark}[1]%
  {\markboth{\MakeUppercase{\thechapter.\ #1}}{}
  }
\renewcommand{\sectionmark}[1]%
  {\markright{\MakeUppercase{\thesection.\ #1}}
  }

% defaults for fancy style
\renewcommand{\headrulewidth}{0pt}
\renewcommand{\footrulewidth}{0pt}
\fancyhf{}
\fancyfoot[C]{\thepage}

% plain style
\fancypagestyle{plain}{
  \renewcommand{\headrulewidth}{0pt} % ho header line
  \renewcommand{\footrulewidth}{0pt}% no footer line
  \fancyhf{} % empty header and footer
  \fancyfoot[C]{\thepage}
}

% title page styles
\makeatletter
\def\@subtitle{\relax}
\newcommand{\subtitle}[1]{\gdef\@subtitle{#1}}
\renewcommand{\maketitle}{
  \begin{titlepage}
    {\rm\Huge\@title\par}
    {\em\large\py@release\releaseinfo\par}
    \if\@subtitle\relax\else\large\@subtitle\par\fi
    {\large\@author\par}
  \end{titlepage}
}
\makeatother

% Redefine link and title colors
\definecolor{TitleColor}{rgb}{0,0,0}
\definecolor{InnerLinkColor}{rgb}{0.208,0.374,0.486}
\definecolor{OuterLinkColor}{rgb}{0.216,0.439,0.388}
% Redefine these colors to something not white if you want to have colored
% background and border for code examples.
\definecolor{VerbatimColor}{rgb}{1,1,1}
\definecolor{VerbatimBorderColor}{rgb}{1,1,1}

\makeatletter
\renewcommand{\py@noticestart@warning}{\py@heavybox}
\renewcommand{\py@noticeend@warning}{\py@endheavybox}
\renewcommand{\py@noticestart@note}{\py@heavybox}
\renewcommand{\py@noticeend@note}{\py@endheavybox}
\makeatother

% icons in note and warning boxes
\usepackage{ifthen}
% Keep a copy of the original notice environment
\let\origbeginnotice\notice
\let\origendnotice\endnotice

% Redefine the notice environment so we can add our own code to it
\renewenvironment{notice}[2]{%
  \origbeginnotice{#1}{}% equivalent to original \begin{notice}{#1}{#2}
  % load graphics
  \ifthenelse{\equal{#1}{warning}}{\includegraphics{latex-warning.png}}{}
  \ifthenelse{\equal{#1}{note}}{\includegraphics{latex-note.png}}{}
  % etc.
}{%
  \origendnotice% equivalent to original \end{notice}
}

% try to prevent code-block boxes from splitting across pages
\sloppy
\widowpenalty=300
\clubpenalty=300
\setlength{\parskip}{3ex plus 2ex minus 2ex}

% suppress page numbers on pages showing part title
\makeatletter
\let\sv@endpart\@endpart
\def\@endpart{\thispagestyle{empty}\sv@endpart}
\makeatother

% prevent page numbers in TOC (reset to fancy by frontmatter directive)
\pagestyle{empty}
"""

latex_elements = {
    'preamble': _PREAMBLE,
    'wrapperclass':'book',
    'date':'',
    'releasename':'Version',
    'title':r'The Pyramid Web Application \newline Development Framework',
#    'pointsize':'12pt', # uncomment for 12pt version
}

# secnumdepth counter reset to 2 causes numbering in related matter;
# reset to -1 causes chapters to not be numbered, reset to -2 causes
# parts to not be numbered.

#part	      -1
#chapter       0
#section       1
#subsection    2
#subsubsection 3
#paragraph     4
#subparagraph  5

def frontmatter(name, arguments, options, content, lineno,
                content_offset, block_text, state, state_machine):
    return [nodes.raw(
        '',
        r"""
\frontmatter
% prevent part/chapter/section numbering
\setcounter{secnumdepth}{-2}
% suppress headers
\pagestyle{plain}
% reset page counter
\setcounter{page}{1}
% suppress first toc pagenum
\addtocontents{toc}{\protect\thispagestyle{empty}}
""",
        format='latex')]

def mainmatter(name, arguments, options, content, lineno,
               content_offset, block_text, state, state_machine):
    return [nodes.raw(
        '',
        r"""
\mainmatter
% allow part/chapter/section numbering
\setcounter{secnumdepth}{2}
% get headers back
\pagestyle{fancy}
\fancyhf{}
\renewcommand{\headrulewidth}{0.5pt}
\renewcommand{\footrulewidth}{0pt}
\fancyfoot[C]{\thepage}
\fancyhead[RO]{\rightmark}
\fancyhead[LE]{\leftmark}
""",
        format='latex')]

def backmatter(name, arguments, options, content, lineno,
              content_offset, block_text, state, state_machine):
    return [nodes.raw('', '\\backmatter\n\\setcounter{secnumdepth}{-1}\n',
                      format='latex')]

def app_role(role, rawtext, text, lineno, inliner, options={}, content=[]):
    """custom role for :app: marker, does nothing in particular except allow
    :app:`Pyramid` to work (for later search and replace)."""
    if 'class' in options:
        assert 'classes' not in options
        options['classes'] = options['class']
        del options['class']
    return [nodes.inline(rawtext, utils.unescape(text), **options)], []


def setup(app):
    app.add_role('app', app_role)
    app.add_directive('frontmatter', frontmatter, 1, (0, 0, 0))
    app.add_directive('mainmatter', mainmatter, 1, (0, 0, 0))
    app.add_directive('backmatter', backmatter, 1, (0, 0, 0))
    app.connect('autodoc-process-signature', resig)

def resig(app, what, name, obj, options, signature, return_annotation):
    """ Allow for preservation of ``@action_method`` decorated methods
    in configurator """
    docobj = getattr(obj, '__docobj__', None)
    if docobj is not None:
        argspec = inspect.getargspec(docobj)
        if argspec[0] and argspec[0][0] in ('cls', 'self'):
            del argspec[0][0]
        signature = inspect.formatargspec(*argspec)
    return signature, return_annotation

# turn off all line numbers in latex formatting

## from pygments.formatters import LatexFormatter
## from sphinx.highlighting import PygmentsBridge

## class NoLinenosLatexFormatter(LatexFormatter):
##     def __init__(self, **options):
##         LatexFormatter.__init__(self, **options)
##         self.linenos = False

## PygmentsBridge.latex_formatter = NoLinenosLatexFormatter

# -- Options for Epub output ---------------------------------------------------

# Bibliographic Dublin Core info.
epub_title = 'The Pyramid Web Application Development Framework, Version 1.4dev'
epub_author = 'Chris McDonough'
epub_publisher = 'Agendaless Consulting'
epub_copyright = '2008-2011'

# The language of the text. It defaults to the language option
# or en if the language is not set.
epub_language = 'en'

# The scheme of the identifier. Typical schemes are ISBN or URL.
epub_scheme = 'ISBN'

# The unique identifier of the text. This can be a ISBN number
# or the project homepage.
epub_identifier = '0615445675'

# A unique identification for the text.
epub_uid = 'The Pyramid Web Application Development Framework, Version 1.4dev'

# HTML files that should be inserted before the pages created by sphinx.
# The format is a list of tuples containing the path and title.
#epub_pre_files = []

# HTML files shat should be inserted after the pages created by sphinx.
# The format is a list of tuples containing the path and title.
#epub_post_files = []

# A list of files that should not be packed into the epub file.
epub_exclude_files = ['_static/opensearch.xml', '_static/doctools.js',
    '_static/jquery.js', '_static/searchtools.js', '_static/underscore.js',
    '_static/basic.css', 'search.html']


# The depth of the table of contents in toc.ncx.
epub_tocdepth = 3<|MERGE_RESOLUTION|>--- conflicted
+++ resolved
@@ -80,11 +80,8 @@
 # other places throughout the built documents.
 #
 # The short X.Y version.
-<<<<<<< HEAD
 version = '1.3a2'
-=======
-version = '1.4dev'
->>>>>>> c45c29fe
+
 # The full version, including alpha/beta/rc tags.
 release = version
 
@@ -479,7 +476,7 @@
 # -- Options for Epub output ---------------------------------------------------
 
 # Bibliographic Dublin Core info.
-epub_title = 'The Pyramid Web Application Development Framework, Version 1.4dev'
+epub_title = 'The Pyramid Web Application Development Framework, Version 1.3'
 epub_author = 'Chris McDonough'
 epub_publisher = 'Agendaless Consulting'
 epub_copyright = '2008-2011'
@@ -496,7 +493,7 @@
 epub_identifier = '0615445675'
 
 # A unique identification for the text.
-epub_uid = 'The Pyramid Web Application Development Framework, Version 1.4dev'
+epub_uid = 'The Pyramid Web Application Development Framework, Version 1.3'
 
 # HTML files that should be inserted before the pages created by sphinx.
 # The format is a list of tuples containing the path and title.
