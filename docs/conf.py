# -*- coding: utf-8 -*-
#
# pyramid documentation build configuration file, created by
# sphinx-quickstart on Wed Jul 16 13:18:14 2008.
#
# This file is execfile()d with the current directory set to its containing dir.
#
# The contents of this file are pickled, so don't put values in the namespace
# that aren't pickleable (module imports are okay, they're removed automatically).
#
# All configuration values have a default value; values that are commented out
# serve to show the default value.

import sys
import os
import datetime
import inspect
import warnings

warnings.simplefilter('ignore', DeprecationWarning)

# skip raw nodes
from sphinx.writers.text import TextTranslator
from sphinx.writers.latex import LaTeXTranslator

from docutils import nodes
from docutils import utils

def raw(*arg):
    raise nodes.SkipNode
TextTranslator.visit_raw = raw


# make sure :app:`Pyramid` doesn't mess up LaTeX rendering
def nothing(*arg):
    pass
LaTeXTranslator.visit_inline = nothing
LaTeXTranslator.depart_inline = nothing

book = os.environ.get('BOOK')

# General configuration
# ---------------------

# Add any Sphinx extension module names here, as strings. They can be extensions
# coming with Sphinx (named 'sphinx.ext.*') or your custom ones.
extensions = [
    'sphinx.ext.autodoc',
    'sphinx.ext.doctest',
    'repoze.sphinx.autointerface',
#    'sphinx.ext.intersphinx'
    ]

# Looks for objects in other Pyramid projects
## intersphinx_mapping = {
##     'cookbook':
##     ('http://docs.pylonsproject.org/projects/pyramid_cookbook/dev/', None),
##     'handlers':
##     ('http://docs.pylonsproject.org/projects/pyramid_handlers/dev/', None),
##     'zcml':
##     ('http://docs.pylonsproject.org/projects/pyramid_zcml/dev/', None),
##     'jinja2':
##     ('http://docs.pylonsproject.org/projects/pyramid_jinja2/dev/', None),
##     }

# Add any paths that contain templates here, relative to this directory.
templates_path = ['_templates']

# The suffix of source filenames.
source_suffix = '.rst'

# The master toctree document.
master_doc = 'index'

# General substitutions.
project = 'The Pyramid Web Application Development Framework'
copyright = '%s, Agendaless Consulting' % datetime.datetime.now().year

# The default replacements for |version| and |release|, also used in various
# other places throughout the built documents.
#
# The short X.Y version.
<<<<<<< HEAD
version = '1.4dev'
=======
version = '1.3a1'
>>>>>>> d587b4b6
# The full version, including alpha/beta/rc tags.
release = version

# There are two options for replacing |today|: either, you set today to some
# non-false value, then it is used:
#today = ''
# Else, today_fmt is used as the format for a strftime call.
today_fmt = '%B %d, %Y'

# List of documents that shouldn't be included in the build.
#unused_docs = []

# List of patterns, relative to source directory, that match files and
# directories to ignore when looking for source files.
exclude_patterns = ['_themes/README.rst',]

# List of directories, relative to source directories, that shouldn't be searched
# for source files.
#exclude_dirs = []

# The reST default role (used for this markup: `text`) to use for all documents.
#default_role = None

# If true, '()' will be appended to :func: etc. cross-reference text.
#add_function_parentheses = True

# If true, the current module name will be prepended to all description
# unit titles (such as .. function::).
add_module_names = False

# If true, sectionauthor and moduleauthor directives will be shown in the
# output. They are ignored by default.
#show_authors = False

# The name of the Pygments (syntax highlighting) style to use.
#pygments_style = book and 'bw' or 'tango'
if book:
    pygments_style = 'bw'

# The default language to highlight source code in.
#highlight_language = 'guess'

# Options for HTML output
# -----------------------

# Add and use Pylons theme
if 'sphinx-build' in ' '.join(sys.argv): # protect against dumb importers
    from subprocess import call, Popen, PIPE

    p = Popen('which git', shell=True, stdout=PIPE)
    git = p.stdout.read().strip()
    cwd = os.getcwd()
    _themes = os.path.join(cwd, '_themes')

    if not os.path.isdir(_themes):
        call([git, 'clone', 'git://github.com/Pylons/pylons_sphinx_theme.git',
                '_themes'])
    else:
        os.chdir(_themes)
        call([git, 'checkout', 'master'])
        call([git, 'pull'])
        os.chdir(cwd)

    sys.path.append(os.path.abspath('_themes'))

    parent = os.path.dirname(os.path.dirname(__file__))
    sys.path.append(os.path.abspath(parent))
    wd = os.getcwd()
    os.chdir(parent)
    os.system('%s setup.py test -q' % sys.executable)
    os.chdir(wd)

    for item in os.listdir(parent):
        if item.endswith('.egg'):
            sys.path.append(os.path.join(parent, item))

html_theme_path = ['_themes']
html_theme = 'pyramid'
html_theme_options = dict(
    github_url='https://github.com/Pylons/pyramid',
#    in_progress='true'
    )
# The style sheet to use for HTML and HTML Help pages. A file of that name
# must exist either in Sphinx' static/ path, or in one of the custom paths
# given in html_static_path.
#html_style = 'pyramid.css'

# The name for this set of Sphinx documents.  If None, it defaults to
# "<project> v<release> documentation".
html_title = 'The Pyramid Web Application Development Framework v%s' % release

# A shorter title for the navigation bar.  Default is the same as html_title.
#html_short_title = 'Home'

# The name of an image file (within the static path) to place at the top of
# the sidebar.
#html_logo = '_static/pyramid.png'

# The name of an image file (within the static path) to use as favicon of the
# docs.  This file should be a Windows icon file (.ico) being 16x16 or 32x32
# pixels large.
#html_favicon = '_static/pyramid.ico'

# Add any paths that contain custom static files (such as style sheets) here,
# relative to this directory. They are copied after the builtin static files,
# so a file named "default.css" will overwrite the builtin "default.css".
#html_static_path = ['_static']

# If not '', a 'Last updated on:' timestamp is inserted at every page bottom,
# using the given strftime format.
html_last_updated_fmt = '%b %d, %Y'

# If true, SmartyPants will be used to convert quotes and dashes to
# typographically correct entities.
#html_use_smartypants = True

# Custom sidebar templates, maps document names to template names.
#html_sidebars = {}

# Additional templates that should be rendered to pages, maps page names to
# template names.
#html_additional_pages = {}

# If false, no module index is generated.
#html_use_modindex = True

# If false, no index is generated.
#html_use_index = True

# If true, the index is split into individual pages for each letter.
#html_split_index = False

# If true, the reST sources are included in the HTML build as _sources/<name>.
#html_copy_source = True

# If true, an OpenSearch description file will be output, and all pages will
# contain a <link> tag referring to it.  The value of this option must be the
# base URL from which the finished HTML is served.
#html_use_opensearch = ''

# If nonempty, this is the file name suffix for HTML files (e.g. ".xhtml").
#html_file_suffix = ''

# Output file base name for HTML help builder.
htmlhelp_basename = 'pyramid'

# Options for LaTeX output
# ------------------------

# The paper size ('letter' or 'a4').
latex_paper_size = 'letter'

# The font size ('10pt', '11pt' or '12pt').
latex_font_size = '10pt'

# Grouping the document tree into LaTeX files. List of tuples
# (source start file, target name, title, author, document class [howto/manual]).
latex_documents = [
  ('latexindex', 'pyramid.tex',
   'The Pyramid Web Application Development Framework',
   'Chris McDonough', 'manual'),
    ]

# The name of an image file (relative to this directory) to place at the top of
# the title page.
#latex_logo = '_static/pylons_small.png'

# For "manual" documents, if this is true, then toplevel headings are parts,
# not chapters.
latex_use_parts = True

# Additional stuff for the LaTeX preamble.
#latex_preamble = ''

# Documents to append as an appendix to all manuals.
#latex_appendices = []

# If false, no module index is generated.
latex_use_modindex = False

## Say, for a moment that you have a twoside document that needs a 3cm
## inner margin to allow for binding and at least two centimetres the
## rest of the way around. You've been using the a4wide package up until
## now, because you like the amount of text it places on the
## page. Perhaps try something like this in your preamble:

## \usepackage[bindingoffset=1cm,textheight=22cm,hdivide={2cm,*,2cm},vdivide={*,22cm,*}]{geometry}

## _PREAMBLE = r"""\usepackage[bindingoffset=0.45in,textheight=7.25in,hdivide={0.5in,*,0.75in},vdivide={1in,7.25in,1in},papersize={7.5in,9.25in}]{geometry}"""

_PREAMBLE = r"""
\usepackage[]{geometry}
\geometry{bindingoffset=0.45in,textheight=7.25in,hdivide={0.5in,*,0.75in},vdivide={1in,7.25in,1in},papersize={7.5in,9.25in}}
\hypersetup{
    colorlinks=true,
    linkcolor=black,
    citecolor=black,
    filecolor=black,
    urlcolor=black
}
\fvset{frame=single,xleftmargin=9pt,numbersep=4pt}

\pagestyle{fancy}

% header and footer styles
\renewcommand{\chaptermark}[1]%
  {\markboth{\MakeUppercase{\thechapter.\ #1}}{}
  }
\renewcommand{\sectionmark}[1]%
  {\markright{\MakeUppercase{\thesection.\ #1}}
  }

% defaults for fancy style
\renewcommand{\headrulewidth}{0pt}
\renewcommand{\footrulewidth}{0pt}
\fancyhf{}
\fancyfoot[C]{\thepage}

% plain style
\fancypagestyle{plain}{
  \renewcommand{\headrulewidth}{0pt} % ho header line
  \renewcommand{\footrulewidth}{0pt}% no footer line
  \fancyhf{} % empty header and footer
  \fancyfoot[C]{\thepage}
}

% title page styles
\makeatletter
\def\@subtitle{\relax}
\newcommand{\subtitle}[1]{\gdef\@subtitle{#1}}
\renewcommand{\maketitle}{
  \begin{titlepage}
    {\rm\Huge\@title\par}
    {\em\large\py@release\releaseinfo\par}
    \if\@subtitle\relax\else\large\@subtitle\par\fi
    {\large\@author\par}
  \end{titlepage}
}
\makeatother

% Redefine link and title colors
\definecolor{TitleColor}{rgb}{0,0,0}
\definecolor{InnerLinkColor}{rgb}{0.208,0.374,0.486}
\definecolor{OuterLinkColor}{rgb}{0.216,0.439,0.388}
% Redefine these colors to something not white if you want to have colored
% background and border for code examples.
\definecolor{VerbatimColor}{rgb}{1,1,1}
\definecolor{VerbatimBorderColor}{rgb}{1,1,1}

\makeatletter
\renewcommand{\py@noticestart@warning}{\py@heavybox}
\renewcommand{\py@noticeend@warning}{\py@endheavybox}
\renewcommand{\py@noticestart@note}{\py@heavybox}
\renewcommand{\py@noticeend@note}{\py@endheavybox}
\makeatother

% icons in note and warning boxes
\usepackage{ifthen}
% Keep a copy of the original notice environment
\let\origbeginnotice\notice
\let\origendnotice\endnotice

% Redefine the notice environment so we can add our own code to it
\renewenvironment{notice}[2]{%
  \origbeginnotice{#1}{}% equivalent to original \begin{notice}{#1}{#2}
  % load graphics
  \ifthenelse{\equal{#1}{warning}}{\includegraphics{latex-warning.png}}{}
  \ifthenelse{\equal{#1}{note}}{\includegraphics{latex-note.png}}{}
  % etc.
}{%
  \origendnotice% equivalent to original \end{notice}
}

% try to prevent code-block boxes from splitting across pages
\sloppy
\widowpenalty=300
\clubpenalty=300
\setlength{\parskip}{3ex plus 2ex minus 2ex}

% suppress page numbers on pages showing part title
\makeatletter
\let\sv@endpart\@endpart
\def\@endpart{\thispagestyle{empty}\sv@endpart}
\makeatother

% prevent page numbers in TOC (reset to fancy by frontmatter directive)
\pagestyle{empty}
"""

latex_elements = {
    'preamble': _PREAMBLE,
    'wrapperclass':'book',
    'date':'',
    'releasename':'Version',
    'title':r'The Pyramid Web Application \newline Development Framework',
#    'pointsize':'12pt', # uncomment for 12pt version
}

# secnumdepth counter reset to 2 causes numbering in related matter;
# reset to -1 causes chapters to not be numbered, reset to -2 causes
# parts to not be numbered.

#part	      -1
#chapter       0
#section       1
#subsection    2
#subsubsection 3
#paragraph     4
#subparagraph  5

def frontmatter(name, arguments, options, content, lineno,
                content_offset, block_text, state, state_machine):
    return [nodes.raw(
        '',
        r"""
\frontmatter
% prevent part/chapter/section numbering
\setcounter{secnumdepth}{-2}
% suppress headers
\pagestyle{plain}
% reset page counter
\setcounter{page}{1}
% suppress first toc pagenum
\addtocontents{toc}{\protect\thispagestyle{empty}}
""",
        format='latex')]

def mainmatter(name, arguments, options, content, lineno,
               content_offset, block_text, state, state_machine):
    return [nodes.raw(
        '',
        r"""
\mainmatter
% allow part/chapter/section numbering
\setcounter{secnumdepth}{2}
% get headers back
\pagestyle{fancy}
\fancyhf{}
\renewcommand{\headrulewidth}{0.5pt}
\renewcommand{\footrulewidth}{0pt}
\fancyfoot[C]{\thepage}
\fancyhead[RO]{\rightmark}
\fancyhead[LE]{\leftmark}
""",
        format='latex')]

def backmatter(name, arguments, options, content, lineno,
              content_offset, block_text, state, state_machine):
    return [nodes.raw('', '\\backmatter\n\\setcounter{secnumdepth}{-1}\n',
                      format='latex')]

def app_role(role, rawtext, text, lineno, inliner, options={}, content=[]):
    """custom role for :app: marker, does nothing in particular except allow
    :app:`Pyramid` to work (for later search and replace)."""
    if 'class' in options:
        assert 'classes' not in options
        options['classes'] = options['class']
        del options['class']
    return [nodes.inline(rawtext, utils.unescape(text), **options)], []


def setup(app):
    app.add_role('app', app_role)
    app.add_directive('frontmatter', frontmatter, 1, (0, 0, 0))
    app.add_directive('mainmatter', mainmatter, 1, (0, 0, 0))
    app.add_directive('backmatter', backmatter, 1, (0, 0, 0))
    app.connect('autodoc-process-signature', resig)

def resig(app, what, name, obj, options, signature, return_annotation):
    """ Allow for preservation of ``@action_method`` decorated methods
    in configurator """
    docobj = getattr(obj, '__docobj__', None)
    if docobj is not None:
        argspec = inspect.getargspec(docobj)
        if argspec[0] and argspec[0][0] in ('cls', 'self'):
            del argspec[0][0]
        signature = inspect.formatargspec(*argspec)
    return signature, return_annotation

# turn off all line numbers in latex formatting

## from pygments.formatters import LatexFormatter
## from sphinx.highlighting import PygmentsBridge

## class NoLinenosLatexFormatter(LatexFormatter):
##     def __init__(self, **options):
##         LatexFormatter.__init__(self, **options)
##         self.linenos = False

## PygmentsBridge.latex_formatter = NoLinenosLatexFormatter

# -- Options for Epub output ---------------------------------------------------

# Bibliographic Dublin Core info.
<<<<<<< HEAD
epub_title = 'The Pyramid Web Application Development Framework, Version 1.4dev'
=======
epub_title = 'The Pyramid Web Application Development Framework, Version 1.3'
>>>>>>> d587b4b6
epub_author = 'Chris McDonough'
epub_publisher = 'Agendaless Consulting'
epub_copyright = '2008-2011'

# The language of the text. It defaults to the language option
# or en if the language is not set.
epub_language = 'en'

# The scheme of the identifier. Typical schemes are ISBN or URL.
epub_scheme = 'ISBN'

# The unique identifier of the text. This can be a ISBN number
# or the project homepage.
epub_identifier = '0615445675'

# A unique identification for the text.
<<<<<<< HEAD
epub_uid = 'The Pyramid Web Application Development Framework, Version 1.4dev'
=======
epub_uid = 'The Pyramid Web Application Development Framework, Version 1.3'
>>>>>>> d587b4b6

# HTML files that should be inserted before the pages created by sphinx.
# The format is a list of tuples containing the path and title.
#epub_pre_files = []

# HTML files shat should be inserted after the pages created by sphinx.
# The format is a list of tuples containing the path and title.
#epub_post_files = []

# A list of files that should not be packed into the epub file.
epub_exclude_files = ['_static/opensearch.xml', '_static/doctools.js',
    '_static/jquery.js', '_static/searchtools.js', '_static/underscore.js',
    '_static/basic.css', 'search.html']


# The depth of the table of contents in toc.ncx.
epub_tocdepth = 3<|MERGE_RESOLUTION|>--- conflicted
+++ resolved
@@ -80,11 +80,7 @@
 # other places throughout the built documents.
 #
 # The short X.Y version.
-<<<<<<< HEAD
 version = '1.4dev'
-=======
-version = '1.3a1'
->>>>>>> d587b4b6
 # The full version, including alpha/beta/rc tags.
 release = version
 
@@ -479,11 +475,7 @@
 # -- Options for Epub output ---------------------------------------------------
 
 # Bibliographic Dublin Core info.
-<<<<<<< HEAD
 epub_title = 'The Pyramid Web Application Development Framework, Version 1.4dev'
-=======
-epub_title = 'The Pyramid Web Application Development Framework, Version 1.3'
->>>>>>> d587b4b6
 epub_author = 'Chris McDonough'
 epub_publisher = 'Agendaless Consulting'
 epub_copyright = '2008-2011'
@@ -500,11 +492,7 @@
 epub_identifier = '0615445675'
 
 # A unique identification for the text.
-<<<<<<< HEAD
 epub_uid = 'The Pyramid Web Application Development Framework, Version 1.4dev'
-=======
-epub_uid = 'The Pyramid Web Application Development Framework, Version 1.3'
->>>>>>> d587b4b6
 
 # HTML files that should be inserted before the pages created by sphinx.
 # The format is a list of tuples containing the path and title.
