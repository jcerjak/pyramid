.. _views_chapter:

Views
=====

One of the primary jobs of :app:`Pyramid` is to find and invoke a
:term:`view callable` when a :term:`request` reaches your application.  View
callables are bits of code which do something interesting in response to a
request made to your application.

.. note:: 

   A :app:`Pyramid` :term:`view callable` is often referred to in
   conversational shorthand as a :term:`view`.  In this documentation,
   however, we need to use less ambiguous terminology because there
   are significant differences between view *configuration*, the code
   that implements a view *callable*, and the process of view
   *lookup*.

The :ref:`urldispatch_chapter`, and :ref:`traversal_chapter` chapters
describes how, using information from the :term:`request`, a
:term:`context` resource is computed.  But the context resource itself
isn't very useful without an associated :term:`view callable`.  A view
callable returns a response to a user, often using the context resource
to do so.

The job of actually locating and invoking the "best" :term:`view callable` is
the job of the :term:`view lookup` subsystem.  The view lookup subsystem
compares the resource supplied by :term:`resource location` and information
in the :term:`request` against :term:`view configuration` statements made by
the developer to choose the most appropriate view callable for a specific
set of circumstances.

This chapter describes how view callables work. In the
:ref:`view_config_chapter` chapter, there are details about performing
view configuration, and a detailed explanation of view lookup.

View Callables
--------------

View callables are, at the risk of sounding obvious, callable Python
objects. Specifically, view callables can be functions, classes, or
instances that implement an ``__call__`` method (making the
instance callable).

View callables must, at a minimum, accept a single argument named
``request``.  This argument represents a :app:`Pyramid` :term:`Request`
object.  A request object encapsulates a WSGI environment provided to
:app:`Pyramid` by the upstream :term:`WSGI` server. As you might expect,
the request object contains everything your application needs to know
about the specific HTTP request being made.

A view callable's ultimate responsibility is to create a :mod:`Pyramid`
:term:`Response` object. This can be done by creating the response
object in the view callable code and returning it directly, as we will
be doing in this chapter. However, if a view callable does not return a
response itself, it can be configured to use a :term:`renderer` that
converts its return value into a :term:`Response` object. Using
renderers is the common way that templates are used with view callables
to generate markup.  See the :ref:`renderers_chapter` chapter for
details.

.. index::
   single: view calling convention
   single: view function

.. _function_as_view:

Defining a View Callable as a Function
--------------------------------------

One of the easiest way to define a view callable is to create a function that
accepts a single argument named ``request``, and which returns a
:term:`Response` object.  For example, this is a "hello world" view callable
implemented as a function:

.. code-block:: python
   :linenos:

   from pyramid.response import Response

   def hello_world(request):
       return Response('Hello world!')

.. index::
   single: view calling convention
   single: view class

.. _class_as_view:

Defining a View Callable as a Class
-----------------------------------

A view callable may also be represented by a Python class instead of a
function.  When a view callable is a class, the calling semantics are
slightly different than when it is a function or another non-class callable.
When a view callable is a class, the class' ``__init__`` is called with a
``request`` parameter.  As a result, an instance of the class is created.
Subsequently, that instance's ``__call__`` method is invoked with no
parameters.  Views defined as classes must have the following traits:

- an ``__init__`` method that accepts a ``request`` argument.

- a ``__call__`` (or other) method that accepts no parameters and which
  returns a response.

For example:

.. code-block:: python
   :linenos:

   from pyramid.response import Response

   class MyView(object):
       def __init__(self, request):
           self.request = request

       def __call__(self):
           return Response('hello')

The request object passed to ``__init__`` is the same type of request object
described in :ref:`function_as_view`.

If you'd like to use a different attribute than ``__call__`` to represent the
method expected to return a response, you can either:

- use an ``attr`` value as part of the configuration for the view.  See
  :ref:`view_configuration_parameters`.  The same view callable class can be
  used in different view configuration statements with different ``attr``
  values, each pointing at a different method of the class if you'd like the
  class to represent a collection of related view callables.

- treat the class as a :term:`view handler` by using it as the ``handler=``
  argument of a call to :meth:`pyramid.config.Configurator.add_handler`.

.. index::
   single: view calling convention

.. _request_and_context_view_definitions:

Alternate View Callable Argument/Calling Conventions
----------------------------------------------------

Usually, view callables are defined to accept only a single argument:
``request``.  However, view callables may alternately be defined as classes,
functions, or any callable that accept *two* positional arguments: a
:term:`context` resource as the first argument and a :term:`request` as the
second argument.

The :term:`context` and :term:`request` arguments passed to a view function
defined in this style can be defined as follows:

context

  The :term:`resource` object found via tree :term:`traversal` or :term:`URL
  dispatch`.

request
  A :app:`Pyramid` Request object representing the current WSGI request.

The following types work as view callables in this style:

#. Functions that accept two arguments: ``context``, and ``request``,
   e.g.:

   .. code-block:: python
	  :linenos:

	  from pyramid.response import Response

	  def view(context, request):
		  return Response('OK')

#. Classes that have an ``__init__`` method that accepts ``context,
   request`` and a ``__call__`` which accepts no arguments, e.g.:

   .. code-block:: python
	  :linenos:

	  from pyramid.response import Response

	  class view(object):
		  def __init__(self, context, request):
			  self.context = context
			  self.request = request

		  def __call__(self):
			  return Response('OK')

#. Arbitrary callables that have a ``__call__`` method that accepts
   ``context, request``, e.g.:

   .. code-block:: python
	  :linenos:

	  from pyramid.response import Response

	  class View(object):
		  def __call__(self, context, request):
			  return Response('OK')
	  view = View() # this is the view callable

This style of calling convention is most useful for :term:`traversal` based
applications, where the context object is frequently used within the view
callable code itself.

No matter which view calling convention is used, the view code always has
access to the context via ``request.context``.

.. index::
   single: view response
   single: response

.. _the_response:

View Callable Responses
-----------------------

A view callable may always return an object that implements the :app:`Pyramid`
:term:`Response` interface.  The easiest way to return something that
implements the :term:`Response` interface is to return a
:class:`pyramid.response.Response` object instance directly.  For example:

.. code-block:: python
   :linenos:

   from pyramid.response import Response

   def view(request):
       return Response('OK')

You don't need to always use :class:`pyramid.response.Response` to represent a
response.  :app:`Pyramid` provides a range of different "exception" classes
which can act as response objects too.  For example, an instance of the class
:class:`pyramid.httpexceptions.HTTPFound` is also a valid response object (see
:ref:`http_redirect`).  A view can actually return any object that has the
following attributes.  

status
  The HTTP status code (including the name) for the response as a string.
  E.g. ``200 OK`` or ``401 Unauthorized``.

headerlist
  A sequence of tuples representing the list of headers that should be
  set in the response.  E.g. ``[('Content-Type', 'text/html'),
  ('Content-Length', '412')]``

app_iter
  An iterable representing the body of the response.  This can be a
  list, e.g. ``['<html><head></head><body>Hello
  world!</body></html>']`` or it can be a file-like object, or any
  other sort of iterable.

These attributes form the notional "Pyramid Response interface".

.. index::
   single: view http redirect
   single: http redirect (from a view)

.. _http_redirect:

Using a View Callable to Do an HTTP Redirect
--------------------------------------------

You can issue an HTTP redirect from within a view by returning a particular
kind of response.

.. code-block:: python
   :linenos:

   from pyramid.httpexceptions import HTTPFound

   def myview(request):
       return HTTPFound(location='http://example.com')

All exception types from the :mod:`pyramid.httpexceptions` module implement
the :term:`Response` interface; any can be returned as the response from a
view.  See :mod:`pyramid.httpexceptions` for the documentation for the
``HTTPFound`` exception; it also includes other response types that imply
other HTTP response codes, such as ``HTTPUnauthorized`` for ``401
Unauthorized``.

.. note::

   Although exception types from the :mod:`pyramid.httpexceptions` module are
   in fact bona fide Python :class:`Exception` types, the :app:`Pyramid` view
   machinery expects them to be *returned* by a view callable rather than
   *raised*.

   It is possible, however, in Python 2.5 and above, to configure an
   *exception view* to catch these exceptions, and return an appropriate
   :class:`pyramid.response.Response`. The simplest such view could just
   catch and return the original exception. See :ref:`exception_views` for
   more details.

.. index::
   single: view exceptions

.. _special_exceptions_in_callables:

Using Special Exceptions In View Callables
------------------------------------------

Usually when a Python exception is raised within a view callable,
:app:`Pyramid` allows the exception to propagate all the way out to the
:term:`WSGI` server which invoked the application.

However, for convenience, two special exceptions exist which are always
handled by :app:`Pyramid` itself.  These are
:exc:`pyramid.exceptions.NotFound` and :exc:`pyramid.exceptions.Forbidden`.
Both are exception classes which accept a single positional constructor
argument: a ``message``.

If :exc:`pyramid.exceptions.NotFound` is raised within view code, the result
of the :term:`Not Found View` will be returned to the user agent which
performed the request.

If :exc:`pyramid.exceptions.Forbidden` is raised within view code, the result
of the :term:`Forbidden View` will be returned to the user agent which
performed the request.

In all cases, the message provided to the exception constructor is made
available to the view which :app:`Pyramid` invokes as
``request.exception.args[0]``.

.. index::
   single: exception views

.. _exception_views:

Exception Views
---------------

The machinery which allows the special :exc:`pyramid.exceptions.NotFound` and
:exc:`pyramid.exceptions.Forbidden` exceptions to be caught by specialized
views as described in :ref:`special_exceptions_in_callables` can also be used
by application developers to convert arbitrary exceptions to responses.

To register a view that should be called whenever a particular exception is
raised from with :app:`Pyramid` view code, use the exception class or one of
its superclasses as the ``context`` of a view configuration which points at a
view callable you'd like to generate a response.

For example, given the following exception class in a module named
``helloworld.exceptions``:

.. code-block:: python
   :linenos:

   class ValidationFailure(Exception):
       def __init__(self, msg):
           self.msg = msg


You can wire a view callable to be called whenever any of your *other* code
raises a ``hellworld.exceptions.ValidationFailure`` exception:

.. code-block:: python
   :linenos:

   from helloworld.exceptions import ValidationFailure

   @view_config(context=ValidationFailure)
   def failed_validation(exc, request):
       response =  Response('Failed validation: %s' % exc.msg)
       response.status_int = 500
       return response

Assuming that a :term:`scan` was run to pick up this view registration, this
view callable will be invoked whenever a
``helloworld.exceptions.ValidationError`` is raised by your application's
view code.  The same exception raised by a custom root factory or a custom
traverser is also caught and hooked.

Other normal view predicates can also be used in combination with an
exception view registration:

.. code-block:: python
   :linenos:

   from pyramid.view import view_config
   from pyramid.exceptions import NotFound
   from pyramid.httpexceptions import HTTPNotFound

   @view_config(context=NotFound, route_name='home')
   def notfound_view(request):
       return HTTPNotFound()

The above exception view names the ``route_name`` of ``home``, meaning that
it will only be called when the route matched has a name of ``home``.  You
can therefore have more than one exception view for any given exception in
the system: the "most specific" one will be called when the set of request
circumstances match the view registration.

The only view predicate that cannot be used successfully when creating
an exception view configuration is ``name``.  The name used to look up
an exception view is always the empty string.  Views registered as
exception views which have a name will be ignored.

.. note::

  Normal (i.e., non-exception) views registered against a context resource
  type which inherits from :exc:`Exception` will work normally.  When an
  exception view configuration is processed, *two* views are registered.  One
  as a "normal" view, the other as an "exception" view.  This means that you
  can use an exception as ``context`` for a normal view.

Exception views can be configured with any view registration mechanism:
``@view_config`` decorator, ZCML, or imperative ``add_view`` styles.

.. index::
   single: unicode, views, and forms
   single: forms, views, and unicode
   single: views, forms, and unicode
<<<<<<< HEAD

Handling Form Submissions in View Callables (Unicode and Character Set Issues)
~~~~~~~~~~~~~~~~~~~~~~~~~~~~~~~~~~~~~~~~~~~~~~~~~~~~~~~~~~~~~~~~~~~~~~~~~~~~~~

Most web applications need to accept form submissions from web browsers and
various other clients.  In :app:`Pyramid`, form submission handling logic is
always part of a :term:`view`.  For a general overview of how to handle form
submission data using the :term:`WebOb` API, see :ref:`webob_chapter` and
`"Query and POST variables" within the WebOb documentation
<http://pythonpaste.org/webob/reference.html#query-post-variables>`_.
:app:`Pyramid` defers to WebOb for its request and response implementations,
and handling form submission data is a property of the request
implementation.  Understanding WebOb's request API is the key to
understanding how to process form submission data.

There are some defaults that you need to be aware of when trying to handle
form submission data in a :app:`Pyramid` view.  Having high-order (i.e.,
non-ASCII) characters in data contained within form submissions is
exceedingly common, and the UTF-8 encoding is the most common encoding used
on the web for character data. Since Unicode values are much saner than
working with and storing bytestrings, :app:`Pyramid` configures the
:term:`WebOb` request machinery to attempt to decode form submission values
into Unicode from UTF-8 implicitly.  This implicit decoding happens when view
code obtains form field values via the ``request.params``, ``request.GET``,
or ``request.POST`` APIs (see :ref:`request_module` for details about these
APIs).

.. note::

   Many people find the difference between Unicode and UTF-8 confusing.
   Unicode is a standard for representing text that supports most of the
   world's writing systems. However, there are many ways that Unicode data
   can be encoded into bytes for transit and storage. UTF-8 is a specific
   encoding for Unicode, that is backwards-compatible with ASCII. This makes
   UTF-8 very convenient for encoding data where a large subset of that data
   is ASCII characters, which is largely true on the web. UTF-8 is also the
   standard character encoding for URLs.

As an example, let's assume that the following form page is served up to a
browser client, and its ``action`` points at some :app:`Pyramid` view code:

.. code-block:: xml
   :linenos:

   <html xmlns="http://www.w3.org/1999/xhtml">
     <head>
       <meta http-equiv="Content-Type" content="text/html; charset=UTF-8"/>
     </head>
     <form method="POST" action="myview">
       <div>
         <input type="text" name="firstname"/>
       </div> 
       <div>
         <input type="text" name="lastname"/>
       </div>
       <input type="submit" value="Submit"/>
     </form>
   </html>

The ``myview`` view code in the :app:`Pyramid` application *must* expect that
the values returned by ``request.params`` will be of type ``unicode``, as
opposed to type ``str``. The following will work to accept a form post from
the above form:

.. code-block:: python
   :linenos:

   def myview(request):
       firstname = request.params['firstname']
       lastname = request.params['lastname']

But the following ``myview`` view code *may not* work, as it tries to decode
already-decoded (``unicode``) values obtained from ``request.params``:

.. code-block:: python
   :linenos:

   def myview(request):
       # the .decode('utf-8') will break below if there are any high-order
       # characters in the firstname or lastname
       firstname = request.params['firstname'].decode('utf-8')
       lastname = request.params['lastname'].decode('utf-8')

For implicit decoding to work reliably, you should ensure that every form you
render that posts to a :app:`Pyramid` view explicitly defines a charset
encoding of UTF-8. This can be done via a response that has a
``;charset=UTF-8`` in its ``Content-Type`` header; or, as in the form above,
with a ``meta http-equiv`` tag that implies that the charset is UTF-8 within
the HTML ``head`` of the page containing the form.  This must be done
explicitly because all known browser clients assume that they should encode
form data in the same character set implied by ``Content-Type`` value of the
response containing the form when subsequently submitting that form. There is
no other generally accepted way to tell browser clients which charset to use
to encode form data.  If you do not specify an encoding explicitly, the
browser client will choose to encode form data in its default character set
before submitting it, which may not be UTF-8 as the server expects.  If a
request containing form data encoded in a non-UTF8 charset is handled by your
view code, eventually the request code accessed within your view will throw
an error when it can't decode some high-order character encoded in another
character set within form data, e.g., when ``request.params['somename']`` is
accessed.

If you are using the :class:`pyramid.response.Response` class to generate a
response, or if you use the ``render_template_*`` templating APIs, the UTF-8
charset is set automatically as the default via the ``Content-Type`` header.
If you return a ``Content-Type`` header without an explicit charset, a
request will add a ``;charset=utf-8`` trailer to the ``Content-Type`` header
value for you, for response content types that are textual
(e.g. ``text/html``, ``application/xml``, etc) as it is rendered.  If you are
using your own response object, you will need to ensure you do this yourself.

.. note:: Only the *values* of request params obtained via
   ``request.params``, ``request.GET`` or ``request.POST`` are decoded
   to Unicode objects implicitly in the :app:`Pyramid` default
   configuration.  The keys are still (byte) strings.

.. index::
   single: view configuration

.. _view_configuration:

View Configuration: Mapping a Resource or URL Pattern to a View Callable
------------------------------------------------------------------------

A developer makes a :term:`view callable` available for use within a
:app:`Pyramid` application via :term:`view configuration`.  A view
configuration associates a view callable with a set of statements that
determine the set of circumstances which must be true for the view callable
to be invoked.

A view configuration statement is made about information present in the
:term:`context` resource and the :term:`request`.

View configuration is performed in one of these ways:

- by running a :term:`scan` against application source code which has a
  :class:`pyramid.view.view_config` decorator attached to a Python object as
  per :class:`pyramid.view.view_config` and
  :ref:`mapping_views_using_a_decorator_section`.

- by using the :meth:`pyramid.config.Configurator.add_view` method as per
  :meth:`pyramid.config.Configurator.add_view` and
  :ref:`mapping_views_using_imperative_config_section`.

- By specifying a view within a :term:`route configuration`.  View
  configuration via a route configuration is performed by using the
  :meth:`pyramid.config.Configurator.add_route` method, passing a ``view``
  argument specifying a view callable.

- by using the :meth:`pyramid.config.Configurator.add_handler` against a
  :term:`view handler` class (useful only for :term:`URL dispatch`
  applications).

.. note:: You can also add view configuration by adding a ``<view>``,
   ``<route>`` or ``<handler>`` declaration to :term:`ZCML` used by your
   application as per :ref:`mapping_views_using_zcml_section`,
   :ref:`view_directive`, :ref:`route_directive` or :ref:`handler_directive`.

.. _view_configuration_parameters:

View Configuration Parameters
~~~~~~~~~~~~~~~~~~~~~~~~~~~~~

All forms of view configuration accept the same general types of arguments.

Many arguments supplied during view configuration are :term:`view predicate`
arguments.  View predicate arguments used during view configuration are used
to narrow the set of circumstances in which :mod:`view lookup` will find a
particular view callable.  In general, the fewer number of predicates which
are supplied to a particular view configuration, the more likely it is that
the associated view callable will be invoked.  The greater the number
supplied, the less likely.

Some view configuration arguments are non-predicate arguments.  These tend to
modify the response of the view callable or prevent the view callable from
being invoked due to an authorization policy.  The presence of non-predicate
arguments in a view configuration does not narrow the circumstances in which
the view callable will be invoked.

Non-Predicate Arguments
+++++++++++++++++++++++

``permission``
  The name of a :term:`permission` that the user must possess in order to
  invoke the :term:`view callable`.  See :ref:`view_security_section` for
  more information about view security and permissions.
  
  If ``permission`` is not supplied, no permission is registered for this
  view (it's accessible by any caller).

``attr``
  The view machinery defaults to using the ``__call__`` method of the
  :term:`view callable` (or the function itself, if the view callable is a
  function) to obtain a response.  The ``attr`` value allows you to vary the
  method attribute used to obtain the response.  For example, if your view
  was a class, and the class has a method named ``index`` and you wanted to
  use this method instead of the class' ``__call__`` method to return the
  response, you'd say ``attr="index"`` in the view configuration for the
  view.  This is most useful when the view definition is a class.

  If ``attr`` is not supplied, ``None`` is used (implying the function itself
  if the view is a function, or the ``__call__`` callable attribute if the
  view is a class).

``renderer``
  Denotes the :term:`renderer` implementation which will be used to construct
  a :term:`response` from the associated view callable's return value. (see
  also :ref:`renderers_chapter`).

  This is either a single string term (e.g. ``json``) or a string implying a
  path or :term:`asset specification` (e.g. ``templates/views.pt``) naming a
  :term:`renderer` implementation.  If the ``renderer`` value does not
  contain a dot (``.``), the specified string will be used to look up a
  renderer implementation, and that renderer implementation will be used to
  construct a response from the view return value.  If the ``renderer`` value
  contains a dot (``.``), the specified term will be treated as a path, and
  the filename extension of the last element in the path will be used to look
  up the renderer implementation, which will be passed the full path.

  When the renderer is a path, although a path is usually just a simple
  relative pathname (e.g. ``templates/foo.pt``, implying that a template
  named "foo.pt" is in the "templates" directory relative to the directory of
  the current :term:`package`), a path can be absolute, starting with a slash
  on UNIX or a drive letter prefix on Windows.  The path can alternately be a
  :term:`asset specification` in the form
  ``some.dotted.package_name:relative/path``, making it possible to address
  template assets which live in a separate package.

  The ``renderer`` attribute is optional.  If it is not defined, the "null"
  renderer is assumed (no rendering is performed and the value is passed back
  to the upstream :app:`Pyramid` machinery unmolested).  Note that if the
  view callable itself returns a :term:`response` (see :ref:`the_response`),
  the specified renderer implementation is never called.

``wrapper``
  The :term:`view name` of a different :term:`view configuration` which will
  receive the response body of this view as the ``request.wrapped_body``
  attribute of its own :term:`request`, and the :term:`response` returned by
  this view as the ``request.wrapped_response`` attribute of its own request.
  Using a wrapper makes it possible to "chain" views together to form a
  composite response.  The response of the outermost wrapper view will be
  returned to the user.  The wrapper view will be found as any view is found:
  see :ref:`view_lookup`.  The "best" wrapper view will be found based on the
  lookup ordering: "under the hood" this wrapper view is looked up via
  ``pyramid.view.render_view_to_response(context, request,
  'wrapper_viewname')``. The context and request of a wrapper view is the
  same context and request of the inner view.

  If ``wrapper`` is not supplied, no wrapper view is used.

``decorator``
  A :term:`dotted Python name` to function (or the function itself) which
  will be used to decorate the registered :term:`view callable`.  The
  decorator function will be called with the view callable as a single
  argument.  The view callable it is passed will accept ``(context,
  request)``.  The decorator must return a replacement view callable which
  also accepts ``(context, request)``.
          
``mapper``
  A Python object or :term:`dotted Python name` which refers to a :term:`view
  mapper`, or ``None``.  By default it is ``None``, which indicates that the
  view should use the default view mapper.  This plug-point is useful for
  Pyramid extension developers, but it's not very useful for 'civilians' who
  are just developing stock Pyramid applications. Pay no attention to the man
  behind the curtain.

Predicate Arguments
+++++++++++++++++++

These arguments modify view lookup behavior. In general, the more predicate
arguments that are supplied, the more specific, and narrower the usage of the
configured view.

``name``
  The :term:`view name` required to match this view callable.  Read
  :ref:`traversal_chapter` to understand the concept of a view name.

  If ``name`` is not supplied, the empty string is used (implying the default
  view).

``context``
  An object representing a Python class that the :term:`context` resource
  must be an instance of *or* the :term:`interface` that the :term:`context`
  resource must provide in order for this view to be found and called.  This
  predicate is true when the :term:`context` resource is an instance of the
  represented class or if the :term:`context` resource provides the
  represented interface; it is otherwise false.

  If ``context`` is not supplied, the value ``None``, which matches any
  resource, is used.

``route_name``
  If ``route_name`` is supplied, the view callable will be invoked only when
  the named route has matched.

  This value must match the ``name`` of a :term:`route configuration`
  declaration (see :ref:`urldispatch_chapter`) that must match before this
  view will be called.  Note that the ``route`` configuration referred to by
  ``route_name`` will usually have a ``*traverse`` token in the value of its
  ``pattern``, representing a part of the path that will be used by
  :term:`traversal` against the result of the route's :term:`root factory`.

  If ``route_name`` is not supplied, the view callable will be have a chance
  of being invoked if no other route was matched. This is when the
  request/context pair found via :term:`resource location` does not indicate
  it matched any configured route.

``request_type``
  This value should be an :term:`interface` that the :term:`request` must
  provide in order for this view to be found and called.

  If ``request_type`` is not supplied, the value ``None`` is used, implying
  any request type.

  *This is an advanced feature, not often used by "civilians"*.

``request_method``
  This value can either be one of the strings ``GET``, ``POST``, ``PUT``,
  ``DELETE``, or ``HEAD`` representing an HTTP ``REQUEST_METHOD``.  A view
  declaration with this argument ensures that the view will only be called
  when the request's ``method`` attribute (aka the ``REQUEST_METHOD`` of the
  WSGI environment) string matches the supplied value.

  If ``request_method`` is not supplied, the view will be invoked regardless
  of the ``REQUEST_METHOD`` of the :term:`WSGI` environment.

``request_param``
  This value can be any string.  A view declaration with this argument
  ensures that the view will only be called when the :term:`request` has a
  key in the ``request.params`` dictionary (an HTTP ``GET`` or ``POST``
  variable) that has a name which matches the supplied value.

  If the value supplied has a ``=`` sign in it,
  e.g. ``request_params="foo=123"``, then the key (``foo``) must both exist
  in the ``request.params`` dictionary, *and* the value must match the right
  hand side of the expression (``123``) for the view to "match" the current
  request.

  If ``request_param`` is not supplied, the view will be invoked without
  consideration of keys and values in the ``request.params`` dictionary.

``containment``
  This value should be a reference to a Python class or :term:`interface`
  that a parent object in the context resource's :term:`lineage` must provide
  in order for this view to be found and called.  The resources in your
  resource tree must be "location-aware" to use this feature.

  If ``containment`` is not supplied, the interfaces and classes in the
  lineage are not considered when deciding whether or not to invoke the view
  callable.

  See :ref:`location_aware` for more information about location-awareness.

``xhr``
  This value should be either ``True`` or ``False``.  If this value is
  specified and is ``True``, the :term:`WSGI` environment must possess an
  ``HTTP_X_REQUESTED_WITH`` (aka ``X-Requested-With``) header that has the
  value ``XMLHttpRequest`` for the associated view callable to be found and
  called.  This is useful for detecting AJAX requests issued from jQuery,
  Prototype and other Javascript libraries.

  If ``xhr`` is not specified, the ``HTTP_X_REQUESTED_WITH`` HTTP header is
  not taken into consideration when deciding whether or not to invoke the
  associated view callable.

``accept``
  The value of this argument represents a match query for one or more
  mimetypes in the ``Accept`` HTTP request header.  If this value is
  specified, it must be in one of the following forms: a mimetype match token
  in the form ``text/plain``, a wildcard mimetype match token in the form
  ``text/*`` or a match-all wildcard mimetype match token in the form
  ``*/*``.  If any of the forms matches the ``Accept`` header of the request,
  this predicate will be true.

  If ``accept`` is not specified, the ``HTTP_ACCEPT`` HTTP header is not
  taken into consideration when deciding whether or not to invoke the
  associated view callable.

``header``
  This value represents an HTTP header name or a header name/value pair.

  If ``header`` is specified, it must be a header name or a
  ``headername:headervalue`` pair.

  If ``header`` is specified without a value (a bare header name only,
  e.g. ``If-Modified-Since``), the view will only be invoked if the HTTP
  header exists with any value in the request.

  If ``header`` is specified, and possesses a name/value pair
  (e.g. ``User-Agent:Mozilla/.*``), the view will only be invoked if the HTTP
  header exists *and* the HTTP header matches the value requested.  When the
  ``headervalue`` contains a ``:`` (colon), it will be considered a
  name/value pair (e.g. ``User-Agent:Mozilla/.*`` or ``Host:localhost``).
  The value portion should be a regular expression.

  Whether or not the value represents a header name or a header name/value
  pair, the case of the header name is not significant.

  If ``header`` is not specified, the composition, presence or absence of
  HTTP headers is not taken into consideration when deciding whether or not
  to invoke the associated view callable.

``path_info``
  This value represents a regular expression pattern that will be tested
  against the ``PATH_INFO`` WSGI environment variable to decide whether or
  not to call the associated view callable.  If the regex matches, this
  predicate will be ``True``.

  If ``path_info`` is not specified, the WSGI ``PATH_INFO`` is not taken into
  consideration when deciding whether or not to invoke the associated view
  callable.

``custom_predicates``
  If ``custom_predicates`` is specified, it must be a sequence of references
  to custom predicate callables.  Use custom predicates when no set of
  predefined predicates do what you need.  Custom predicates can be combined
  with predefined predicates as necessary.  Each custom predicate callable
  should accept two arguments: ``context`` and ``request`` and should return
  either ``True`` or ``False`` after doing arbitrary evaluation of the
  context resource and/or the request.  If all callables return ``True``, the
  associated view callable will be considered viable for a given request.

  If ``custom_predicates`` is not specified, no custom predicates are
  used.

.. index::
   single: view_config decorator

.. _mapping_views_using_a_decorator_section:

View Configuration Using the ``@view_config`` Decorator
~~~~~~~~~~~~~~~~~~~~~~~~~~~~~~~~~~~~~~~~~~~~~~~~~~~~~~~

For better locality of reference, you may use the
:class:`pyramid.view.view_config` decorator to associate your view functions
with URLs instead of using :term:`ZCML` or imperative configuration for the
same purpose.

.. warning::

   Using this feature tends to slows down application startup slightly, as
   more work is performed at application startup to scan for view
   declarations.

Usage of the ``view_config`` decorator is a form of :term:`declarative
configuration`, like ZCML, but in decorator form.
:class:`pyramid.view.view_config` can be used to associate :term:`view
configuration` information -- as done via the equivalent imperative code or
ZCML -- with a function that acts as a :app:`Pyramid` view callable.  All
arguments to the :meth:`pyramid.config.Configurator.add_view` method (save
for the ``view`` argument) are available in decorator form and mean precisely
the same thing.

An example of the :class:`pyramid.view.view_config` decorator might reside in
a :app:`Pyramid` application module ``views.py``:

.. ignore-next-block
.. code-block:: python
   :linenos:

   from resources import MyResource
   from pyramid.view import view_config
   from pyramid.response import Response

   @view_config(name='my_view', request_method='POST', context=MyResource,
                permission='read')
   def my_view(request):
       return Response('OK')

Using this decorator as above replaces the need to add this imperative
configuration stanza:

.. ignore-next-block
.. code-block:: python
   :linenos:

   config.add_view('.views.my_view', name='my_view', request_method='POST', 
                   context=MyResource, permission='read')

All arguments to ``view_config`` may be omitted.  For example:

.. code-block:: python
   :linenos:

   from pyramid.response import Response
   from pyramid.view import view_config

   @view_config()
   def my_view(request):
       """ My view """
       return Response()

Such a registration as the one directly above implies that the view name will
be ``my_view``, registered with a ``context`` argument that matches any
resource type, using no permission, registered against requests with any
request method, request type, request param, route name, or containment.

The mere existence of a ``@view_config`` decorator doesn't suffice to perform
view configuration.  All that the decorator does is "annotate" the function
with your configuration declarations, it doesn't process them. To make
:app:`Pyramid` process your :class:`pyramid.view.view_config` declarations,
you *must* do use the ``scan`` method of a
:class:`pyramid.config.Configurator`:

.. code-block:: python
   :linenos:

   # config is assumed to be an instance of the
   # pyramid.config.Configurator class
   config.scan()

.. note:: See :ref:`zcml_scanning` for information about how to invoke a scan
   via ZCML (if you're not using imperative configuration).

Please see :ref:`decorations_and_code_scanning` for detailed information
about what happens when code is scanned for configuration declarations
resulting from use of decorators like :class:`pyramid.view.view_config`.

See :ref:`configuration_module` for additional API arguments to the
:meth:`pyramid.config.Configurator.scan` method.  For example, the method
allows you to supply a ``package`` argument to better control exactly *which*
code will be scanned.

``@view_config`` Placement
++++++++++++++++++++++++++

A :class:`pyramid.view.view_config` decorator can be placed in various points
in your application.

If your view callable is a function, it may be used as a function decorator:

.. code-block:: python
   :linenos:

   from pyramid.view import view_config
   from pyramid.response import Response

   @view_config(name='edit')
   def edit(request):
       return Response('edited!')

If your view callable is a class, the decorator can also be used as a class
decorator in Python 2.6 and better (Python 2.5 and below do not support class
decorators).  All the arguments to the decorator are the same when applied
against a class as when they are applied against a function.  For example:

.. code-block:: python
   :linenos:

   from pyramid.response import Response
   from pyramid.view import view_config

   @view_config()
   class MyView(object):
       def __init__(self, request):
           self.request = request

       def __call__(self):
           return Response('hello')

You can use the :class:`pyramid.view.view_config` decorator as a simple
callable to manually decorate classes in Python 2.5 and below without the
decorator syntactic sugar, if you wish:

.. code-block:: python
   :linenos:

   from pyramid.response import Response
   from pyramid.view import view_config

   class MyView(object):
       def __init__(self, request):
           self.request = request

       def __call__(self):
           return Response('hello')

   my_view = view_config()(MyView)

More than one :class:`pyramid.view.view_config` decorator can be stacked on
top of any number of others.  Each decorator creates a separate view
registration.  For example:

.. code-block:: python
   :linenos:

   from pyramid.view import view_config
   from pyramid.response import Response

   @view_config(name='edit')
   @view_config(name='change')
   def edit(request):
       return Response('edited!')

This registers the same view under two different names.

The decorator can also be used against class methods:

.. code-block:: python
   :linenos:

   from pyramid.response import Response
   from pyramid.view import view_config

   class MyView(object):
       def __init__(self, request):
           self.request = request

       @view_config(name='hello')
       def amethod(self):
           return Response('hello')

When the decorator is used against a class method, a view is registered for
the *class*, so the class constructor must accept an argument list in one of
two forms: either it must accept a single argument ``request`` or it must
accept two arguments, ``context, request``.

The method which is decorated must return a :term:`response`.

Using the decorator against a particular method of a class is equivalent to
using the ``attr`` parameter in a decorator attached to the class itself.
For example, the above registration implied by the decorator being used
against the ``amethod`` method could be spelled equivalently as the below:

.. code-block:: python
   :linenos:

   from pyramid.response import Response
   from pyramid.view import view_config

   @view_config(attr='amethod', name='hello')
   class MyView(object):
       def __init__(self, request):
           self.request = request

       def amethod(self):
           return Response('hello')

.. index::
   single: add_view

.. _mapping_views_using_imperative_config_section:

View Registration Using :meth:`~pyramid.config.Configurator.add_view`
~~~~~~~~~~~~~~~~~~~~~~~~~~~~~~~~~~~~~~~~~~~~~~~~~~~~~~~~~~~~~~~~~~~~~~

The :meth:`pyramid.config.Configurator.add_view` method within
:ref:`configuration_module` is used to configure a view imperatively.  The
arguments to this method are very similar to the arguments that you provide
to the ``@view_config`` decorator.  For example:

.. code-block:: python
   :linenos:

   from pyramid.response import Response

   def hello_world(request):
       return Response('hello!')

   # config is assumed to be an instance of the
   # pyramid.config.Configurator class
   config.add_view(hello_world, name='hello.html')

The first argument, ``view``, is required.  It must either be a Python object
which is the view itself or a :term:`dotted Python name` to such an object.
All other arguments are optional.  See
:meth:`pyramid.config.Configurator.add_view` for more information.

.. _using_add_handler:

Handler Registration Using :meth:`~pyramid.config.Configurator.add_handler`
~~~~~~~~~~~~~~~~~~~~~~~~~~~~~~~~~~~~~~~~~~~~~~~~~~~~~~~~~~~~~~~~~~~~~~~~~~~

:app:`Pyramid` provides the special concept of a :term:`view handler`.  View
handlers are view classes that implement a number of methods, each of which
is a :term:`view callable` as a convenience for :term:`URL dispatch` users.

.. note:: 

   View handlers are *not* useful when using :term:`traversal`, only when using
   :term:`url dispatch`.  

Using a view handler instead of a plain function or class :term:`view
callable` makes it unnecessary to call
:meth:`pyramid.config.Configurator.add_route` (and/or
:meth:`pyramid.config.Configurator.add_view`) "by hand" multiple times,
making it more pleasant to register a collection of views as a single class
when using :term:`url dispatch`.  The view handler machinery also introduces
the concept of an ``action``, which is used as a :term:`view predicate` to
control which method of the handler is called.  The method name is the
default *action name* of a handler view callable.

The concept of a view handler is analogous to a "controller" in Pylons 1.0.

The view handler class is initialized by :app:`Pyramid` in the same manner as
a "plain" view class.  Its ``__init__`` is called with a request object (see
:ref:`class_as_view`).  It implements methods, each of which is a :term:`view
callable`.  When a request enters the system which corresponds with an
*action* related to one of its view callable methods, this method is called,
and it is expected to return a response.

Here's an example view handler class:

.. code-block:: python
    :linenos:
    
    from pyramid.response import Response
   
    from pyramid.view import action
   
    class Hello(object):
        def __init__(self, request):
            self.request = request
       
        def index(self):
            return Response('Hello world!')

        @action(renderer="mytemplate.mak")
        def bye(self):
            return {}

The :class:`pyramid.view.action` decorator is used to fine-tune the view
parameters for each potential view callable which is a method of the handler.

Handlers are added to application configuration via the
:meth:`pyramid.config.Configurator.add_handler` API.  The
:meth:`~pyramid.config.Configurator.add_handler` method will scan a
:term:`view handler` class and automatically set up view configurations for
its methods that represent "auto-exposed" view callable, or those that were
decorated explicitly with the :class:`~pyramid.view.action` decorator. This
decorator is used to setup additional view configuration information for
individual methods of the class, and can be used repeatedly for a single view
method to register multiple view configurations for it.

.. code-block:: python
    :linenos:

    from myapp.handlers import Hello
    config.add_handler('hello', '/hello/{action}', handler=Hello)

This example will result in a route being added for the pattern
``/hello/{action}``, and each method of the ``Hello`` class will then be
examined to see if it should be registered as a potential view callable when
the ``/hello/{action}`` pattern matches.  The value of ``{action}`` in the
route pattern will be used to determine which view should be called, and each
view in the class will be setup with a view predicate that requires a
specific ``action`` name.  By default, the action name for a method of a
handler is the method name.

If the URL was ``/hello/index``, the above example pattern would match, and,
by default, the ``index`` method of the ``Hello`` class would be called.

Alternatively, the action can be declared specifically for a URL to be
registered for a *specific* ``action`` name:

.. code-block:: python
    :linenos:
    
    from myapp.handlers import Hello
    config.add_handler('hello_index', '/hello/index', 
                       handler=Hello, action='index')

This will result one of the methods that are configured for the ``action`` of
'index' in the ``Hello`` handler class to be called. In this case the name of
the method is the same as  the action name: ``index``. However, this need not
be the case, as we will see below.

When calling :meth:`~pyramid.config.Configurator.add_handler`, an ``action``
is required in either the route pattern or as a keyword argument, but
**cannot appear in both places**. A ``handler`` argument must also be
supplied, which can be either a :term:`asset specification` or a Python
reference to the handler class. Additional keyword arguments are passed
directly through to :meth:`pyramid.config.Configurator.add_route`.

For example:

.. code-block:: python
    :linenos:
    
    config.add_handler('hello', '/hello/{action}',
                       handler='mypackage.handlers.MyHandler')

Multiple :meth:`~pyramid.config.Configurator.add_handler` calls can specify
the same handler, to register specific route names for different
handler/action combinations. For example:

.. code-block:: python
    :linenos:
    
    config.add_handler('hello_index', '/hello/index', 
                       handler=Hello, action='index')
    config.add_handler('bye_index', '/hello/bye', 
                       handler=Hello, action='bye')

.. note::

  Handler configuration may also be added to the system via :term:`ZCML` (see
  :ref:`zcml_handler_configuration`).

View Setup in the Handler Class
+++++++++++++++++++++++++++++++

A handler class can have a single class level attribute called
``__autoexpose__`` which should be a regular expression or the value
``None``. It's used to determine which method names will result in additional
view configurations being registered.

When :meth:`~pyramid.config.Configurator.add_handler` runs, every method in
the handler class will be searched and a view registered if the method name
matches the ``__autoexpose__`` regular expression, or if the method was
decorated with :class:`~pyramid.view.action`.

Every method in the handler class that has a name meeting the
``__autoexpose__`` regular expression will have a view registered for an
``action`` name corresponding to the method name. This functionality can be
disabled by setting the ``__autoexpose__`` attribute to ``None``:

.. code-block:: python
    :linenos:

    from pyramid.view import action
   
    class Hello(object):
        __autoexpose__ = None
        
        def __init__(self, request):
            self.request = request
        
        @action()
        def index(self):
            return Response('Hello world!')

        @action(renderer="mytemplate.mak")
        def bye(self):
            return {}

With auto-expose effectively disabled, no views will be registered for a
method unless it is specifically decorated with
:class:`~pyramid.view.action`.

Action Decorators in a Handler
++++++++++++++++++++++++++++++

The :class:`~pyramid.view.action` decorator registers view configuration
information on the handler method, which is used by
:meth:`~pyramid.config.Configurator.add_handler` to setup the view
configuration.

All keyword arguments are recorded, and passed to
:meth:`~pyramid.config.Configurator.add_view`. Any valid keyword arguments
for :meth:`~pyramid.config.Configurator.add_view` can thus be used with the
:class:`~pyramid.view.action` decorator to further restrict when the view
will be called.

One important difference is that a handler method can respond to an
``action`` name that is different from the method name by passing in a
``name`` argument.

Example:

.. code-block:: python
    :linenos:
    
    from pyramid.view import action
   
    class Hello(object):
        def __init__(self, request):
            self.request = request
        
        @action(name='index', renderer='created.mak', request_method='POST')
        def create(self):
            return {}

        @action(renderer="view_all.mak", request_method='GET')
        def index(self):
            return {}

This will register two views that require the ``action`` to be ``index``,
with the additional view predicate requiring a specific request method.

It can be useful to decorate a single method multiple times with
:class:`~pyramid.view.action`. Each action decorator will register a new view
for the method. By specifying different names and renderers for each action,
the same view logic can be exposed and rendered differently on multiple URLs.

Example:

.. code-block:: python
    :linenos:
    
    from pyramid.view import action
   
    class Hello(object):
        def __init__(self, request):
            self.request = request
        
        @action(name='home', renderer='home.mak')
        @action(name='about', renderer='about.mak')
        def show_template(self):
            # prep some template vars
            return {}

    # in the config
    config.add_handler('hello', '/hello/{action}', handler=Hello)

With this configuration, the url ``/hello/home`` will find a view
configuration that results in calling the ``show_template`` method, then
rendering the template with ``home.mak``, and the url ``/hello/about`` will
call the same method and render the ``about.mak`` template.

.. index::
   single: resource interfaces

.. _using_resource_interfaces:

Using Resource Interfaces In View Configuration
~~~~~~~~~~~~~~~~~~~~~~~~~~~~~~~~~~~~~~~~~~~~~~~

Instead of registering your views with a ``context`` that names a Python
resource *class*, you can optionally register a view callable with a
``context`` which is an :term:`interface`.  An interface can be attached
arbitrarily to any resource object.  View lookup treats context interfaces
specially, and therefore the identity of a resource can be divorced from that
of the class which implements it.  As a result, associating a view with an
interface can provide more flexibility for sharing a single view between two
or more different implementations of a resource type.  For example, if two
resource objects of different Python class types share the same interface,
you can use the same view configuration to specify both of them as a
``context``.

In order to make use of interfaces in your application during view dispatch,
you must create an interface and mark up your resource classes or instances
with interface declarations that refer to this interface.

To attach an interface to a resource *class*, you define the interface and
use the :func:`zope.interface.implements` function to associate the interface
with the class.

.. code-block:: python
   :linenos:

   from zope.interface import Interface
   from zope.interface import implements

   class IHello(Interface):
       """ A marker interface """

   class Hello(object):
       implements(IHello)

To attach an interface to a resource *instance*, you define the interface and
use the :func:`zope.interface.alsoProvides` function to associate the
interface with the instance.  This function mutates the instance in such a
way that the interface is attached to it.

.. code-block:: python
   :linenos:

   from zope.interface import Interface
   from zope.interface import alsoProvides

   class IHello(Interface):
       """ A marker interface """

   class Hello(object):
       pass

   def make_hello():
       hello = Hello()
       alsoProvides(hello, IHello)
       return hello

Regardless of how you associate an interface, with a resource instance, or a
resource class, the resulting code to associate that interface with a view
callable is the same.  Assuming the above code that defines an ``IHello``
interface lives in the root of your application, and its module is named
"resources.py", the interface declaration below will associate the
``mypackage.views.hello_world`` view with resources that implement, or
provide, this interface.

.. code-block:: python
   :linenos:

   # config is an instance of pyramid.config.Configurator

   config.add_view('mypackage.views.hello_world', name='hello.html',
                   context='mypackage.resources.IHello')

Any time a resource that is determined to be the :term:`context` provides
this interface, and a view named ``hello.html`` is looked up against it as
per the URL, the ``mypackage.views.hello_world`` view callable will be
invoked.

Note, in cases where a view is registered against a resource class, and a
view is also registered against an interface that the resource class
implements, an ambiguity arises. Views registered for the resource class take
precedence over any views registered for any interface the resource class
implements. Thus, if one view configuration names a ``context`` of both the
class type of a resource, and another view configuration names a ``context``
of interface implemented by the resource's class, and both view
configurations are otherwise identical, the view registered for the context's
class will "win".

For more information about defining resources with interfaces for use within
view configuration, see :ref:`resources_which_implement_interfaces`.

.. index::
   single: view security
   pair: security; view

.. _view_security_section:

Configuring View Security
~~~~~~~~~~~~~~~~~~~~~~~~~

If an :term:`authorization policy` is active, any :term:`permission` attached
to a :term:`view configuration` found during view lookup will be verified.
This will ensure that the currently authenticated user possesses that
permission against the :term:`context` resource before the view function is
actually called.  Here's an example of specifying a permission in a view
configuration using :meth:`pyramid.config.Configurator.add_view`:

.. code-block:: python
   :linenos:

   # config is an instance of pyramid.config.Configurator

   config.add_view('myproject.views.add_entry', name='add.html',
                   context='myproject.resources.IBlog', permission='add')

When an :term:`authorization policy` is enabled, this view will be protected
with the ``add`` permission.  The view will *not be called* if the user does
not possess the ``add`` permission relative to the current :term:`context`.
Instead the :term:`forbidden view` result will be returned to the client as
per :ref:`protecting_views`.

.. index::
   single: view lookup

.. _view_lookup:

View Lookup and Invocation
--------------------------

:term:`View lookup` is the :app:`Pyramid` subsystem responsible for finding
an invoking a :term:`view callable`.  The view lookup subsystem is passed a
:term:`context` and a :term:`request` object.

:term:`View configuration` information stored within in the
:term:`application registry` is compared against the context and request by
the view lookup subsystem in order to find the "best" view callable for the
set of circumstances implied by the context and request.

Predicate attributes of view configuration can be thought of like
"narrowers".  In general, the greater number of predicate attributes
possessed by a view's configuration, the more specific the circumstances need
to be before the registered view callable will be invoked.

For any given request, a view with five predicates will always be found and
evaluated before a view with two, for example.  All predicates must match for
the associated view to be called.

This does not mean however, that :app:`Pyramid` "stops looking" when it finds
a view registration with predicates that don't match.  If one set of view
predicates does not match, the "next most specific" view (if any) view is
consulted for predicates, and so on, until a view is found, or no view can be
matched up with the request.  The first view with a set of predicates all of
which match the request environment will be invoked.

If no view can be found with predicates which allow it to be matched up with
the request, :app:`Pyramid` will return an error to the user's browser,
representing a "not found" (404) page.  See :ref:`changing_the_notfound_view`
for more information about changing the default notfound view.

.. index::
   single: debugging not found errors
   single: not found error (debugging)

.. _debug_notfound_section:

:exc:`NotFound` Errors
~~~~~~~~~~~~~~~~~~~~~~

It's useful to be able to debug :exc:`NotFound` error responses when they
occur unexpectedly due to an application registry misconfiguration.  To debug
these errors, use the ``PYRAMID_DEBUG_NOTFOUND`` environment variable or the
``debug_notfound`` configuration file setting.  Details of why a view was not
found will be printed to ``stderr``, and the browser representation of the
error will include the same information.  See :ref:`environment_chapter` for
more information about how, and where to set these values.

Further Information
-------------------

The chapter entitled :ref:`renderers_chapter` explains how to create
functions (or instances/classes) which do not return a :term:`Response`
object, yet which still can be used as view callables.
=======
>>>>>>> 3fe316cb
<|MERGE_RESOLUTION|>--- conflicted
+++ resolved
@@ -407,1108 +407,3 @@
 
 Exception views can be configured with any view registration mechanism:
 ``@view_config`` decorator, ZCML, or imperative ``add_view`` styles.
-
-.. index::
-   single: unicode, views, and forms
-   single: forms, views, and unicode
-   single: views, forms, and unicode
-<<<<<<< HEAD
-
-Handling Form Submissions in View Callables (Unicode and Character Set Issues)
-~~~~~~~~~~~~~~~~~~~~~~~~~~~~~~~~~~~~~~~~~~~~~~~~~~~~~~~~~~~~~~~~~~~~~~~~~~~~~~
-
-Most web applications need to accept form submissions from web browsers and
-various other clients.  In :app:`Pyramid`, form submission handling logic is
-always part of a :term:`view`.  For a general overview of how to handle form
-submission data using the :term:`WebOb` API, see :ref:`webob_chapter` and
-`"Query and POST variables" within the WebOb documentation
-<http://pythonpaste.org/webob/reference.html#query-post-variables>`_.
-:app:`Pyramid` defers to WebOb for its request and response implementations,
-and handling form submission data is a property of the request
-implementation.  Understanding WebOb's request API is the key to
-understanding how to process form submission data.
-
-There are some defaults that you need to be aware of when trying to handle
-form submission data in a :app:`Pyramid` view.  Having high-order (i.e.,
-non-ASCII) characters in data contained within form submissions is
-exceedingly common, and the UTF-8 encoding is the most common encoding used
-on the web for character data. Since Unicode values are much saner than
-working with and storing bytestrings, :app:`Pyramid` configures the
-:term:`WebOb` request machinery to attempt to decode form submission values
-into Unicode from UTF-8 implicitly.  This implicit decoding happens when view
-code obtains form field values via the ``request.params``, ``request.GET``,
-or ``request.POST`` APIs (see :ref:`request_module` for details about these
-APIs).
-
-.. note::
-
-   Many people find the difference between Unicode and UTF-8 confusing.
-   Unicode is a standard for representing text that supports most of the
-   world's writing systems. However, there are many ways that Unicode data
-   can be encoded into bytes for transit and storage. UTF-8 is a specific
-   encoding for Unicode, that is backwards-compatible with ASCII. This makes
-   UTF-8 very convenient for encoding data where a large subset of that data
-   is ASCII characters, which is largely true on the web. UTF-8 is also the
-   standard character encoding for URLs.
-
-As an example, let's assume that the following form page is served up to a
-browser client, and its ``action`` points at some :app:`Pyramid` view code:
-
-.. code-block:: xml
-   :linenos:
-
-   <html xmlns="http://www.w3.org/1999/xhtml">
-     <head>
-       <meta http-equiv="Content-Type" content="text/html; charset=UTF-8"/>
-     </head>
-     <form method="POST" action="myview">
-       <div>
-         <input type="text" name="firstname"/>
-       </div> 
-       <div>
-         <input type="text" name="lastname"/>
-       </div>
-       <input type="submit" value="Submit"/>
-     </form>
-   </html>
-
-The ``myview`` view code in the :app:`Pyramid` application *must* expect that
-the values returned by ``request.params`` will be of type ``unicode``, as
-opposed to type ``str``. The following will work to accept a form post from
-the above form:
-
-.. code-block:: python
-   :linenos:
-
-   def myview(request):
-       firstname = request.params['firstname']
-       lastname = request.params['lastname']
-
-But the following ``myview`` view code *may not* work, as it tries to decode
-already-decoded (``unicode``) values obtained from ``request.params``:
-
-.. code-block:: python
-   :linenos:
-
-   def myview(request):
-       # the .decode('utf-8') will break below if there are any high-order
-       # characters in the firstname or lastname
-       firstname = request.params['firstname'].decode('utf-8')
-       lastname = request.params['lastname'].decode('utf-8')
-
-For implicit decoding to work reliably, you should ensure that every form you
-render that posts to a :app:`Pyramid` view explicitly defines a charset
-encoding of UTF-8. This can be done via a response that has a
-``;charset=UTF-8`` in its ``Content-Type`` header; or, as in the form above,
-with a ``meta http-equiv`` tag that implies that the charset is UTF-8 within
-the HTML ``head`` of the page containing the form.  This must be done
-explicitly because all known browser clients assume that they should encode
-form data in the same character set implied by ``Content-Type`` value of the
-response containing the form when subsequently submitting that form. There is
-no other generally accepted way to tell browser clients which charset to use
-to encode form data.  If you do not specify an encoding explicitly, the
-browser client will choose to encode form data in its default character set
-before submitting it, which may not be UTF-8 as the server expects.  If a
-request containing form data encoded in a non-UTF8 charset is handled by your
-view code, eventually the request code accessed within your view will throw
-an error when it can't decode some high-order character encoded in another
-character set within form data, e.g., when ``request.params['somename']`` is
-accessed.
-
-If you are using the :class:`pyramid.response.Response` class to generate a
-response, or if you use the ``render_template_*`` templating APIs, the UTF-8
-charset is set automatically as the default via the ``Content-Type`` header.
-If you return a ``Content-Type`` header without an explicit charset, a
-request will add a ``;charset=utf-8`` trailer to the ``Content-Type`` header
-value for you, for response content types that are textual
-(e.g. ``text/html``, ``application/xml``, etc) as it is rendered.  If you are
-using your own response object, you will need to ensure you do this yourself.
-
-.. note:: Only the *values* of request params obtained via
-   ``request.params``, ``request.GET`` or ``request.POST`` are decoded
-   to Unicode objects implicitly in the :app:`Pyramid` default
-   configuration.  The keys are still (byte) strings.
-
-.. index::
-   single: view configuration
-
-.. _view_configuration:
-
-View Configuration: Mapping a Resource or URL Pattern to a View Callable
-------------------------------------------------------------------------
-
-A developer makes a :term:`view callable` available for use within a
-:app:`Pyramid` application via :term:`view configuration`.  A view
-configuration associates a view callable with a set of statements that
-determine the set of circumstances which must be true for the view callable
-to be invoked.
-
-A view configuration statement is made about information present in the
-:term:`context` resource and the :term:`request`.
-
-View configuration is performed in one of these ways:
-
-- by running a :term:`scan` against application source code which has a
-  :class:`pyramid.view.view_config` decorator attached to a Python object as
-  per :class:`pyramid.view.view_config` and
-  :ref:`mapping_views_using_a_decorator_section`.
-
-- by using the :meth:`pyramid.config.Configurator.add_view` method as per
-  :meth:`pyramid.config.Configurator.add_view` and
-  :ref:`mapping_views_using_imperative_config_section`.
-
-- By specifying a view within a :term:`route configuration`.  View
-  configuration via a route configuration is performed by using the
-  :meth:`pyramid.config.Configurator.add_route` method, passing a ``view``
-  argument specifying a view callable.
-
-- by using the :meth:`pyramid.config.Configurator.add_handler` against a
-  :term:`view handler` class (useful only for :term:`URL dispatch`
-  applications).
-
-.. note:: You can also add view configuration by adding a ``<view>``,
-   ``<route>`` or ``<handler>`` declaration to :term:`ZCML` used by your
-   application as per :ref:`mapping_views_using_zcml_section`,
-   :ref:`view_directive`, :ref:`route_directive` or :ref:`handler_directive`.
-
-.. _view_configuration_parameters:
-
-View Configuration Parameters
-~~~~~~~~~~~~~~~~~~~~~~~~~~~~~
-
-All forms of view configuration accept the same general types of arguments.
-
-Many arguments supplied during view configuration are :term:`view predicate`
-arguments.  View predicate arguments used during view configuration are used
-to narrow the set of circumstances in which :mod:`view lookup` will find a
-particular view callable.  In general, the fewer number of predicates which
-are supplied to a particular view configuration, the more likely it is that
-the associated view callable will be invoked.  The greater the number
-supplied, the less likely.
-
-Some view configuration arguments are non-predicate arguments.  These tend to
-modify the response of the view callable or prevent the view callable from
-being invoked due to an authorization policy.  The presence of non-predicate
-arguments in a view configuration does not narrow the circumstances in which
-the view callable will be invoked.
-
-Non-Predicate Arguments
-+++++++++++++++++++++++
-
-``permission``
-  The name of a :term:`permission` that the user must possess in order to
-  invoke the :term:`view callable`.  See :ref:`view_security_section` for
-  more information about view security and permissions.
-  
-  If ``permission`` is not supplied, no permission is registered for this
-  view (it's accessible by any caller).
-
-``attr``
-  The view machinery defaults to using the ``__call__`` method of the
-  :term:`view callable` (or the function itself, if the view callable is a
-  function) to obtain a response.  The ``attr`` value allows you to vary the
-  method attribute used to obtain the response.  For example, if your view
-  was a class, and the class has a method named ``index`` and you wanted to
-  use this method instead of the class' ``__call__`` method to return the
-  response, you'd say ``attr="index"`` in the view configuration for the
-  view.  This is most useful when the view definition is a class.
-
-  If ``attr`` is not supplied, ``None`` is used (implying the function itself
-  if the view is a function, or the ``__call__`` callable attribute if the
-  view is a class).
-
-``renderer``
-  Denotes the :term:`renderer` implementation which will be used to construct
-  a :term:`response` from the associated view callable's return value. (see
-  also :ref:`renderers_chapter`).
-
-  This is either a single string term (e.g. ``json``) or a string implying a
-  path or :term:`asset specification` (e.g. ``templates/views.pt``) naming a
-  :term:`renderer` implementation.  If the ``renderer`` value does not
-  contain a dot (``.``), the specified string will be used to look up a
-  renderer implementation, and that renderer implementation will be used to
-  construct a response from the view return value.  If the ``renderer`` value
-  contains a dot (``.``), the specified term will be treated as a path, and
-  the filename extension of the last element in the path will be used to look
-  up the renderer implementation, which will be passed the full path.
-
-  When the renderer is a path, although a path is usually just a simple
-  relative pathname (e.g. ``templates/foo.pt``, implying that a template
-  named "foo.pt" is in the "templates" directory relative to the directory of
-  the current :term:`package`), a path can be absolute, starting with a slash
-  on UNIX or a drive letter prefix on Windows.  The path can alternately be a
-  :term:`asset specification` in the form
-  ``some.dotted.package_name:relative/path``, making it possible to address
-  template assets which live in a separate package.
-
-  The ``renderer`` attribute is optional.  If it is not defined, the "null"
-  renderer is assumed (no rendering is performed and the value is passed back
-  to the upstream :app:`Pyramid` machinery unmolested).  Note that if the
-  view callable itself returns a :term:`response` (see :ref:`the_response`),
-  the specified renderer implementation is never called.
-
-``wrapper``
-  The :term:`view name` of a different :term:`view configuration` which will
-  receive the response body of this view as the ``request.wrapped_body``
-  attribute of its own :term:`request`, and the :term:`response` returned by
-  this view as the ``request.wrapped_response`` attribute of its own request.
-  Using a wrapper makes it possible to "chain" views together to form a
-  composite response.  The response of the outermost wrapper view will be
-  returned to the user.  The wrapper view will be found as any view is found:
-  see :ref:`view_lookup`.  The "best" wrapper view will be found based on the
-  lookup ordering: "under the hood" this wrapper view is looked up via
-  ``pyramid.view.render_view_to_response(context, request,
-  'wrapper_viewname')``. The context and request of a wrapper view is the
-  same context and request of the inner view.
-
-  If ``wrapper`` is not supplied, no wrapper view is used.
-
-``decorator``
-  A :term:`dotted Python name` to function (or the function itself) which
-  will be used to decorate the registered :term:`view callable`.  The
-  decorator function will be called with the view callable as a single
-  argument.  The view callable it is passed will accept ``(context,
-  request)``.  The decorator must return a replacement view callable which
-  also accepts ``(context, request)``.
-          
-``mapper``
-  A Python object or :term:`dotted Python name` which refers to a :term:`view
-  mapper`, or ``None``.  By default it is ``None``, which indicates that the
-  view should use the default view mapper.  This plug-point is useful for
-  Pyramid extension developers, but it's not very useful for 'civilians' who
-  are just developing stock Pyramid applications. Pay no attention to the man
-  behind the curtain.
-
-Predicate Arguments
-+++++++++++++++++++
-
-These arguments modify view lookup behavior. In general, the more predicate
-arguments that are supplied, the more specific, and narrower the usage of the
-configured view.
-
-``name``
-  The :term:`view name` required to match this view callable.  Read
-  :ref:`traversal_chapter` to understand the concept of a view name.
-
-  If ``name`` is not supplied, the empty string is used (implying the default
-  view).
-
-``context``
-  An object representing a Python class that the :term:`context` resource
-  must be an instance of *or* the :term:`interface` that the :term:`context`
-  resource must provide in order for this view to be found and called.  This
-  predicate is true when the :term:`context` resource is an instance of the
-  represented class or if the :term:`context` resource provides the
-  represented interface; it is otherwise false.
-
-  If ``context`` is not supplied, the value ``None``, which matches any
-  resource, is used.
-
-``route_name``
-  If ``route_name`` is supplied, the view callable will be invoked only when
-  the named route has matched.
-
-  This value must match the ``name`` of a :term:`route configuration`
-  declaration (see :ref:`urldispatch_chapter`) that must match before this
-  view will be called.  Note that the ``route`` configuration referred to by
-  ``route_name`` will usually have a ``*traverse`` token in the value of its
-  ``pattern``, representing a part of the path that will be used by
-  :term:`traversal` against the result of the route's :term:`root factory`.
-
-  If ``route_name`` is not supplied, the view callable will be have a chance
-  of being invoked if no other route was matched. This is when the
-  request/context pair found via :term:`resource location` does not indicate
-  it matched any configured route.
-
-``request_type``
-  This value should be an :term:`interface` that the :term:`request` must
-  provide in order for this view to be found and called.
-
-  If ``request_type`` is not supplied, the value ``None`` is used, implying
-  any request type.
-
-  *This is an advanced feature, not often used by "civilians"*.
-
-``request_method``
-  This value can either be one of the strings ``GET``, ``POST``, ``PUT``,
-  ``DELETE``, or ``HEAD`` representing an HTTP ``REQUEST_METHOD``.  A view
-  declaration with this argument ensures that the view will only be called
-  when the request's ``method`` attribute (aka the ``REQUEST_METHOD`` of the
-  WSGI environment) string matches the supplied value.
-
-  If ``request_method`` is not supplied, the view will be invoked regardless
-  of the ``REQUEST_METHOD`` of the :term:`WSGI` environment.
-
-``request_param``
-  This value can be any string.  A view declaration with this argument
-  ensures that the view will only be called when the :term:`request` has a
-  key in the ``request.params`` dictionary (an HTTP ``GET`` or ``POST``
-  variable) that has a name which matches the supplied value.
-
-  If the value supplied has a ``=`` sign in it,
-  e.g. ``request_params="foo=123"``, then the key (``foo``) must both exist
-  in the ``request.params`` dictionary, *and* the value must match the right
-  hand side of the expression (``123``) for the view to "match" the current
-  request.
-
-  If ``request_param`` is not supplied, the view will be invoked without
-  consideration of keys and values in the ``request.params`` dictionary.
-
-``containment``
-  This value should be a reference to a Python class or :term:`interface`
-  that a parent object in the context resource's :term:`lineage` must provide
-  in order for this view to be found and called.  The resources in your
-  resource tree must be "location-aware" to use this feature.
-
-  If ``containment`` is not supplied, the interfaces and classes in the
-  lineage are not considered when deciding whether or not to invoke the view
-  callable.
-
-  See :ref:`location_aware` for more information about location-awareness.
-
-``xhr``
-  This value should be either ``True`` or ``False``.  If this value is
-  specified and is ``True``, the :term:`WSGI` environment must possess an
-  ``HTTP_X_REQUESTED_WITH`` (aka ``X-Requested-With``) header that has the
-  value ``XMLHttpRequest`` for the associated view callable to be found and
-  called.  This is useful for detecting AJAX requests issued from jQuery,
-  Prototype and other Javascript libraries.
-
-  If ``xhr`` is not specified, the ``HTTP_X_REQUESTED_WITH`` HTTP header is
-  not taken into consideration when deciding whether or not to invoke the
-  associated view callable.
-
-``accept``
-  The value of this argument represents a match query for one or more
-  mimetypes in the ``Accept`` HTTP request header.  If this value is
-  specified, it must be in one of the following forms: a mimetype match token
-  in the form ``text/plain``, a wildcard mimetype match token in the form
-  ``text/*`` or a match-all wildcard mimetype match token in the form
-  ``*/*``.  If any of the forms matches the ``Accept`` header of the request,
-  this predicate will be true.
-
-  If ``accept`` is not specified, the ``HTTP_ACCEPT`` HTTP header is not
-  taken into consideration when deciding whether or not to invoke the
-  associated view callable.
-
-``header``
-  This value represents an HTTP header name or a header name/value pair.
-
-  If ``header`` is specified, it must be a header name or a
-  ``headername:headervalue`` pair.
-
-  If ``header`` is specified without a value (a bare header name only,
-  e.g. ``If-Modified-Since``), the view will only be invoked if the HTTP
-  header exists with any value in the request.
-
-  If ``header`` is specified, and possesses a name/value pair
-  (e.g. ``User-Agent:Mozilla/.*``), the view will only be invoked if the HTTP
-  header exists *and* the HTTP header matches the value requested.  When the
-  ``headervalue`` contains a ``:`` (colon), it will be considered a
-  name/value pair (e.g. ``User-Agent:Mozilla/.*`` or ``Host:localhost``).
-  The value portion should be a regular expression.
-
-  Whether or not the value represents a header name or a header name/value
-  pair, the case of the header name is not significant.
-
-  If ``header`` is not specified, the composition, presence or absence of
-  HTTP headers is not taken into consideration when deciding whether or not
-  to invoke the associated view callable.
-
-``path_info``
-  This value represents a regular expression pattern that will be tested
-  against the ``PATH_INFO`` WSGI environment variable to decide whether or
-  not to call the associated view callable.  If the regex matches, this
-  predicate will be ``True``.
-
-  If ``path_info`` is not specified, the WSGI ``PATH_INFO`` is not taken into
-  consideration when deciding whether or not to invoke the associated view
-  callable.
-
-``custom_predicates``
-  If ``custom_predicates`` is specified, it must be a sequence of references
-  to custom predicate callables.  Use custom predicates when no set of
-  predefined predicates do what you need.  Custom predicates can be combined
-  with predefined predicates as necessary.  Each custom predicate callable
-  should accept two arguments: ``context`` and ``request`` and should return
-  either ``True`` or ``False`` after doing arbitrary evaluation of the
-  context resource and/or the request.  If all callables return ``True``, the
-  associated view callable will be considered viable for a given request.
-
-  If ``custom_predicates`` is not specified, no custom predicates are
-  used.
-
-.. index::
-   single: view_config decorator
-
-.. _mapping_views_using_a_decorator_section:
-
-View Configuration Using the ``@view_config`` Decorator
-~~~~~~~~~~~~~~~~~~~~~~~~~~~~~~~~~~~~~~~~~~~~~~~~~~~~~~~
-
-For better locality of reference, you may use the
-:class:`pyramid.view.view_config` decorator to associate your view functions
-with URLs instead of using :term:`ZCML` or imperative configuration for the
-same purpose.
-
-.. warning::
-
-   Using this feature tends to slows down application startup slightly, as
-   more work is performed at application startup to scan for view
-   declarations.
-
-Usage of the ``view_config`` decorator is a form of :term:`declarative
-configuration`, like ZCML, but in decorator form.
-:class:`pyramid.view.view_config` can be used to associate :term:`view
-configuration` information -- as done via the equivalent imperative code or
-ZCML -- with a function that acts as a :app:`Pyramid` view callable.  All
-arguments to the :meth:`pyramid.config.Configurator.add_view` method (save
-for the ``view`` argument) are available in decorator form and mean precisely
-the same thing.
-
-An example of the :class:`pyramid.view.view_config` decorator might reside in
-a :app:`Pyramid` application module ``views.py``:
-
-.. ignore-next-block
-.. code-block:: python
-   :linenos:
-
-   from resources import MyResource
-   from pyramid.view import view_config
-   from pyramid.response import Response
-
-   @view_config(name='my_view', request_method='POST', context=MyResource,
-                permission='read')
-   def my_view(request):
-       return Response('OK')
-
-Using this decorator as above replaces the need to add this imperative
-configuration stanza:
-
-.. ignore-next-block
-.. code-block:: python
-   :linenos:
-
-   config.add_view('.views.my_view', name='my_view', request_method='POST', 
-                   context=MyResource, permission='read')
-
-All arguments to ``view_config`` may be omitted.  For example:
-
-.. code-block:: python
-   :linenos:
-
-   from pyramid.response import Response
-   from pyramid.view import view_config
-
-   @view_config()
-   def my_view(request):
-       """ My view """
-       return Response()
-
-Such a registration as the one directly above implies that the view name will
-be ``my_view``, registered with a ``context`` argument that matches any
-resource type, using no permission, registered against requests with any
-request method, request type, request param, route name, or containment.
-
-The mere existence of a ``@view_config`` decorator doesn't suffice to perform
-view configuration.  All that the decorator does is "annotate" the function
-with your configuration declarations, it doesn't process them. To make
-:app:`Pyramid` process your :class:`pyramid.view.view_config` declarations,
-you *must* do use the ``scan`` method of a
-:class:`pyramid.config.Configurator`:
-
-.. code-block:: python
-   :linenos:
-
-   # config is assumed to be an instance of the
-   # pyramid.config.Configurator class
-   config.scan()
-
-.. note:: See :ref:`zcml_scanning` for information about how to invoke a scan
-   via ZCML (if you're not using imperative configuration).
-
-Please see :ref:`decorations_and_code_scanning` for detailed information
-about what happens when code is scanned for configuration declarations
-resulting from use of decorators like :class:`pyramid.view.view_config`.
-
-See :ref:`configuration_module` for additional API arguments to the
-:meth:`pyramid.config.Configurator.scan` method.  For example, the method
-allows you to supply a ``package`` argument to better control exactly *which*
-code will be scanned.
-
-``@view_config`` Placement
-++++++++++++++++++++++++++
-
-A :class:`pyramid.view.view_config` decorator can be placed in various points
-in your application.
-
-If your view callable is a function, it may be used as a function decorator:
-
-.. code-block:: python
-   :linenos:
-
-   from pyramid.view import view_config
-   from pyramid.response import Response
-
-   @view_config(name='edit')
-   def edit(request):
-       return Response('edited!')
-
-If your view callable is a class, the decorator can also be used as a class
-decorator in Python 2.6 and better (Python 2.5 and below do not support class
-decorators).  All the arguments to the decorator are the same when applied
-against a class as when they are applied against a function.  For example:
-
-.. code-block:: python
-   :linenos:
-
-   from pyramid.response import Response
-   from pyramid.view import view_config
-
-   @view_config()
-   class MyView(object):
-       def __init__(self, request):
-           self.request = request
-
-       def __call__(self):
-           return Response('hello')
-
-You can use the :class:`pyramid.view.view_config` decorator as a simple
-callable to manually decorate classes in Python 2.5 and below without the
-decorator syntactic sugar, if you wish:
-
-.. code-block:: python
-   :linenos:
-
-   from pyramid.response import Response
-   from pyramid.view import view_config
-
-   class MyView(object):
-       def __init__(self, request):
-           self.request = request
-
-       def __call__(self):
-           return Response('hello')
-
-   my_view = view_config()(MyView)
-
-More than one :class:`pyramid.view.view_config` decorator can be stacked on
-top of any number of others.  Each decorator creates a separate view
-registration.  For example:
-
-.. code-block:: python
-   :linenos:
-
-   from pyramid.view import view_config
-   from pyramid.response import Response
-
-   @view_config(name='edit')
-   @view_config(name='change')
-   def edit(request):
-       return Response('edited!')
-
-This registers the same view under two different names.
-
-The decorator can also be used against class methods:
-
-.. code-block:: python
-   :linenos:
-
-   from pyramid.response import Response
-   from pyramid.view import view_config
-
-   class MyView(object):
-       def __init__(self, request):
-           self.request = request
-
-       @view_config(name='hello')
-       def amethod(self):
-           return Response('hello')
-
-When the decorator is used against a class method, a view is registered for
-the *class*, so the class constructor must accept an argument list in one of
-two forms: either it must accept a single argument ``request`` or it must
-accept two arguments, ``context, request``.
-
-The method which is decorated must return a :term:`response`.
-
-Using the decorator against a particular method of a class is equivalent to
-using the ``attr`` parameter in a decorator attached to the class itself.
-For example, the above registration implied by the decorator being used
-against the ``amethod`` method could be spelled equivalently as the below:
-
-.. code-block:: python
-   :linenos:
-
-   from pyramid.response import Response
-   from pyramid.view import view_config
-
-   @view_config(attr='amethod', name='hello')
-   class MyView(object):
-       def __init__(self, request):
-           self.request = request
-
-       def amethod(self):
-           return Response('hello')
-
-.. index::
-   single: add_view
-
-.. _mapping_views_using_imperative_config_section:
-
-View Registration Using :meth:`~pyramid.config.Configurator.add_view`
-~~~~~~~~~~~~~~~~~~~~~~~~~~~~~~~~~~~~~~~~~~~~~~~~~~~~~~~~~~~~~~~~~~~~~~
-
-The :meth:`pyramid.config.Configurator.add_view` method within
-:ref:`configuration_module` is used to configure a view imperatively.  The
-arguments to this method are very similar to the arguments that you provide
-to the ``@view_config`` decorator.  For example:
-
-.. code-block:: python
-   :linenos:
-
-   from pyramid.response import Response
-
-   def hello_world(request):
-       return Response('hello!')
-
-   # config is assumed to be an instance of the
-   # pyramid.config.Configurator class
-   config.add_view(hello_world, name='hello.html')
-
-The first argument, ``view``, is required.  It must either be a Python object
-which is the view itself or a :term:`dotted Python name` to such an object.
-All other arguments are optional.  See
-:meth:`pyramid.config.Configurator.add_view` for more information.
-
-.. _using_add_handler:
-
-Handler Registration Using :meth:`~pyramid.config.Configurator.add_handler`
-~~~~~~~~~~~~~~~~~~~~~~~~~~~~~~~~~~~~~~~~~~~~~~~~~~~~~~~~~~~~~~~~~~~~~~~~~~~
-
-:app:`Pyramid` provides the special concept of a :term:`view handler`.  View
-handlers are view classes that implement a number of methods, each of which
-is a :term:`view callable` as a convenience for :term:`URL dispatch` users.
-
-.. note:: 
-
-   View handlers are *not* useful when using :term:`traversal`, only when using
-   :term:`url dispatch`.  
-
-Using a view handler instead of a plain function or class :term:`view
-callable` makes it unnecessary to call
-:meth:`pyramid.config.Configurator.add_route` (and/or
-:meth:`pyramid.config.Configurator.add_view`) "by hand" multiple times,
-making it more pleasant to register a collection of views as a single class
-when using :term:`url dispatch`.  The view handler machinery also introduces
-the concept of an ``action``, which is used as a :term:`view predicate` to
-control which method of the handler is called.  The method name is the
-default *action name* of a handler view callable.
-
-The concept of a view handler is analogous to a "controller" in Pylons 1.0.
-
-The view handler class is initialized by :app:`Pyramid` in the same manner as
-a "plain" view class.  Its ``__init__`` is called with a request object (see
-:ref:`class_as_view`).  It implements methods, each of which is a :term:`view
-callable`.  When a request enters the system which corresponds with an
-*action* related to one of its view callable methods, this method is called,
-and it is expected to return a response.
-
-Here's an example view handler class:
-
-.. code-block:: python
-    :linenos:
-    
-    from pyramid.response import Response
-   
-    from pyramid.view import action
-   
-    class Hello(object):
-        def __init__(self, request):
-            self.request = request
-       
-        def index(self):
-            return Response('Hello world!')
-
-        @action(renderer="mytemplate.mak")
-        def bye(self):
-            return {}
-
-The :class:`pyramid.view.action` decorator is used to fine-tune the view
-parameters for each potential view callable which is a method of the handler.
-
-Handlers are added to application configuration via the
-:meth:`pyramid.config.Configurator.add_handler` API.  The
-:meth:`~pyramid.config.Configurator.add_handler` method will scan a
-:term:`view handler` class and automatically set up view configurations for
-its methods that represent "auto-exposed" view callable, or those that were
-decorated explicitly with the :class:`~pyramid.view.action` decorator. This
-decorator is used to setup additional view configuration information for
-individual methods of the class, and can be used repeatedly for a single view
-method to register multiple view configurations for it.
-
-.. code-block:: python
-    :linenos:
-
-    from myapp.handlers import Hello
-    config.add_handler('hello', '/hello/{action}', handler=Hello)
-
-This example will result in a route being added for the pattern
-``/hello/{action}``, and each method of the ``Hello`` class will then be
-examined to see if it should be registered as a potential view callable when
-the ``/hello/{action}`` pattern matches.  The value of ``{action}`` in the
-route pattern will be used to determine which view should be called, and each
-view in the class will be setup with a view predicate that requires a
-specific ``action`` name.  By default, the action name for a method of a
-handler is the method name.
-
-If the URL was ``/hello/index``, the above example pattern would match, and,
-by default, the ``index`` method of the ``Hello`` class would be called.
-
-Alternatively, the action can be declared specifically for a URL to be
-registered for a *specific* ``action`` name:
-
-.. code-block:: python
-    :linenos:
-    
-    from myapp.handlers import Hello
-    config.add_handler('hello_index', '/hello/index', 
-                       handler=Hello, action='index')
-
-This will result one of the methods that are configured for the ``action`` of
-'index' in the ``Hello`` handler class to be called. In this case the name of
-the method is the same as  the action name: ``index``. However, this need not
-be the case, as we will see below.
-
-When calling :meth:`~pyramid.config.Configurator.add_handler`, an ``action``
-is required in either the route pattern or as a keyword argument, but
-**cannot appear in both places**. A ``handler`` argument must also be
-supplied, which can be either a :term:`asset specification` or a Python
-reference to the handler class. Additional keyword arguments are passed
-directly through to :meth:`pyramid.config.Configurator.add_route`.
-
-For example:
-
-.. code-block:: python
-    :linenos:
-    
-    config.add_handler('hello', '/hello/{action}',
-                       handler='mypackage.handlers.MyHandler')
-
-Multiple :meth:`~pyramid.config.Configurator.add_handler` calls can specify
-the same handler, to register specific route names for different
-handler/action combinations. For example:
-
-.. code-block:: python
-    :linenos:
-    
-    config.add_handler('hello_index', '/hello/index', 
-                       handler=Hello, action='index')
-    config.add_handler('bye_index', '/hello/bye', 
-                       handler=Hello, action='bye')
-
-.. note::
-
-  Handler configuration may also be added to the system via :term:`ZCML` (see
-  :ref:`zcml_handler_configuration`).
-
-View Setup in the Handler Class
-+++++++++++++++++++++++++++++++
-
-A handler class can have a single class level attribute called
-``__autoexpose__`` which should be a regular expression or the value
-``None``. It's used to determine which method names will result in additional
-view configurations being registered.
-
-When :meth:`~pyramid.config.Configurator.add_handler` runs, every method in
-the handler class will be searched and a view registered if the method name
-matches the ``__autoexpose__`` regular expression, or if the method was
-decorated with :class:`~pyramid.view.action`.
-
-Every method in the handler class that has a name meeting the
-``__autoexpose__`` regular expression will have a view registered for an
-``action`` name corresponding to the method name. This functionality can be
-disabled by setting the ``__autoexpose__`` attribute to ``None``:
-
-.. code-block:: python
-    :linenos:
-
-    from pyramid.view import action
-   
-    class Hello(object):
-        __autoexpose__ = None
-        
-        def __init__(self, request):
-            self.request = request
-        
-        @action()
-        def index(self):
-            return Response('Hello world!')
-
-        @action(renderer="mytemplate.mak")
-        def bye(self):
-            return {}
-
-With auto-expose effectively disabled, no views will be registered for a
-method unless it is specifically decorated with
-:class:`~pyramid.view.action`.
-
-Action Decorators in a Handler
-++++++++++++++++++++++++++++++
-
-The :class:`~pyramid.view.action` decorator registers view configuration
-information on the handler method, which is used by
-:meth:`~pyramid.config.Configurator.add_handler` to setup the view
-configuration.
-
-All keyword arguments are recorded, and passed to
-:meth:`~pyramid.config.Configurator.add_view`. Any valid keyword arguments
-for :meth:`~pyramid.config.Configurator.add_view` can thus be used with the
-:class:`~pyramid.view.action` decorator to further restrict when the view
-will be called.
-
-One important difference is that a handler method can respond to an
-``action`` name that is different from the method name by passing in a
-``name`` argument.
-
-Example:
-
-.. code-block:: python
-    :linenos:
-    
-    from pyramid.view import action
-   
-    class Hello(object):
-        def __init__(self, request):
-            self.request = request
-        
-        @action(name='index', renderer='created.mak', request_method='POST')
-        def create(self):
-            return {}
-
-        @action(renderer="view_all.mak", request_method='GET')
-        def index(self):
-            return {}
-
-This will register two views that require the ``action`` to be ``index``,
-with the additional view predicate requiring a specific request method.
-
-It can be useful to decorate a single method multiple times with
-:class:`~pyramid.view.action`. Each action decorator will register a new view
-for the method. By specifying different names and renderers for each action,
-the same view logic can be exposed and rendered differently on multiple URLs.
-
-Example:
-
-.. code-block:: python
-    :linenos:
-    
-    from pyramid.view import action
-   
-    class Hello(object):
-        def __init__(self, request):
-            self.request = request
-        
-        @action(name='home', renderer='home.mak')
-        @action(name='about', renderer='about.mak')
-        def show_template(self):
-            # prep some template vars
-            return {}
-
-    # in the config
-    config.add_handler('hello', '/hello/{action}', handler=Hello)
-
-With this configuration, the url ``/hello/home`` will find a view
-configuration that results in calling the ``show_template`` method, then
-rendering the template with ``home.mak``, and the url ``/hello/about`` will
-call the same method and render the ``about.mak`` template.
-
-.. index::
-   single: resource interfaces
-
-.. _using_resource_interfaces:
-
-Using Resource Interfaces In View Configuration
-~~~~~~~~~~~~~~~~~~~~~~~~~~~~~~~~~~~~~~~~~~~~~~~
-
-Instead of registering your views with a ``context`` that names a Python
-resource *class*, you can optionally register a view callable with a
-``context`` which is an :term:`interface`.  An interface can be attached
-arbitrarily to any resource object.  View lookup treats context interfaces
-specially, and therefore the identity of a resource can be divorced from that
-of the class which implements it.  As a result, associating a view with an
-interface can provide more flexibility for sharing a single view between two
-or more different implementations of a resource type.  For example, if two
-resource objects of different Python class types share the same interface,
-you can use the same view configuration to specify both of them as a
-``context``.
-
-In order to make use of interfaces in your application during view dispatch,
-you must create an interface and mark up your resource classes or instances
-with interface declarations that refer to this interface.
-
-To attach an interface to a resource *class*, you define the interface and
-use the :func:`zope.interface.implements` function to associate the interface
-with the class.
-
-.. code-block:: python
-   :linenos:
-
-   from zope.interface import Interface
-   from zope.interface import implements
-
-   class IHello(Interface):
-       """ A marker interface """
-
-   class Hello(object):
-       implements(IHello)
-
-To attach an interface to a resource *instance*, you define the interface and
-use the :func:`zope.interface.alsoProvides` function to associate the
-interface with the instance.  This function mutates the instance in such a
-way that the interface is attached to it.
-
-.. code-block:: python
-   :linenos:
-
-   from zope.interface import Interface
-   from zope.interface import alsoProvides
-
-   class IHello(Interface):
-       """ A marker interface """
-
-   class Hello(object):
-       pass
-
-   def make_hello():
-       hello = Hello()
-       alsoProvides(hello, IHello)
-       return hello
-
-Regardless of how you associate an interface, with a resource instance, or a
-resource class, the resulting code to associate that interface with a view
-callable is the same.  Assuming the above code that defines an ``IHello``
-interface lives in the root of your application, and its module is named
-"resources.py", the interface declaration below will associate the
-``mypackage.views.hello_world`` view with resources that implement, or
-provide, this interface.
-
-.. code-block:: python
-   :linenos:
-
-   # config is an instance of pyramid.config.Configurator
-
-   config.add_view('mypackage.views.hello_world', name='hello.html',
-                   context='mypackage.resources.IHello')
-
-Any time a resource that is determined to be the :term:`context` provides
-this interface, and a view named ``hello.html`` is looked up against it as
-per the URL, the ``mypackage.views.hello_world`` view callable will be
-invoked.
-
-Note, in cases where a view is registered against a resource class, and a
-view is also registered against an interface that the resource class
-implements, an ambiguity arises. Views registered for the resource class take
-precedence over any views registered for any interface the resource class
-implements. Thus, if one view configuration names a ``context`` of both the
-class type of a resource, and another view configuration names a ``context``
-of interface implemented by the resource's class, and both view
-configurations are otherwise identical, the view registered for the context's
-class will "win".
-
-For more information about defining resources with interfaces for use within
-view configuration, see :ref:`resources_which_implement_interfaces`.
-
-.. index::
-   single: view security
-   pair: security; view
-
-.. _view_security_section:
-
-Configuring View Security
-~~~~~~~~~~~~~~~~~~~~~~~~~
-
-If an :term:`authorization policy` is active, any :term:`permission` attached
-to a :term:`view configuration` found during view lookup will be verified.
-This will ensure that the currently authenticated user possesses that
-permission against the :term:`context` resource before the view function is
-actually called.  Here's an example of specifying a permission in a view
-configuration using :meth:`pyramid.config.Configurator.add_view`:
-
-.. code-block:: python
-   :linenos:
-
-   # config is an instance of pyramid.config.Configurator
-
-   config.add_view('myproject.views.add_entry', name='add.html',
-                   context='myproject.resources.IBlog', permission='add')
-
-When an :term:`authorization policy` is enabled, this view will be protected
-with the ``add`` permission.  The view will *not be called* if the user does
-not possess the ``add`` permission relative to the current :term:`context`.
-Instead the :term:`forbidden view` result will be returned to the client as
-per :ref:`protecting_views`.
-
-.. index::
-   single: view lookup
-
-.. _view_lookup:
-
-View Lookup and Invocation
---------------------------
-
-:term:`View lookup` is the :app:`Pyramid` subsystem responsible for finding
-an invoking a :term:`view callable`.  The view lookup subsystem is passed a
-:term:`context` and a :term:`request` object.
-
-:term:`View configuration` information stored within in the
-:term:`application registry` is compared against the context and request by
-the view lookup subsystem in order to find the "best" view callable for the
-set of circumstances implied by the context and request.
-
-Predicate attributes of view configuration can be thought of like
-"narrowers".  In general, the greater number of predicate attributes
-possessed by a view's configuration, the more specific the circumstances need
-to be before the registered view callable will be invoked.
-
-For any given request, a view with five predicates will always be found and
-evaluated before a view with two, for example.  All predicates must match for
-the associated view to be called.
-
-This does not mean however, that :app:`Pyramid` "stops looking" when it finds
-a view registration with predicates that don't match.  If one set of view
-predicates does not match, the "next most specific" view (if any) view is
-consulted for predicates, and so on, until a view is found, or no view can be
-matched up with the request.  The first view with a set of predicates all of
-which match the request environment will be invoked.
-
-If no view can be found with predicates which allow it to be matched up with
-the request, :app:`Pyramid` will return an error to the user's browser,
-representing a "not found" (404) page.  See :ref:`changing_the_notfound_view`
-for more information about changing the default notfound view.
-
-.. index::
-   single: debugging not found errors
-   single: not found error (debugging)
-
-.. _debug_notfound_section:
-
-:exc:`NotFound` Errors
-~~~~~~~~~~~~~~~~~~~~~~
-
-It's useful to be able to debug :exc:`NotFound` error responses when they
-occur unexpectedly due to an application registry misconfiguration.  To debug
-these errors, use the ``PYRAMID_DEBUG_NOTFOUND`` environment variable or the
-``debug_notfound`` configuration file setting.  Details of why a view was not
-found will be printed to ``stderr``, and the browser representation of the
-error will include the same information.  See :ref:`environment_chapter` for
-more information about how, and where to set these values.
-
-Further Information
--------------------
-
-The chapter entitled :ref:`renderers_chapter` explains how to create
-functions (or instances/classes) which do not return a :term:`Response`
-object, yet which still can be used as view callables.
-=======
->>>>>>> 3fe316cb
